--- conflicted
+++ resolved
@@ -16,11 +16,8 @@
 	branch = master
 [submodule "src/3rd_party/intgemm"]
 	path = src/3rd_party/intgemm
-<<<<<<< HEAD
-	url = https://github.com/kpu/intgemm/
-=======
 	url = https://github.com/marian-nmt/intgemm/
->>>>>>> c41b18c1
+        branch = master
 [submodule "src/3rd_party/simple-websocket-server"]
 	path = src/3rd_party/simple-websocket-server
 	url = https://github.com/marian-nmt/Simple-WebSocket-Server