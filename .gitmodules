--- conflicted
+++ resolved
@@ -16,12 +16,8 @@
 	branch = master
 [submodule "src/3rd_party/intgemm"]
 	path = src/3rd_party/intgemm
-<<<<<<< HEAD
-	url = https://github.com/kpu/intgemm/
-=======
 	url = https://github.com/marian-nmt/intgemm/
         branch = master
->>>>>>> 5534a044
 [submodule "src/3rd_party/simple-websocket-server"]
 	path = src/3rd_party/simple-websocket-server
 	url = https://github.com/marian-nmt/Simple-WebSocket-Server
