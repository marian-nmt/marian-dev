# Changelog

All notable changes to this project will be documented in this file.

The format is based on [Keep a Changelog](http://keepachangelog.com/en/1.0.0/)
and this project adheres to [Semantic Versioning](http://semver.org/spec/v2.0.0.html).


## [Unreleased]

### Added
<<<<<<< HEAD
- Uses the per thread default stream for cublas
- Uses the strided batched gemm cublas call when possible for the batchedGemm.
- In the general batchedGemm case, reduces the number of memcpy calls from 3 to 1.
- Rounds the width of input batches to a multiple of 8 when the GPU backend is being used. This is to enable better use of tensorcores on Volta architectures and newer.
- Places NVIDIA notices to some files
=======
- Local/global sharding with MPI training via `--sharding local`
- fp16 support for factors.
- Correct training with fp16 via `--fp16`. 
- Dynamic cost-scaling with `--cost-scaling`.
- Dynamic gradient-scaling with `--dynamic-gradient-scaling`.
- Fix compilation with OMP

### Fixed
- Find MKL installed under Ubuntu 20.04 via apt-get
- Support for CUDA 11.
- General improvements and fixes for MPI handling, was essentially non-functional before (syncing, random seeds, deadlocks during saving, validation etc.)
- Allow to compile -DUSE_MPI=on with -DUSE_STATIC_LIBS=on although MPI gets still linked dynamically since it has so many dependencies.
- Fix building server with Boost 1.75
- Missing implementation for cos/tan expression operator

### Changed
- Change compile options a la -DCOMPILE_CUDA_SM35 to -DCOMPILE_KEPLER, -DCOMPILE_MAXWELL,
-DCOMPILE_PASCAL, -DCOMPILE_VOLTA, -DCOMPILE_TURING and -DCOMPILE_AMPERE
- Disable -DCOMPILE_KEPLER, -DCOMPILE_MAXWELL by default.
- Dropped support for legacy graph groups.
- Developer documentation framework based on Sphinx+Doxygen+Breathe+Exhale
- Expresion graph documentation (#788)
- Graph operators documentation (#801)

## [1.10.0] - 2021-02-06

### Added
- Added `intgemm8(ssse3|avx|avx512)?`, `intgemm16(sse2|avx|avx512)?` types to marian-conv with uses intgemm backend. Types intgemm8 and intgemm16 are hardware-agnostic, the other ones hardware-specific.
- Shortlist is now always multiple-of-eight.
- Added intgemm 8/16bit integer binary architecture agnostic format.
>>>>>>> db771e09
- Add --train-embedder-rank for fine-tuning any encoder(-decoder) model for multi-lingual similarity via softmax-margin loss
- Add --logical-epoch that allows to redefine the displayed epoch counter as a multiple of n data epochs, updates or labels. Also allows to define width of fractional part with second argument.
- Add --metrics chrf for computing ChrF according to https://www.aclweb.org/anthology/W15-3049/ and SacreBLEU reference implementation
- Add --after option which is meant to replace --after-batches and --after-epochs and can take label based criteria
- Add --transformer-postprocess-top option to enable correctly normalized prenorm behavior
- Add --task transformer-base-prenorm and --task transformer-big-prenorm
- Turing and Ampere GPU optimisation support, if the CUDA version supports it.
- Printing word-level scores in marian-scorer
- Optimize LayerNormalization on CPU by 6x through vectorization (ffast-math) and fixing performance regression introduced with strides in 77a420
- Decoding multi-source models in marian-server with --tsv
- GitHub workflows on Ubuntu, Windows, and MacOS
- LSH indexing to replace short list
- ONNX support for transformer models (very experimental)
- Add topk operator like PyTorch's topk
- Use *cblas_sgemm_batch* instead of a for loop of *cblas_sgemm* on CPU as the batched_gemm implementation
- Supporting relative paths in shortlist and sqlite options
- Training and scoring from STDIN
- Support for reading from TSV files from STDIN and other sources during training
  and translation with options --tsv and --tsv-fields n.
- Internal optional parameter in n-best list generation that skips empty hypotheses.
- Quantized training (fixed point or log-based quantization) with --quantize-bits N command
- Support for using Apple Accelerate as the BLAS library

### Fixed
- Segfault of spm_train when compiled with -DUSE_STATIC_LIBS=ON seems to have gone away with update to newer SentencePiece version.
- Fix bug causing certain reductions into scalars to be 0 on the GPU backend. Removed unnecessary warp shuffle instructions.
- Do not apply dropout in embeddings layers during inference with dropout-src/trg
- Print "server is listening on port" message after it is accepting connections
- Fix compilation without BLAS installed
- Providing a single value to vector-like options using the equals sign, e.g. --models=model.npz
- Fix quiet-translation in marian-server
- CMake-based compilation on Windows
- Fix minor issues with compilation on MacOS
- Fix warnings in Windows MSVC builds using CMake
- Fix building server with Boost 1.72
- Make mini-batch scaling depend on mini-batch-words and not on mini-batch-words-ref
- In concatenation make sure that we do not multiply 0 with nan (which results in nan)
- Change Approx.epsilon(0.01) to Approx.margin(0.001) in unit tests. Tolerance is now
  absolute and not relative. We assumed incorrectly that epsilon is absolute tolerance.
- Fixed bug in finding .git/logs/HEAD when Marian is a submodule in another project.
- Properly record cmake variables in the cmake build directory instead of the source tree.
- Added default "none" for option shuffle in BatchGenerator, so that it works in executables where shuffle is not an option.
- Added a few missing header files in shortlist.h and beam_search.h.
- Improved handling for receiving SIGTERM during training. By default, SIGTERM triggers 'save (now) and exit'. Prior to this fix, batch pre-fetching did not check for this sigal, potentially delaying exit considerably. It now pays attention to that. Also, the default behaviour of save-and-exit can now be disabled on the command line with --sigterm exit-immediately.
- Fix the runtime failures for FASTOPT on 32-bit builds (wasm just happens to be 32-bit) because it uses hashing with an inconsistent mix of uint64_t and size_t.

### Changed
- Remove `--clip-gemm` which is obsolete and was never used anyway
- Removed `--optimize` switch, instead we now determine compute type based on binary model.
- Updated SentencePiece repository to version 8336bbd0c1cfba02a879afe625bf1ddaf7cd93c5 from https://github.com/google/sentencepiece.
- Enabled compilation of SentencePiece by default since no dependency on protobuf anymore.
- Changed default value of --sentencepiece-max-lines from 10000000 to 2000000 since apparently the new version doesn't sample automatically anymore (Not quite clear how that affects quality of the vocabulary).
- Change mini-batch-fit search stopping criterion to stop at ideal binary search threshold.
- --metric bleu now always detokenizes SacreBLEU-style if a vocabulary knows how to, use bleu-segmented to compute BLEU on word ids. bleu-detok is now a synonym for bleu.
- Move label-smoothing computation into Cross-entropy node
- Move Simple-WebSocket-Server to submodule
- Python scripts start with #!/usr/bin/env python3 instead of python
- Changed compile flags -Ofast to -O3 and remove --ffinite-math
- Moved old graph groups to depracated folder
- Make cublas and cusparse handle inits lazy to save memory when unused
- Replaced exception-based implementation for type determination in FastOpt::makeScalar

## [1.9.0] - 2020-03-10

### Added
- An option to print cached variables from CMake
- Add support for compiling on Mac (and clang)
- An option for resetting stalled validation metrics
- Add CMAKE options to disable compilation for specific GPU SM types
- An option to print word-level translation scores
- An option to turn off automatic detokenization from SentencePiece
- Separate quantization types for 8-bit FBGEMM for AVX2 and AVX512
- Sequence-level unliklihood training
- Allow file name templated valid-translation-output files
- Support for lexical shortlists in marian-server
- Support for 8-bit matrix multiplication with FBGEMM
- CMakeLists.txt now looks for SSE 4.2
- Purging of finished hypotheses during beam-search. A lot faster for large batches.
- Faster option look-up, up to 20-30% faster translation
- Added --cite and --authors flag
- Added optional support for ccache
- Switch to change abort to exception, only to be used in library mode
- Support for 16-bit packed models with FBGEMM
- Multiple separated parameter types in ExpressionGraph, currently inference-only
- Safe handling of sigterm signal
- Automatic vectorization of elementwise operations on CPU for tensors dims that
  are divisible by 4 (AVX) and 8 (AVX2)
- Replacing std::shared_ptr<T> with custom IntrusivePtr<T> for small objects like
  Tensors, Hypotheses and Expressions.
- Fp16 inference working for translation
- Gradient-checkpointing

### Fixed
- Replace value for INVALID_PATH_SCORE with std::numer_limits<float>::lowest()
  to avoid overflow with long sequences
- Break up potential circular references for GraphGroup*
- Fix empty source batch entries with batch purging
- Clear RNN chache in transformer model, add correct hash functions to nodes
- Gather-operation for all index sizes
- Fix word weighting with max length cropping
- Fixed compilation on CPUs without support for AVX
- FastOpt now reads "n" and "y" values as strings, not as boolean values
- Fixed multiple reduction kernels on GPU
- Fixed guided-alignment training with cross-entropy
- Replace IntrusivePtr with std::uniq_ptr in FastOpt, fixes random segfaults
  due to thread-non-safty of reference counting.
- Make sure that items are 256-byte aligned during saving
- Make explicit matmul functions respect setting of cublasMathMode
- Fix memory mapping for mixed paramter models
- Removed naked pointer and potential memory-leak from file_stream.{cpp,h}
- Compilation for GCC >= 7 due to exception thrown in destructor
- Sort parameters by lexicographical order during allocation to ensure consistent
  memory-layout during allocation, loading, saving.
- Output empty line when input is empty line. Previous behavior might result in
  hallucinated outputs.
- Compilation with CUDA 10.1

### Changed
- Combine two for-loops in nth_element.cpp on CPU
- Revert LayerNorm eps to old position, i.e. sigma' = sqrt(sigma^2 + eps)
- Downgrade NCCL to 2.3.7 as 2.4.2 is buggy (hangs with larger models)
- Return error signal on SIGTERM
- Dropped support for CUDA 8.0, CUDA 9.0 is now minimal requirement
- Removed autotuner for now, will be switched back on later
- Boost depdendency is now optional and only required for marian_server
- Dropped support for g++-4.9
- Simplified file stream and temporary file handling
- Unified node intializers, same function API.
- Remove overstuff/understuff code

## [1.8.0] - 2019-09-04

### Added
- Alias options and new --task option
- Automatic detection of CPU intrisics when building with -arch=native
- First version of BERT-training and BERT-classifier, currently not compatible with TF models
- New reduction operators
- Use Cmake's ExternalProject to build NCCL and potentially other external libs
- Code for Factored Vocabulary, currently not usable yet without outside tools

### Fixed
- Issue with relative paths in automatically generated decoder config files
- Bug with overlapping CXX flags and building spm_train executable
- Compilation with gcc 8
- Overwriting and unsetting vector options
- Windows build with recent changes
- Bug with read-ahead buffer
- Handling of "dump-config: false" in YAML config
- Errors due to warnings
- Issue concerning failed saving with single GPU training and --sync-sgd option.
- NaN problem when training with Tensor Cores on Volta GPUs
- Fix pipe-handling
- Fix compilation with GCC 9.1
- Fix CMake build types

### Changed
- Error message when using left-to-right and right-to-left models together in ensembles
- Regression tests included as a submodule
- Update NCCL to 2.4.2
- Add zlib source to Marian's source tree, builds now as object lib
- -DUSE_STATIC_LIBS=on now also looks for static versions of CUDA libraries
- Include NCCL build from github.com/marian-nmt/nccl and compile within source tree
- Set nearly all warnings as errors for Marian's own targets. Disable warnings for 3rd party
- Refactored beam search

## [1.7.0] - 2018-11-27

### Added
- Word alignment generation in scorer
- Attention output generation in decoder and scorer with `--alignment soft`
- Support for SentencePiece vocabularies and run-time segmentation/desegmentation
- Support for SentencePiece vocabulary training during model training
- Group training files by filename when creating vocabularies for joint vocabularies
- Updated examples
- Synchronous multi-node training (early version)

### Fixed
- Delayed output in line-by-line translation

### Changed
- Generated word alignments include alignments for target EOS tokens
- Boost::program_options has been replaced by another CLI library
- Replace boost::file_system with Pathie
- Expansion of unambiguous command-line arguments is no longer supported

## [1.6.0] - 2018-08-08

### Added
- Faster training (20-30%) by optimizing gradient popagation of biases
- Returning Moses-style hard alignments during decoding single models,
  ensembles and n-best lists
- Hard alignment extraction strategy taking source words that have the
  attention value greater than the threshold
- Refactored sync sgd for easier communication and integration with NCCL
- Smaller memory-overhead for sync-sgd
- NCCL integration (version 2.2.13)
- New binary format for saving/load of models, can be used with _*.bin_
  extension (can be memory mapped)
- Memory-mapping of graphs for inferece with `ExpressionGraph::mmap(const void*
  ptr)` function. (assumes _*.bin_ model is mapped or in buffer)
- Added SRU (--dec-cell sru) and ReLU (--dec-cell relu) cells to inventory of
  RNN cells
- RNN auto-regression layers in transformer (`--transformer-decoder-autreg
  rnn`), work with gru, lstm, tanh, relu, sru cells
- Recurrently stacked layers in transformer (`--transformer-tied-layers 1 1 1 2
  2 2` means 6 layers with 1-3 and 4-6 tied parameters, two groups of
  parameters)
- Seamless training continuation with exponential smoothing

### Fixed
- A couple of bugs in "selection" (transpose, shift, cols, rows) operators
  during back-prob for a very specific case: one of the operators is the first
  operator after a branch, in that case gradient propgation might be
  interrupted. This did not affect any of the existing models as such a case
  was not present, but might have caused future models to not train properly
- Bug in mini-batch-fit, tied embeddings would result in identical embeddings
  in fake source and target batch. Caused under-estimation of memory usage and
  re-allocation

## [1.5.0] - 2018-06-17

### Added
- Average Attention Networks for Transformer model
- 16-bit matrix multiplication on CPU
- Memoization for constant nodes for decoding
- Autotuning for decoding

### Fixed
- GPU decoding optimizations, about 2x faster decoding of transformer models
- Multi-node MPI-based training on GPUs

## [1.4.0] - 2018-03-13

### Added
- Data weighting with `--data-weighting` at sentence or word level
- Persistent SQLite3 corpus storage with `--sqlite file.db`
- Experimental multi-node asynchronous training
- Restoring optimizer and training parameters such as learning rate, validation
  results, etc.
- Experimental multi-CPU training/translation/scoring with `--cpu-threads=N`
- Restoring corpus iteration after training is restarted
- N-best-list scoring in marian-scorer

### Fixed
- Deterministic data shuffling with specific seed for SQLite3 corpus storage
- Mini-batch fitting with binary search for faster fitting
- Better batch packing due to sorting


## [1.3.1] - 2018-02-04

### Fixed
- Missing final validation when done with training
- Differing summaries for marian-scorer when used with multiple GPUs

## [1.3.0] - 2018-01-24

### Added
- SQLite3 based corpus storage for on-disk shuffling etc. with `--sqlite`
- Asynchronous maxi-batch preloading
- Using transpose in SGEMM to tie embeddings in output layer

## [1.2.1] - 2018-01-19

### Fixed
- Use valid-mini-batch size during validation with "translation" instead of
  mini-batch
- Normalize gradients with multi-gpu synchronous SGD
- Fix divergence between saved models and validated models in asynchronous SGD

## [1.2.0] - 2018-01-13

### Added
- Option `--pretrained-model` to be used for network weights initialization
  with a pretrained model
- Version number saved in the model file
- CMake option `-DCOMPILE_SERVER=ON`
- Right-to-left training, scoring, decoding with `--right-left`

### Fixed
- Fixed marian-server compilation with Boost 1.66
- Fixed compilation on g++-4.8.4
- Fixed compilation without marian-server if openssl is not available

## [1.1.3] - 2017-12-06

### Added
- Added back gradient-dropping

### Fixed
- Fixed parameters initialization for `--tied-embeddings` during translation

## [1.1.2] - 2017-12-05

### Fixed
- Fixed ensembling with language model and batched decoding
- Fixed attention reduction kernel with large matrices (added missing
  `syncthreads()`), which should fix stability with large batches and beam-size
  during batched decoding

## [1.1.1] - 2017-11-30

### Added
- Option `--max-length-crop` to be used together with `--max-length N` to crop
  sentences to length N rather than omitting them.
- Experimental model with convolution over input characters

### Fixed
- Fixed a number of bugs for vocabulary and directory handling

## [1.1.0] - 2017-11-21

### Added
- Batched translation for all model types, significant translation speed-up
- Batched translation during validation with translation
- `--maxi-batch-sort` option for `marian-decoder`
- Support for CUBLAS_TENSOR_OP_MATH mode for cublas in cuda 9.0
- The "marian-vocab" tool to create vocabularies

## [1.0.0] - 2017-11-13

### Added
- Multi-gpu validation, scorer and in-training translation
- summary-mode for scorer
- New "transformer" model based on [Attention is all you
  need](https://arxiv.org/abs/1706.03762)
- Options specific for the transformer model
- Linear learning rate warmup with and without initial value
- Cyclic learning rate warmup
- More options for learning rate decay, including: optimizer history reset,
  repeated warmup
- Continuous inverted square root decay of learning (`--lr-decay-inv-sqrt`)
  rate based on number of updates
- Exposed optimizer parameters (e.g. momentum etc. for Adam)
- Version of deep RNN-based models compatible with Nematus (`--type nematus`)
- Synchronous SGD training for multi-gpu (enable with `--sync-sgd`)
- Dynamic construction of complex models with different encoders and decoders,
  currently only available through the C++ API
- Option `--quiet` to suppress output to stderr
- Option to choose different variants of optimization criterion: mean
  cross-entropy, perplexity, cross-entropy sum
- In-process translation for validation, uses the same memory as training
- Label Smoothing
- CHANGELOG.md
- CONTRIBUTING.md
- Swish activation function default for Transformer
  (https://arxiv.org/pdf/1710.05941.pdf)

### Changed
- Changed shape organization to follow numpy.
- Changed option `--moving-average` to `--exponential-smoothing` and inverted
  formula to `s_t = (1 - \alpha) * s_{t-1} + \alpha * x_t`, `\alpha` is now
  `1-e4` by default
- Got rid of thrust for compile-time mathematical expressions
- Changed boolean option `--normalize` to `--normalize [arg=1] (=0)`. New
  behaviour is backwards-compatible and can also be specified as
  `--normalize=0.6`
- Renamed "s2s" binary to "marian-decoder"
- Renamed "rescorer" binary to "marian-scorer"
- Renamed "server" binary to "marian-server"
- Renamed option name `--dynamic-batching` to `--mini-batch-fit`
- Unified cross-entropy-based validation, supports now perplexity and other CE
- Changed `--normalize (bool)` to `--normalize (float)arg`, allow to change
  length normalization weight as `score / pow(length, arg)`

### Removed
- Temporarily removed gradient dropping (`--drop-rate X`) until refactoring.<|MERGE_RESOLUTION|>--- conflicted
+++ resolved
@@ -9,13 +9,11 @@
 ## [Unreleased]
 
 ### Added
-<<<<<<< HEAD
 - Uses the per thread default stream for cublas
 - Uses the strided batched gemm cublas call when possible for the batchedGemm.
 - In the general batchedGemm case, reduces the number of memcpy calls from 3 to 1.
 - Rounds the width of input batches to a multiple of 8 when the GPU backend is being used. This is to enable better use of tensorcores on Volta architectures and newer.
 - Places NVIDIA notices to some files
-=======
 - Local/global sharding with MPI training via `--sharding local`
 - fp16 support for factors.
 - Correct training with fp16 via `--fp16`. 
@@ -46,7 +44,6 @@
 - Added `intgemm8(ssse3|avx|avx512)?`, `intgemm16(sse2|avx|avx512)?` types to marian-conv with uses intgemm backend. Types intgemm8 and intgemm16 are hardware-agnostic, the other ones hardware-specific.
 - Shortlist is now always multiple-of-eight.
 - Added intgemm 8/16bit integer binary architecture agnostic format.
->>>>>>> db771e09
 - Add --train-embedder-rank for fine-tuning any encoder(-decoder) model for multi-lingual similarity via softmax-margin loss
 - Add --logical-epoch that allows to redefine the displayed epoch counter as a multiple of n data epochs, updates or labels. Also allows to define width of fractional part with second argument.
 - Add --metrics chrf for computing ChrF according to https://www.aclweb.org/anthology/W15-3049/ and SacreBLEU reference implementation
