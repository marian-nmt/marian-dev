--- conflicted
+++ resolved
@@ -9,10 +9,7 @@
 ## [Unreleased]
 
 ### Added
-<<<<<<< HEAD
-=======
 - Turing and Ampere GPU optimisation support, if the CUDA version supports it.
->>>>>>> c9a2dcce
 - Printing word-level scores in marian-scorer
 - Optimize LayerNormalization on CPU by 6x through vectorization (ffast-math) and fixing performance regression introduced with strides in 77a420
 - Decoding multi-source models in marian-server with --tsv
