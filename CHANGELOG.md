--- conflicted
+++ resolved
@@ -58,11 +58,8 @@
 - Added default "none" for option shuffle in BatchGenerator, so that it works in executables where shuffle is not an option.
 - Added a few missing header files in shortlist.h and beam_search.h.
 - Improved handling for receiving SIGTERM during training. By default, SIGTERM triggers 'save (now) and exit'. Prior to this fix, batch pre-fetching did not check for this sigal, potentially delaying exit considerably. It now pays attention to that. Also, the default behaviour of save-and-exit can now be disabled on the command line with --sigterm exit-immediately.
-<<<<<<< HEAD
+- Fix the runtime failures for FASTOPT on 32-bit builds (wasm just happens to be 32-bit) because it uses hashing with an inconsistent mix of uint64_t and size_t.
 - fix beam_search ABORT_IF(beamHypIdx >= beam.size(), "Out of bounds beamHypIdx??"); when enable openmp and OMP_NUM_THREADS > 1
-=======
-- Fix the runtime failures for FASTOPT on 32-bit builds (wasm just happens to be 32-bit) because it uses hashing with an inconsistent mix of uint64_t and size_t.
->>>>>>> 6f6d4846
 
 ### Changed
 - Remove `--clip-gemm` which is obsolete and was never used anyway
