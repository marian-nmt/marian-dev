--- conflicted
+++ resolved
@@ -51,11 +51,8 @@
 - Developer documentation framework based on Sphinx+Doxygen+Breathe+Exhale
 - Expresion graph documentation (#788)
 - Graph operators documentation (#801)
-<<<<<<< HEAD
+- Remove unused variable from expression graph
 - Factor groups and concatenation: doc/factors.md
-=======
-- Remove unused variable from expression graph
->>>>>>> fe74576d
 
 ## [1.10.0] - 2021-02-06
 
