# Changelog

All notable changes to this project will be documented in this file.

The format is based on [Keep a Changelog](http://keepachangelog.com/en/1.0.0/)
and this project adheres to [Semantic Versioning](http://semver.org/spec/v2.0.0.html).

## [Unreleased]

### Added
- Automatic detection of CPU intrisics when building with -arch=native 

### Fixed
- Windows build with recent changes
- Bug with read-ahead buffer
- Fixed handling of "dump-config: false" in YAML config
- Errors due to warnings
- Fixed issue concerning failed saving with single GPU training and --sync-sgd option. 

### Changed
- Add zlib source to Marian's source tree, builds now as object lib
- -DUSE_STATIC_LIBS=on now also looks for static versions of CUDA libraries
- Include NCCL build from github.com/marian-nmt/nccl and compile within source tree
- Set nearly all warnings as errors for Marian's own targets. Disable warnings for 3rd party.

## [1.7.0] - 2018-11-27

### Added
- Word alignment generation in scorer
- Attention output generation in decoder and scorer with `--alignment soft`
- Support for SentencePiece vocabularies and run-time segmentation/desegmentation
<<<<<<< HEAD
- Synchronous multi-node training
=======
- Support for SentencePiece vocabulary training during model training
- Group training files by filename when creating vocabularies for joint vocabularies
- Updated examples
- Synchronous multi-node training (early version)
>>>>>>> b6d7c569

### Fixed
- Delayed output in line-by-line translation

### Changed
- Generated word alignments include alignments for target EOS tokens
- Boost::program_options has been replaced by another CLI library
- Replace boost::file_system with Pathie
- Expansion of unambiguous command-line arguments is no longer supported

## [1.6.0] - 2018-08-08

### Added
- Faster training (20-30%) by optimizing gradient popagation of biases
- Returning Moses-style hard alignments during decoding single models,
  ensembles and n-best lists
- Hard alignment extraction strategy taking source words that have the
  attention value greater than the threshold
- Refactored sync sgd for easier communication and integration with NCCL
- Smaller memory-overhead for sync-sgd
- NCCL integration (version 2.2.13)
- New binary format for saving/load of models, can be used with _*.bin_
  extension (can be memory mapped)
- Memory-mapping of graphs for inferece with `ExpressionGraph::mmap(const void*
  ptr)` function. (assumes _*.bin_ model is mapped or in buffer)
- Added SRU (--dec-cell sru) and ReLU (--dec-cell relu) cells to inventory of
  RNN cells
- RNN auto-regression layers in transformer (`--transformer-decoder-autreg
  rnn`), work with gru, lstm, tanh, relu, sru cells
- Recurrently stacked layers in transformer (`--transformer-tied-layers 1 1 1 2
  2 2` means 6 layers with 1-3 and 4-6 tied parameters, two groups of
  parameters)
- Seamless training continuation with exponential smoothing

### Fixed
- A couple of bugs in "selection" (transpose, shift, cols, rows) operators
  during back-prob for a very specific case: one of the operators is the first
  operator after a branch, in that case gradient propgation might be
  interrupted. This did not affect any of the existing models as such a case
  was not present, but might have caused future models to not train properly
- Bug in mini-batch-fit, tied embeddings would result in identical embeddings
  in fake source and target batch. Caused under-estimation of memory usage and
  re-allocation

## [1.5.0] - 2018-06-17

### Added
- Average Attention Networks for Transformer model
- 16-bit matrix multiplication on CPU
- Memoization for constant nodes for decoding
- Autotuning for decoding

### Fixed
- GPU decoding optimizations, about 2x faster decoding of transformer models
- Multi-node MPI-based training on GPUs

## [1.4.0] - 2018-03-13

### Added
- Data weighting with `--data-weighting` at sentence or word level
- Persistent SQLite3 corpus storage with `--sqlite file.db`
- Experimental multi-node asynchronous training
- Restoring optimizer and training parameters such as learning rate, validation
  results, etc.
- Experimental multi-CPU training/translation/scoring with `--cpu-threads=N`
- Restoring corpus iteration after training is restarted
- N-best-list scoring in marian-scorer

### Fixed
- Deterministic data shuffling with specific seed for SQLite3 corpus storage
- Mini-batch fitting with binary search for faster fitting
- Better batch packing due to sorting


## [1.3.1] - 2018-02-04

### Fixed
- Missing final validation when done with training
- Differing summaries for marian-scorer when used with multiple GPUs

## [1.3.0] - 2018-01-24

### Added
- SQLite3 based corpus storage for on-disk shuffling etc. with `--sqlite`
- Asynchronous maxi-batch preloading
- Using transpose in SGEMM to tie embeddings in output layer

## [1.2.1] - 2018-01-19

### Fixed
- Use valid-mini-batch size during validation with "translation" instead of
  mini-batch
- Normalize gradients with multi-gpu synchronous SGD
- Fix divergence between saved models and validated models in asynchronous SGD

## [1.2.0] - 2018-01-13

### Added
- Option `--pretrained-model` to be used for network weights initialization
  with a pretrained model
- Version number saved in the model file
- CMake option `-DCOMPILE_SERVER=ON`
- Right-to-left training, scoring, decoding with `--right-left`

### Fixed
- Fixed marian-server compilation with Boost 1.66
- Fixed compilation on g++-4.8.4
- Fixed compilation without marian-server if openssl is not available

## [1.1.3] - 2017-12-06

### Added
- Added back gradient-dropping

### Fixed
- Fixed parameters initialization for `--tied-embeddings` during translation

## [1.1.2] - 2017-12-05

### Fixed
- Fixed ensembling with language model and batched decoding
- Fixed attention reduction kernel with large matrices (added missing
  `syncthreads()`), which should fix stability with large batches and beam-size
  during batched decoding

## [1.1.1] - 2017-11-30

### Added
- Option `--max-length-crop` to be used together with `--max-length N` to crop
  sentences to length N rather than omitting them.
- Experimental model with convolution over input characters

### Fixed
- Fixed a number of bugs for vocabulary and directory handling

## [1.1.0] - 2017-11-21

### Added
- Batched translation for all model types, significant translation speed-up
- Batched translation during validation with translation
- `--maxi-batch-sort` option for `marian-decoder`
- Support for CUBLAS_TENSOR_OP_MATH mode for cublas in cuda 9.0
- The "marian-vocab" tool to create vocabularies

## [1.0.0] - 2017-11-13

### Added
- Multi-gpu validation, scorer and in-training translation
- summary-mode for scorer
- New "transformer" model based on [Attention is all you
  need](https://arxiv.org/abs/1706.03762)
- Options specific for the transformer model
- Linear learning rate warmup with and without initial value
- Cyclic learning rate warmup
- More options for learning rate decay, including: optimizer history reset,
  repeated warmup
- Continuous inverted square root decay of learning (`--lr-decay-inv-sqrt`)
  rate based on number of updates
- Exposed optimizer parameters (e.g. momentum etc. for Adam)
- Version of deep RNN-based models compatible with Nematus (`--type nematus`)
- Synchronous SGD training for multi-gpu (enable with `--sync-sgd`)
- Dynamic construction of complex models with different encoders and decoders,
  currently only available through the C++ API
- Option `--quiet` to suppress output to stderr
- Option to choose different variants of optimization criterion: mean
  cross-entropy, perplexity, cross-entropy sum
- In-process translation for validation, uses the same memory as training
- Label Smoothing
- CHANGELOG.md
- CONTRIBUTING.md
- Swish activation function default for Transformer
  (https://arxiv.org/pdf/1710.05941.pdf)

### Changed
- Changed shape organization to follow numpy.
- Changed option `--moving-average` to `--exponential-smoothing` and inverted
  formula to `s_t = (1 - \alpha) * s_{t-1} + \alpha * x_t`, `\alpha` is now
  `1-e4` by default
- Got rid of thrust for compile-time mathematical expressions
- Changed boolean option `--normalize` to `--normalize [arg=1] (=0)`. New
  behaviour is backwards-compatible and can also be specified as
  `--normalize=0.6`
- Renamed "s2s" binary to "marian-decoder"
- Renamed "rescorer" binary to "marian-scorer"
- Renamed "server" binary to "marian-server"
- Renamed option name `--dynamic-batching` to `--mini-batch-fit`
- Unified cross-entropy-based validation, supports now perplexity and other CE
- Changed `--normalize (bool)` to `--normalize (float)arg`, allow to change
  length normalization weight as `score / pow(length, arg)`

### Removed
- Temporarily removed gradient dropping (`--drop-rate X`) until refactoring.<|MERGE_RESOLUTION|>--- conflicted
+++ resolved
@@ -29,14 +29,10 @@
 - Word alignment generation in scorer
 - Attention output generation in decoder and scorer with `--alignment soft`
 - Support for SentencePiece vocabularies and run-time segmentation/desegmentation
-<<<<<<< HEAD
-- Synchronous multi-node training
-=======
 - Support for SentencePiece vocabulary training during model training
 - Group training files by filename when creating vocabularies for joint vocabularies
 - Updated examples
 - Synchronous multi-node training (early version)
->>>>>>> b6d7c569
 
 ### Fixed
 - Delayed output in line-by-line translation
