--- conflicted
+++ resolved
@@ -9,12 +9,9 @@
 ## [Unreleased]
 
 ### Added
-<<<<<<< HEAD
 - An option to print cached variables from CMake
-=======
 - Add support for compiling on Mac (and clang)
 - An option for resetting stalled validation metrics
->>>>>>> f4ea8239
 - Add CMAKE options to disable compilation for specific GPU SM types
 - An option to print word-level translation scores
 - An option to turn off automatic detokenization from SentencePiece
