--- conflicted
+++ resolved
@@ -145,35 +145,16 @@
   set(DISABLE_GLOBALLY "-Wno-unused-result")
 
   # These are used in src/CMakeLists.txt on a per-target basis
-<<<<<<< HEAD
-  if (CMAKE_CXX_COMPILER_ID MATCHES "Clang")
-    list(APPEND ALL_WARNINGS -Wall; -Wno-unused-result; -Wno-deprecated; -Wno-pragmas; -Wno-unused-parameter; -Wextra; -Wno-unused-function;
-                          -Wno-unused-value; -Wno-unknown-pragmas; -Wno-sign-compare; -Wno-missing-field-initializers;)
-  else()
-    list(APPEND ALL_WARNINGS -Wall; -Werror; -Wno-unused-result; -Wno-deprecated; -Wno-pragmas; -Wno-unused-parameter; -Wextra; -Wno-unused-function;
-                          -Wno-unused-value; -Wno-unknown-pragmas; -Wno-sign-compare; -Wno-missing-field-initializers;)
-  endif()
-=======
   list(APPEND ALL_WARNINGS -Wall; -Werror; -Wno-unused-result; -Wno-deprecated;
     -Wno-pragmas; -Wno-unused-parameter; -Wextra; -Wno-unused-function;
     -Wno-unused-value; -Wno-unknown-pragmas; -Wno-sign-compare;
     -Wno-missing-field-initializers;)
 
->>>>>>> 2f9f0e1b
   # This warning does not exist prior to gcc 5.0
   if(CMAKE_COMPILER_IS_GNUCC AND CMAKE_CXX_COMPILER_VERSION VERSION_GREATER 5.0)
     list(APPEND ALL_WARNINGS -Wsuggest-override)
   endif()
 
-<<<<<<< HEAD
-  if (CMAKE_CXX_COMPILER_ID MATCHES "Clang")
-    set(CMAKE_CXX_FLAGS                 "-std=c++11 -pthread -Wl, -fPIC ${DISABLE_GLOBALLY} -march=${BUILD_ARCH} ${INTRINSICS}")
-  else()
-    set(CMAKE_CXX_FLAGS                 "-std=c++11 -pthread -Wl,--no-as-needed -fPIC ${DISABLE_GLOBALLY} -march=${BUILD_ARCH} ${INTRINSICS}")
-  endif()
-  set(CMAKE_CXX_FLAGS_RELEASE         "-Ofast -m64 -funroll-loops -ffinite-math-only -g -rdynamic")
-  set(CMAKE_CXX_FLAGS_DEBUG           "-O0 -g -rdynamic")
-=======
   if(CMAKE_COMPILER_IS_GNUCC)
     # these flags are not known to clang
     set(CMAKE_GCC_FLAGS "-Wl,--no-as-needed")
@@ -183,7 +164,6 @@
   set(CMAKE_CXX_FLAGS                 "-std=c++11 -pthread ${CMAKE_GCC_FLAGS} -fPIC ${DISABLE_GLOBALLY} -march=${BUILD_ARCH} ${INTRINSICS}")
   set(CMAKE_CXX_FLAGS_RELEASE         "-Ofast -m64 -funroll-loops -ffinite-math-only -g ${CMAKE_RDYNAMIC_FLAG}")
   set(CMAKE_CXX_FLAGS_DEBUG           "-O0 -g ${CMAKE_RDYNAMIC_FLAG}")
->>>>>>> 2f9f0e1b
   set(CMAKE_CXX_FLAGS_SLIM            "-Ofast -m64 -funroll-loops -ffinite-math-only -DNDEBUG")
   set(CMAKE_CXX_FLAGS_RELWITHDEBINFO  "${CMAKE_CXX_FLAGS_RELEASE}")
   set(CMAKE_CXX_FLAGS_PROFILE         "${CMAKE_CXX_FLAGS_RELEASE} -pg")
@@ -191,19 +171,9 @@
   set(CMAKE_CXX_FLAGS_PROFUSE         "${CMAKE_CXX_FLAGS_RELEASE} -fprofile-use -fprofile-correction")
 
   # these need to be set separately
-<<<<<<< HEAD
-  if (CMAKE_CXX_COMPILER_ID MATCHES "Clang")
-    set(CMAKE_C_FLAGS                 "-pthread -Wl, -fPIC ${DISABLE_GLOBALLY} -march=${BUILD_ARCH} ${INTRINSICS}")
-  else()
-    set(CMAKE_C_FLAGS                 "-pthread -Wl,--no-as-needed -fPIC ${DISABLE_GLOBALLY} -march=${BUILD_ARCH} ${INTRINSICS}")
-  endif()
-  set(CMAKE_C_FLAGS_RELEASE         "-O3 -m64 -funroll-loops -ffinite-math-only -g -rdynamic")
-  set(CMAKE_C_FLAGS_DEBUG           "-O0 -g -rdynamic")
-=======
   set(CMAKE_C_FLAGS                 "-pthread ${CMAKE_GCC_FLAGS} -fPIC ${DISABLE_GLOBALLY} -march=${BUILD_ARCH} ${INTRINSICS}")
   set(CMAKE_C_FLAGS_RELEASE         "-O3 -m64 -funroll-loops -ffinite-math-only -g ${CMAKE_RDYNAMIC_FLAG}")
   set(CMAKE_C_FLAGS_DEBUG           "-O0 -g ${CMAKE_RDYNAMIC_FLAG}")
->>>>>>> 2f9f0e1b
   set(CMAKE_C_FLAGS_SLIM            "-O3 -m64 -funroll-loops -ffinite-math-only -DNDEBUG")
   set(CMAKE_C_FLAGS_RELWITHDEBINFO  "${CMAKE_C_FLAGS_RELEASE}")
   set(CMAKE_C_FLAGS_PROFILE         "${CMAKE_C_FLAGS_RELEASE} -pg")
