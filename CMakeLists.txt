--- conflicted
+++ resolved
@@ -492,25 +492,6 @@
 endif()
 
 ###############################################################################
-<<<<<<< HEAD
-# Seems to make SentencePiece Python module fail
-if(USE_TCMALLOC)
-  # Find Tcmalloc
-  if(NOT WIN32)
-    find_package(Tcmalloc)
-    if(Tcmalloc_FOUND)
-      include_directories(${Tcmalloc_INCLUDE_DIR})
-      # Please review whether the -Wl is needed, without it CI complains.
-      # But if we set this -Wl, it goes into errors like
-      # /usr/lib/gcc/x86_64-linux-gnu/7/libgcc.a(bid128.o):(.data+0x5ec0): multiple definition 
-      ##set(EXT_LIBS ${EXT_LIBS} ${Tcmalloc_LIBRARIES} -Wl,-whole-archive)
-      set(EXT_LIBS ${EXT_LIBS} ${Tcmalloc_LIBRARIES} -Wl,-no-whole-archive)
-    else(Tcmalloc_FOUND)
-      message(WARNING "Cannot find TCMalloc library. Continuing.")
-    endif(Tcmalloc_FOUND)
-  endif()
-endif(USE_TCMALLOC)
-=======
 # Find Tcmalloc_minimal 
 # re-used from sentencepiece
 if(NOT WIN32)
@@ -527,7 +508,6 @@
     message(STATUS "Not Found TCMalloc: ${TCMALLOC_LIB}")
   endif()
 endif()
->>>>>>> 07a2ac81
 
 ###############################################################################
 # Find BLAS library
