add_subdirectory(3rd_party)

include_directories(.)
include_directories(3rd_party)
include_directories(3rd_party/SQLiteCpp/include)
include_directories(3rd_party/sentencepiece)
include_directories(3rd_party/fbgemm/include)
include_directories(${CMAKE_BINARY_DIR}/local/include)

add_library(marian STATIC
  common/aliases.cpp
  common/fastopt.cpp
  common/version.cpp
  common/utils.cpp
  common/logging.cpp
  common/cli_helper.cpp
  common/cli_wrapper.cpp
  common/config.cpp
  common/config_parser.cpp
  common/config_validator.cpp
  common/options.cpp
  common/binary.cpp
  ${CMAKE_CURRENT_BINARY_DIR}/common/build_info.cpp
  common/io.cpp
  common/filesystem.cpp
  common/file_stream.cpp
  common/file_utils.cpp
  common/types.cpp

  data/alignment.cpp
  data/vocab.cpp
  data/default_vocab.cpp
  data/sentencepiece_vocab.cpp
  data/factored_vocab.cpp
  data/corpus_base.cpp
  data/corpus.cpp
  data/corpus_sqlite.cpp
  data/corpus_nbest.cpp
  data/text_input.cpp

  3rd_party/cnpy/cnpy.cpp
  3rd_party/ExceptionWithCallStack.cpp
  3rd_party/onnx/protobuf/onnx-ml.pb-wrapper.cpp

  3rd_party/phf/phf.cc

  tensors/backend.cpp
  tensors/rand.cpp
  tensors/tensor.cpp
  tensors/cpu/device.cpp
  tensors/cpu/prod.cpp
  tensors/cpu/topk.cpp
  tensors/cpu/tensor_operators.cpp

  tensors/cpu/sharp/int_gemm.cpp
  tensors/cpu/sharp/avx_gemm.cpp
  tensors/cpu/sharp/sse_gemm.cpp
  tensors/cpu/fbgemm/packed_gemm.cpp

  graph/expression_graph.cpp
  graph/expression_operators.cpp
  graph/node.cpp
  graph/node_operators.cpp
  graph/node_initializers.cpp

  onnx/expression_graph_onnx_exporter.cpp
  onnx/expression_graph_onnx_serialization.cpp

  layers/convolution.cpp
  layers/generic.cpp
  layers/loss.cpp
  layers/weight.cpp
  layers/lsh.cpp

  rnn/cells.cpp
  rnn/attention.cpp

  optimizers/clippers.cpp
  optimizers/optimizers.cpp

  models/model_factory.cpp
  models/encoder_decoder.cpp
  models/transformer_stub.cpp

  rescorer/score_collector.cpp
  embedder/vector_collector.cpp

  translator/beam_search.cpp
  translator/history.cpp
  translator/output_collector.cpp
  translator/output_printer.cpp
  translator/nth_element.cpp
  translator/helpers.cpp
  translator/scorers.cpp

  training/graph_group_async.cpp
  training/graph_group_sync.cpp
  training/graph_group.cpp
  training/graph_group_singleton.cpp
  training/validator.cpp
  training/communicator.cpp
  training/scheduler.cpp

  # this is only compiled to catch build errors, but not linked
  microsoft/quicksand.cpp
  microsoft/cosmos.cpp

  $<TARGET_OBJECTS:libyaml-cpp>
  $<TARGET_OBJECTS:SQLiteCpp>
  $<TARGET_OBJECTS:pathie-cpp>
  $<TARGET_OBJECTS:zlib>
  $<TARGET_OBJECTS:faiss>
)

target_compile_options(marian PUBLIC ${ALL_WARNINGS})

# Generate git_revision.h to reflect current git revision information
# [https://stackoverflow.com/questions/1435953/how-can-i-pass-git-sha1-to-compiler-as-definition-using-cmake]
# Git updates .git/logs/HEAD file whenever you pull or commit something.

# If Marian is checked out as a submodule in another repository,
# ${CMAKE_CURRENT_SOURCE_DIR}/../.git is not a directory but a file
# that specifies the relative path from ${CMAKE_CURRENT_SOURCE_DIR}/..
# to ./git/modules/<MARIAN_ROOT_DIR> in the root of the check_out of
# the project that contains Marian as a submodule.
#
# We set MARIAN_GIT_DIR to the appropriate path, depending on whether
# ${CMAKE_CURRENT_SOURCE_DIR}/../.git is a directory or file.
set(MARIAN_GIT_DIR ${CMAKE_CURRENT_SOURCE_DIR}/../.git)
if(NOT IS_DIRECTORY ${MARIAN_GIT_DIR}) # i.e., it's a submodule
  file(READ ${MARIAN_GIT_DIR} MARIAN_GIT_DIR)
  string(REGEX REPLACE "gitdir: (.*)\n" "\\1" MARIAN_GIT_DIR ${MARIAN_GIT_DIR})
<<<<<<< HEAD
  if(NOT IS_ABSOLUTE ${MARIAN_GIT_DIR})
    get_filename_component(MARIAN_GIT_DIR "${CMAKE_CURRENT_SOURCE_DIR}/../${MARIAN_GIT_DIR}" ABSOLUTE)
  endif()
=======
  get_filename_component(MARIAN_GIT_DIR "${CMAKE_CURRENT_SOURCE_DIR}/../${MARIAN_GIT_DIR}" ABSOLUTE)
>>>>>>> 9edf2cde
endif(NOT IS_DIRECTORY ${MARIAN_GIT_DIR})

add_custom_command(OUTPUT ${CMAKE_CURRENT_SOURCE_DIR}/common/git_revision.h
  WORKING_DIRECTORY ${CMAKE_CURRENT_SOURCE_DIR}
  COMMAND git log -1 --pretty=format:\#define\ GIT_REVISION\ \"\%h\ \%ai\" > ${CMAKE_CURRENT_SOURCE_DIR}/common/git_revision.h
  DEPENDS ${MARIAN_GIT_DIR}/logs/HEAD
  VERBATIM
)
add_custom_target(marian_version DEPENDS ${CMAKE_CURRENT_SOURCE_DIR}/common/git_revision.h)
add_dependencies(marian marian_version) # marian must depend on it so that it gets created first
# make sure all local dependencies are installed first before this is built
add_dependencies(marian 3rd_party_installs)

if(CUDA_FOUND)
cuda_add_library(marian_cuda
  tensors/gpu/device.cu
  tensors/gpu/algorithm.cu
  tensors/gpu/prod.cpp
  tensors/gpu/topk.cu
  tensors/gpu/element.cu
  tensors/gpu/add.cu
  tensors/gpu/add_all.cu
  tensors/gpu/tensor_operators.cu
  tensors/gpu/cudnn_wrappers.cu
  translator/nth_element.cu
  translator/helpers.cu
  STATIC)

  target_compile_options(marian_cuda PUBLIC ${ALL_WARNINGS})
  # make sure all local dependencies are installed first before this is built
  add_dependencies(marian_cuda 3rd_party_installs)
endif(CUDA_FOUND)

set_target_properties(marian PROPERTIES LIBRARY_OUTPUT_DIRECTORY "${CMAKE_BINARY_DIR}")
set_target_properties(marian PROPERTIES ARCHIVE_OUTPUT_DIRECTORY "${CMAKE_BINARY_DIR}")

add_executable(marian_train command/marian_main.cpp)
set_target_properties(marian_train PROPERTIES OUTPUT_NAME marian)
target_compile_options(marian_train PUBLIC ${ALL_WARNINGS})

add_executable(marian_decoder command/marian_decoder.cpp)
set_target_properties(marian_decoder PROPERTIES OUTPUT_NAME marian-decoder)
target_compile_options(marian_decoder PUBLIC ${ALL_WARNINGS})

add_executable(marian_scorer command/marian_scorer.cpp)
set_target_properties(marian_scorer PROPERTIES OUTPUT_NAME marian-scorer)
target_compile_options(marian_scorer PUBLIC ${ALL_WARNINGS})

add_executable(marian_vocab command/marian_vocab.cpp)
set_target_properties(marian_vocab PROPERTIES OUTPUT_NAME marian-vocab)
target_compile_options(marian_vocab PUBLIC ${ALL_WARNINGS})

add_executable(marian_conv command/marian_conv.cpp)
set_target_properties(marian_conv PROPERTIES OUTPUT_NAME marian-conv)
target_compile_options(marian_conv PUBLIC ${ALL_WARNINGS})

set(EXECUTABLES ${EXECUTABLES} marian_train marian_decoder marian_scorer marian_vocab marian_conv)

# marian.zip and marian.tgz
# This combines marian, marian_decoder in a single ZIP or TAR file for
# execution in MSFT internal tools FLO and Philly.
# For Philly submission, we need statically-linked versions to deal with
# library dependencies, so this target is only enabled for static builds.
if(USE_STATIC_LIBS)
  add_custom_command(
    OUTPUT "${CMAKE_BINARY_DIR}/marian.zip"
    COMMAND zip -v -0 -j "${CMAKE_BINARY_DIR}/marian.zip"
                "${CMAKE_BINARY_DIR}/marian"
                "${CMAKE_BINARY_DIR}/marian-decoder"
                "${CMAKE_BINARY_DIR}/marian-scorer"
                "${CMAKE_BINARY_DIR}/marian-vocab"
                "${CMAKE_BINARY_DIR}/marian-conv"
    DEPENDS marian_train marian_decoder marian_scorer marian_vocab marian_conv)
  add_custom_target(marian_zip DEPENDS "${CMAKE_BINARY_DIR}/marian.zip")

  add_custom_command(
    OUTPUT "${CMAKE_BINARY_DIR}/marian.tgz"
    COMMAND tar -cvvzf "${CMAKE_BINARY_DIR}/marian.tgz" -C "${CMAKE_BINARY_DIR}"
                "marian"
                "marian-decoder"
                "marian-scorer"
                "marian-vocab"
                "marian-conv"
    DEPENDS marian_train marian_decoder marian_scorer marian_vocab marian_conv)
  add_custom_target(marian_tgz DEPENDS "${CMAKE_BINARY_DIR}/marian.tgz")
  add_custom_target(philly DEPENDS marian_tgz marian_zip)
endif(USE_STATIC_LIBS)

if(COMPILE_SERVER)
  add_executable(marian_server command/marian_server.cpp)
  set_target_properties(marian_server PROPERTIES OUTPUT_NAME marian-server)
  if(MSVC)
    # Disable warnings from the SimpleWebSocketServer library needed for compilation of marian-server
<<<<<<< HEAD
    target_compile_options(marian_server PUBLIC ${ALL_WARNINGS})
=======
    target_compile_options(marian_server PUBLIC ${ALL_WARNINGS} /wd4267 /wd4244 /wd4456 /wd4458)
>>>>>>> 9edf2cde
  else(MSVC)
    # -Wno-suggest-override disables warnings from Boost 1.69+
    target_compile_options(marian_server PUBLIC ${ALL_WARNINGS} -Wno-suggest-override)
  endif(MSVC)
  set(EXECUTABLES ${EXECUTABLES} marian_server)
endif(COMPILE_SERVER)

if(APPLE) # This is a dependency of pathie but I can't seem to link it into that CMakeLists because we're not compiling it as a library.
   set(EXT_LIBS ${EXT_LIBS} iconv)
endif()

foreach(exec ${EXECUTABLES})
  # @TODO: consider adding MKL and other libs to the library rather than the executables if at all possible
  target_link_libraries(${exec} marian ${EXT_LIBS} ${EXT_LIBS} ${CMAKE_THREAD_LIBS_INIT})
  if(CUDA_FOUND)
    target_link_libraries(${exec} marian marian_cuda ${EXT_LIBS} ${CMAKE_THREAD_LIBS_INIT})
  endif(CUDA_FOUND)
  set_target_properties(${exec} PROPERTIES RUNTIME_OUTPUT_DIRECTORY "${CMAKE_BINARY_DIR}")
endforeach(exec)

if(COMPILE_TESTS)
  set(CATCH_INCLUDE_DIR ${CMAKE_CURRENT_SOURCE_DIR}/3rd_party)
  add_library(Catch INTERFACE)
  target_include_directories(Catch INTERFACE ${CATCH_INCLUDE_DIR})

  add_subdirectory(tests)
endif(COMPILE_TESTS)

if(COMPILE_EXAMPLES)
  add_subdirectory(examples)
endif(COMPILE_EXAMPLES)<|MERGE_RESOLUTION|>--- conflicted
+++ resolved
@@ -130,13 +130,9 @@
 if(NOT IS_DIRECTORY ${MARIAN_GIT_DIR}) # i.e., it's a submodule
   file(READ ${MARIAN_GIT_DIR} MARIAN_GIT_DIR)
   string(REGEX REPLACE "gitdir: (.*)\n" "\\1" MARIAN_GIT_DIR ${MARIAN_GIT_DIR})
-<<<<<<< HEAD
   if(NOT IS_ABSOLUTE ${MARIAN_GIT_DIR})
     get_filename_component(MARIAN_GIT_DIR "${CMAKE_CURRENT_SOURCE_DIR}/../${MARIAN_GIT_DIR}" ABSOLUTE)
   endif()
-=======
-  get_filename_component(MARIAN_GIT_DIR "${CMAKE_CURRENT_SOURCE_DIR}/../${MARIAN_GIT_DIR}" ABSOLUTE)
->>>>>>> 9edf2cde
 endif(NOT IS_DIRECTORY ${MARIAN_GIT_DIR})
 
 add_custom_command(OUTPUT ${CMAKE_CURRENT_SOURCE_DIR}/common/git_revision.h
@@ -230,11 +226,7 @@
   set_target_properties(marian_server PROPERTIES OUTPUT_NAME marian-server)
   if(MSVC)
     # Disable warnings from the SimpleWebSocketServer library needed for compilation of marian-server
-<<<<<<< HEAD
-    target_compile_options(marian_server PUBLIC ${ALL_WARNINGS})
-=======
     target_compile_options(marian_server PUBLIC ${ALL_WARNINGS} /wd4267 /wd4244 /wd4456 /wd4458)
->>>>>>> 9edf2cde
   else(MSVC)
     # -Wno-suggest-override disables warnings from Boost 1.69+
     target_compile_options(marian_server PUBLIC ${ALL_WARNINGS} -Wno-suggest-override)
