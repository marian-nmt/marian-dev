#include "marian.h"

#include "models/model_task.h"
#include "training/graph_group_async.h"
#include "training/graph_group_sync.h"
#include "training/graph_group_singleton.h"

int main(int argc, char** argv) {
  using namespace marian;

  auto options = New<Config>(argc, argv);
  auto devices = options->get<std::vector<size_t>>("devices");

<<<<<<< HEAD
  if(devices.size() > 1)
    New<Train<AsyncGraphGroup>>(options)->run();
=======
  if(devices.size() > 1) {
    if(options->get<bool>("sync"))
      WrapModelType<Train, SyncGraphGroup<EncoderDecoder>>(options)->run();
    else
      WrapModelType<Train, AsyncGraphGroup<EncoderDecoder>>(options)->run();
  }
>>>>>>> 6ddf2e8e
  else
    New<Train<SingletonGraph>>(options)->run();

  return 0;
}<|MERGE_RESOLUTION|>--- conflicted
+++ resolved
@@ -11,18 +11,12 @@
   auto options = New<Config>(argc, argv);
   auto devices = options->get<std::vector<size_t>>("devices");
 
-<<<<<<< HEAD
-  if(devices.size() > 1)
-    New<Train<AsyncGraphGroup>>(options)->run();
-=======
   if(devices.size() > 1) {
     if(options->get<bool>("sync"))
-      WrapModelType<Train, SyncGraphGroup<EncoderDecoder>>(options)->run();
+      New<Train<SyncGraphGroup>>(options)->run();
     else
-      WrapModelType<Train, AsyncGraphGroup<EncoderDecoder>>(options)->run();
-  }
->>>>>>> 6ddf2e8e
-  else
+      New<Train<AsyncGraphGroup>>(options)->run();
+  } else
     New<Train<SingletonGraph>>(options)->run();
 
   return 0;
