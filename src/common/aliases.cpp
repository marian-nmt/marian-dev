--- conflicted
+++ resolved
@@ -225,7 +225,6 @@
       config["valid-mini-batch"] = 8;
       config["normalize"] = 1.0;
     });
-<<<<<<< HEAD
   } else {
      cli.alias("int16", "true", [&](YAML::Node& config) {
        config["gemm-precision"] = "int16";
@@ -248,8 +247,6 @@
      cli.alias("int8shiftAlphaAll", "true", [&](YAML::Node& config) {
        config["gemm-precision"] = "int8shiftAlphaAll";
      });
-=======
->>>>>>> fe815e6c
   }
 }
 
