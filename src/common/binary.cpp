#include "common/binary.h"
#include "common/definitions.h"
#include "common/file_stream.h"
#include "common/io_item.h"
#include "common/types.h"
#include "tensors/cpu/integer_common.h"

#include <string>

namespace marian {
namespace io {

namespace binary {

struct Header {
  size_t nameLength;
  size_t type;
  size_t shapeLength;
  size_t dataLength;
};

// cast current void pointer to T pointer and move forward by num elements 
template <typename T>
const T* get(const void*& current, size_t num = 1) {
  const T* ptr = (const T*)current;
  current = (const T*)current + num;
  return ptr;
}

void loadItems(const void* current, std::vector<io::Item>& items, bool mapped) {
  size_t binaryFileVersion = *get<size_t>(current);
  ABORT_IF(binaryFileVersion != BINARY_FILE_VERSION,
           "Binary file versions do not match: {} (file) != {} (expected)",
           binaryFileVersion,
           BINARY_FILE_VERSION);

  size_t numHeaders = *get<size_t>(current); // number of item headers that follow
  const Header* headers = get<Header>(current, numHeaders); // read that many headers

  // prepopulate items with meta data from headers
  items.resize(numHeaders);
  for(int i = 0; i < numHeaders; ++i) {
    items[i].type = (Type)headers[i].type;
    items[i].name = get<char>(current, headers[i].nameLength);
    items[i].mapped = mapped;
  }

  // read in actual shape and data
  for(int i = 0; i < numHeaders; ++i) {
    size_t len = headers[i].shapeLength;
    items[i].shape.resize(len); 
    const int* arr = get<int>(current, len); // read shape
    std::copy(arr, arr + len, items[i].shape.begin()); // copy to Item::shape 
  }

  // move by offset bytes, aligned to 256-bytes boundary
  size_t offset = *get<size_t>(current);
  get<char>(current, offset);

  for(int i = 0; i < numHeaders; ++i) {
    if(items[i].mapped) { // memory-mapped, hence only set pointer
      ABORT_IF(isIntgemm(items[i].type), "mmap format not supported for intgemm matrices");
      items[i].ptr = get<char>(current, headers[i].dataLength);
    } else { // reading into item data
      size_t len = headers[i].dataLength;
      items[i].bytes.resize(len);
      const char* ptr = get<char>(current, len);
<<<<<<< HEAD
=======
      // Intgemm8/16 matrices in binary model are just quantized, however they also need to be reordered
      // Reordering depends on the architecture (SSE/AVX2/AVX512) so we read in the quantized matrices and
      // then reorder them before adding them as a parameter in the graph.
>>>>>>> 5534a044
      if (matchType<intgemm8>(items[i].type)) {
        if (items[i].name.find("Wemb") != std::string::npos) { //HACK HACK HACK THAT HACKS WEMB QUANTIZATION
          items[i].type = Type::float32;
          items[i].bytes.resize(items[i].shape.elements()*sizeof(float)); // We should have an extra float at the back but that requires a different format, due to allocator work
          cpu::integer::unquantizeWemb<Type::int8>(items[i], ptr);
        } else {
          cpu::integer::prepareAndTransposeB<Type::int8>(items[i], ptr);
        }
      } else if (matchType<intgemm16>(items[i].type)) {
        if (items[i].name.find("Wemb") != std::string::npos) { //HACK HACK HACK THAT HACKS WEMB QUANTIZATION
          items[i].type = Type::float32;
          items[i].bytes.resize(items[i].shape.elements()*sizeof(float)); // We should have an extra float at the back but that requires a different format, due to allocator work
          cpu::integer::unquantizeWemb<Type::int16>(items[i], ptr);
        } else {
          cpu::integer::prepareAndTransposeB<Type::int16>(items[i], ptr);
        }
      } else {
        std::copy(ptr, ptr + len, items[i].bytes.begin());
      }
    }
  }
}

void loadItems(const std::string& fileName, std::vector<io::Item>& items) {
  // Read file into buffer
  size_t fileSize = filesystem::fileSize(fileName);
  std::vector<char> buf(fileSize);
// @TODO: check this again:
#if 1 // for some reason, the #else branch fails with "file not found" in the *read* operation (open succeeds)
  FILE *f = fopen(fileName.c_str(), "rb");
  ABORT_IF(f == nullptr, "Error {} ('{}') opening file '{}'", errno, strerror(errno), fileName);
  auto rc = fread(buf.data(), sizeof(*buf.data()), buf.size(), f);
  ABORT_IF(rc != buf.size(), "Error {} ('{}') reading file '{}'", errno, strerror(errno), fileName);
  fclose(f);
#else
  io::InputFileStream in(fileName);
  in.read(buf.data(), buf.size());
#endif

  // Load items from buffer without mapping
  loadItems(buf.data(), items, false);
}

io::Item getItem(const void* current, const std::string& varName) {
  std::vector<io::Item> items;
  loadItems(current, items);

  for(auto& item : items)
    if(item.name == varName)
      return item;

  return io::Item();
}

io::Item getItem(const std::string& fileName, const std::string& varName) {
  std::vector<io::Item> items;
  loadItems(fileName, items);

  for(auto& item : items)
    if(item.name == varName)
      return item;

  return io::Item();
}

void saveItems(const std::string& fileName,
               const std::vector<io::Item>& items) {
  io::OutputFileStream out(fileName);
  size_t pos = 0;

  size_t binaryFileVersion = BINARY_FILE_VERSION;
  pos += out.write(&binaryFileVersion);

  std::vector<Header> headers;
  for(const auto& item : items) {
    headers.push_back(Header{item.name.size() + 1,
                             (size_t)item.type,
                             item.shape.size(),
                             item.bytes.size()}); // binary item size with padding, will be 256-byte-aligned
  }

  size_t headerSize = headers.size();
  pos += out.write(&headerSize);
  pos += out.write(headers.data(), headers.size());

  // Write out all names
  for(const auto& item : items) {
    pos += out.write(item.name.data(), item.name.size() + 1);
  }
  // Write out all shapes
  for(const auto& item : items) {
    pos += out.write(item.shape.data(), item.shape.size());
  }

  // align to next 256-byte boundary
  size_t nextpos = ((pos + sizeof(size_t)) / 256 + 1) * 256;
  size_t offset = nextpos - pos - sizeof(size_t);

  pos += out.write(&offset);
  for(size_t i = 0; i < offset; i++) {
    char padding = 0;
    pos += out.write(&padding);
  }

  // Write out all values
  for(const auto& item : items)
    pos += out.write(item.data(), item.bytes.size()); // writes out data with padding, keeps 256-byte boundary. 
                                                      // Amazingly this is binary-compatible with V1 and aligned and 
                                                      // non-aligned models can be read with the same procedure.
                                                      // No version-bump required. Gets 5-8% of speed back when mmapped.
}

}  // namespace binary
}  // namespace io
}  // namespace marian<|MERGE_RESOLUTION|>--- conflicted
+++ resolved
@@ -65,12 +65,9 @@
       size_t len = headers[i].dataLength;
       items[i].bytes.resize(len);
       const char* ptr = get<char>(current, len);
-<<<<<<< HEAD
-=======
       // Intgemm8/16 matrices in binary model are just quantized, however they also need to be reordered
       // Reordering depends on the architecture (SSE/AVX2/AVX512) so we read in the quantized matrices and
       // then reorder them before adding them as a parameter in the graph.
->>>>>>> 5534a044
       if (matchType<intgemm8>(items[i].type)) {
         if (items[i].name.find("Wemb") != std::string::npos) { //HACK HACK HACK THAT HACKS WEMB QUANTIZATION
           items[i].type = Type::float32;
