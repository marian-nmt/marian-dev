#pragma once

#include "3rd_party/CLI/CLI.hpp"
#include "3rd_party/any_type.h"
#include "3rd_party/yaml-cpp/yaml.h"
#include "common/definitions.h"

#include <iostream>
#include <map>
#include <string>
#include <unordered_set>
#include <vector>

namespace marian {

class Options;

namespace cli {

// Option priority
enum struct Priority { DefaultValue = 0, ConfigFile = 1, CommandLine = 2 };

/**
 * Helper tuple storing an option object, the associated variable and creation index
 *
 * Note: bare pointers are used for CLI::Option objects as this comes from the CLI11 library.
 * Removing it would require deep modifications in the 3rd party library, what we want to avoid.
 */
struct CLIOptionTuple {
  CLI::Option *opt;     // a pointer to an option object from CLI11
  Ptr<any_type> var;    // value assigned to the option via command-line
  size_t idx{0};        // order in which the option was created
  Priority priority{cli::Priority::DefaultValue};
};

// Helper tuple for aliases storing the alias name, value, and options to be expanded
struct CLIAliasTuple {
  std::string key;    // alias option name
  std::string value;  // value for the alias option indicating that it should be expanded
  YAML::Node config;  // config with options that the alias adds
};

// The helper class for cli::CLIWrapper handling formatting of options and their descriptions.
class CLIFormatter : public CLI::Formatter {
public:
  CLIFormatter(size_t columnWidth, size_t screenWidth);
  virtual std::string make_option_desc(const CLI::Option *) const override;

private:
  size_t screenWidth_{0};
};

<<<<<<< HEAD
// @TODO: in this file review the use of naked pointers. We use Ptr<Type> anywhere else,
// what's up with that?

// The helper structure storing an option object, the associated variable and creation index
struct CLIOptionTuple {
  CLI::Option *opt;
  Ptr<any_type> var;
  size_t idx{0};
  bool modified{false};
};

// Helper structure used for aliases and storing an option key, value, and YAML node
struct CLIAliasTuple {
  std::string key;
  std::string value;
  YAML::Node config;
};

=======
>>>>>>> 45dec082
/**
 * @brief The class used to define and parse command-line arguments.
 *
 * It is a wrapper around https://github.com/CLIUtils/CLI11 that stores defined command-line
 * arguments in a YAML object.
 *
 * Usage outline: first call add() methods to create all the options; then call parse(argv, argc) to
 * parse command line and get defined options and their values in a YAML object; finally call
 * parseAliases() to expand alias options. The config object can be also obtained later by calling
 * getConfig().
 *
 * Options are organized in option groups. Each option group has a header that preceeds all options
 * in the group. The header for the default option group can be set from the class constructor.
 */
class CLIWrapper {
private:
  // Map with option names and option tuples
  std::unordered_map<std::string, CLIOptionTuple> options_;
  // Counter for created options to keep track of order in which options were created
  size_t counter_{0};
<<<<<<< HEAD
  // List of alias tuples
  std::vector<CLIAliasTuple> aliases_;
  // Command-line argument parser
  Ptr<CLI::App> app_;
=======
  std::vector<CLIAliasTuple> aliases_;  // List of alias tuples
>>>>>>> 45dec082

  Ptr<CLI::App> app_;                   // Command-line argument parser from CLI11

  std::string defaultGroup_{""};        // Name of the default option group
  std::string currentGroup_{""};        // Name of the current option group

  YAML::Node &config_;                  // Reference to the main config object

  // Option for --version flag. This is a special flag and similarly to --help,
  // the key "version" will be not added into the YAML config
  CLI::Option *optVersion_;

  // Extract option name from a comma-separated list of long and short options, e.g. 'help' from
  // '--help,-h'
  std::string keyName(const std::string &args) const {
    // re-use existing functions from CLI11 to keep option names consistent
    return std::get<1>(
               CLI::detail::get_names(CLI::detail::split_names(args)))  // get long names only
        .front();                                                       // get first long name
  }

  // Get names of options passed via command-line
  std::unordered_set<std::string> getParsedOptionNames() const;
  // Get option names in the same order as they are created
  std::vector<std::string> getOrderedOptionNames() const;

  static std::string failureMessage(const CLI::App *app, const CLI::Error &e);

public:
  /**
   * @brief Create an instance of the command-line argument parser
   *
   * Option --help, -h is automatically added.
   *
   * @param config A reference to the to-be-wrapped yaml tree
   * @param description Program description
   * @param header Header text for the main option group
   * @param footer Text displayed after the list of options
   * @param columnWidth Width of the column with option names
   * @param screenWidth Maximum allowed width for help messages, 0 means no limit
   */
  CLIWrapper(YAML::Node &config,
             const std::string &description = "",
             const std::string &header = "General options",
             const std::string &footer = "",
             size_t columnWidth = 40,
             size_t screenWidth = 0);

  /**
   * @brief Create an instance of the command-line argument parser, short-cut for Options object.
   *
   * @see Other constructor
   */
  CLIWrapper(Ptr<Options> options,
             const std::string &description = "",
             const std::string &header = "General options",
             const std::string &footer = "",
             size_t columnWidth = 30,
             size_t screenWidth = 0);

  virtual ~CLIWrapper();

  /**
   * @brief Define an option with a default value
   *
   * Explicit default values will appear in help messages.
   *
   * @param args Comma-separated list of short and long option names
   * @param help Help message
   * @param val Default value
   *
   * @return Option object
   */
  template <typename T>
  CLI::Option *add(const std::string &args, const std::string &help, T val) {
    return addOption<T>(keyName(args),
                        args,
                        help,
                        val,
                        /*defaulted =*/true);
  }

  /**
   * @brief Define an option without an explicit default value. The implicit default value is T()
   *
   * The option will be defined in the config file even if not given as a command-line argument. The
   * implicit default value for a boolean or numeric option is 0, for a string is an empty string,
   * and for a vector is an empty vector.
   *
   * Implicit default values will *NOT* appear in help messages.
   *
   * @param args Comma-separated list of short and long option names
   * @param help Help message
   *
   * @return Option object
   *
   * @TODO: require to always state the default value creating the parser as this will be clearer
   */
  template <typename T>
  CLI::Option *add(const std::string &args, const std::string &help) {
    return addOption<T>(keyName(args),
                        args,
                        help,
                        T(),
                        /*defaulted =*/false);
  }

  /**
<<<<<<< HEAD
   * @brief Define an alias that is a shortcut for a set of options
   *
   * Option values are compared as std::string.
   *
   * @param key Option name
   * @param value Option value that trigger the alias
   * @param fun Function initializing options
=======
   * @brief Transform the option into an alias that is a shortcut for a set of options
   *
   * An alias sets one or more options to predefined values. The options expanded by the alias are
   * provided as a function setting a temporary YAML config.
   *
   * The alias option has to be first defined using `add<T>()`. Otherwise, the program will abort.
   *
   * Defining more than one alias for the same `key` but different `value` is allowed.
   *
   * Option values are compared as std::string. If the alias option is a vector, the alias will be
   * triggered if `value` exists in that vector at least once.
   *
   * Options set directly via command line have precedence over options defined in an alias, i.e. an
   * option added via alias can be overwritten by setting a specific option via command line.
   *
   * @param key Alias option name
   * @param value Option value that trigger the alias
   * @param fun Function setting a temporary YAML config with options expanded by alias
>>>>>>> 45dec082
   */
  void alias(const std::string &key,
             const std::string &value,
             const std::function<void(YAML::Node &config)> &fun) {
    ABORT_IF(!options_.count(key), "Option '{}' is not defined so alias can not be created", key);
    aliases_.resize(aliases_.size() + 1);
    aliases_.back().key = key;
    aliases_.back().value = value;
    fun(aliases_.back().config);
  }

  /**
   * Switch to different option group or to the default group if argument is empty.
   *
   * @param name Header of the option group
   */
  void switchGroup(const std::string &name = "");

  // Parse command-line arguments. Handles --help and --version options
  void parse(int argc, char **argv);

  /**
   * @brief Expand aliases based on arguments parsed with parse(int, char**)
   *
<<<<<<< HEAD
   * Should be called after parse(int, char**) to take an effect.
   *
   * All options defined as aliases are removed from the config object.
   */
  void parseAliases();

  /*
   * @brief Overwrite values for unparsed options
=======
   * Should be called after parse(int, char**) to take an effect.  If any alias tries to expand an
   * undefined option, the method will abort the program.
   *
   * All options defined as aliases are removed from the global config object to avoid redundancy
   * when options are dumped (explicitly or implicitly) to a config file.
   */
  void parseAliases();

  /**
   * @brief Overwrite options with lower priority
   *
   * Values for options with lower priority than the provided priority remain unchanged. This allows
   * for overwritting default options by options from config files, or both by options provided in
   * the command line.
>>>>>>> 45dec082
   *
   * This should be a preferred way of updating config options as the class keeps track of options,
   * which values have changed.
   *
   * @param config YAML config with new default values for options
   * @param priority priority of incoming options
   * @param errorMsg error message printed if config contains undefined keys. The message is
   *   appended with ": <comma-separated list of invalid options>"
   */
  void updateConfig(const YAML::Node &config, cli::Priority priority, const std::string &errorMsg);

  // Get textual YAML representation of the config
  std::string dumpConfig(bool skipUnmodified = false) const;

private:
  template <typename T,
            // options with numeric and string-like values
            CLI::enable_if_t<!CLI::is_bool<T>::value && !CLI::is_vector<T>::value,
                             CLI::detail::enabler> = CLI::detail::dummy>
  CLI::Option *addOption(const std::string &key,
                         const std::string &args,
                         const std::string &help,
                         T val,
                         bool defaulted) {
    // add key to YAML
    config_[key] = val;

    // create option tuple
    CLIOptionTuple option;
    option.idx = counter_++;
    option.var = std::make_shared<any_type>(val);

    // callback function collecting a command-line argument
    CLI::callback_t fun = [this, key](CLI::results_t res) {
      options_[key].priority = cli::Priority::CommandLine;
      // get variable associated with the option
      auto &var = options_[key].var->as<T>();
      // store parser result in var
      auto ret = CLI::detail::lexical_cast(res[0], var);
      // update YAML entry
      config_[key] = var;
      return ret;
    };

    auto opt = app_->add_option(args, fun, help, defaulted);
    // set human readable type value: UINT, INT, FLOAT or TEXT
    opt->type_name(CLI::detail::type_name<T>());
    // set option group
    if(!currentGroup_.empty())
      opt->group(currentGroup_);
    // set textual representation of the default value for help message
    if(defaulted) {
      std::stringstream ss;
      ss << val;
      opt->default_str(ss.str());
    }

    // store option tuple
    option.opt = opt;
    options_.insert(std::make_pair(key, option));
    return options_[key].opt;
  }

  template <typename T,
            // options with vector values
            CLI::enable_if_t<CLI::is_vector<T>::value, CLI::detail::enabler> = CLI::detail::dummy>
  CLI::Option *addOption(const std::string &key,
                         const std::string &args,
                         const std::string &help,
                         T val,
                         bool defaulted) {
    // add key to YAML
    config_[key] = val;

    // create option tuple
    CLIOptionTuple option;
    option.idx = counter_++;
    option.var = std::make_shared<any_type>(val);

    // callback function collecting command-line arguments
    CLI::callback_t fun = [this, key](CLI::results_t res) {
      options_[key].priority = cli::Priority::CommandLine;
      // get vector variable associated with the option
      auto &vec = options_[key].var->as<T>();
      vec.clear();
      bool ret = true;
      // handle '[]' as an empty vector
      if(res.size() == 1 && res.front() == "[]") {
        ret = true;
      } else {
        // populate the vector with parser results
        for(const auto &a : res) {
          vec.emplace_back();
          ret &= CLI::detail::lexical_cast(a, vec.back());
        }
        ret &= !vec.empty();
      }
      // update YAML entry
      config_[key] = vec;
      return ret;
    };

    auto opt = app_->add_option(args, fun, help);
    // set human readable type value: VECTOR and
    opt->type_name(CLI::detail::type_name<T>());
    // accept unlimited number of arguments
    opt->type_size(-1);
    // set option group
    if(!currentGroup_.empty())
      opt->group(currentGroup_);
    // set textual representation of the default vector values for help message
    if(defaulted)
      opt->default_str(CLI::detail::join(val));

    // store option tuple
    option.opt = opt;
    options_.insert(std::make_pair(key, option));
    return options_[key].opt;
  }

  template <typename T,
            // options with boolean values, called flags in CLI11
            CLI::enable_if_t<CLI::is_bool<T>::value, CLI::detail::enabler> = CLI::detail::dummy>
  CLI::Option *addOption(const std::string &key,
                         const std::string &args,
                         const std::string &help,
                         T val,
                         bool defaulted) {
    // add key to YAML
    config_[key] = val;

    // create option tuple
    CLIOptionTuple option;
    option.idx = counter_++;
    option.var = std::make_shared<any_type>(val);

    // callback function setting the flag
    CLI::callback_t fun = [this, key](CLI::results_t res) {
      options_[key].priority = cli::Priority::CommandLine;
      // get parser result, it is safe as boolean options have an implicit value
      auto val = res[0];
      auto ret = true;
      if(val == "true" || val == "on" || val == "yes" || val == "1") {
        options_[key].var->as<T>() = true;
        config_[key] = true;
      } else if(val == "false" || val == "off" || val == "no" || val == "0") {
        options_[key].var->as<T>() = false;
        config_[key] = false;
      } else {
        ret = false;
      }
      return ret;
    };

    auto opt = app_->add_option(args, fun, help, defaulted);
    // set option group
    if(!currentGroup_.empty())
      opt->group(currentGroup_);
    // set textual representation of the default value for help message
    if(defaulted)
      opt->default_str(val ? "true" : "false");
    // allow to use the flag without any argument
    opt->implicit_val("true");

    // store option tuple
    option.opt = opt;
    options_.insert(std::make_pair(key, option));
    return options_[key].opt;
  }
};

}  // namespace cli
}  // namespace marian<|MERGE_RESOLUTION|>--- conflicted
+++ resolved
@@ -50,27 +50,6 @@
   size_t screenWidth_{0};
 };
 
-<<<<<<< HEAD
-// @TODO: in this file review the use of naked pointers. We use Ptr<Type> anywhere else,
-// what's up with that?
-
-// The helper structure storing an option object, the associated variable and creation index
-struct CLIOptionTuple {
-  CLI::Option *opt;
-  Ptr<any_type> var;
-  size_t idx{0};
-  bool modified{false};
-};
-
-// Helper structure used for aliases and storing an option key, value, and YAML node
-struct CLIAliasTuple {
-  std::string key;
-  std::string value;
-  YAML::Node config;
-};
-
-=======
->>>>>>> 45dec082
 /**
  * @brief The class used to define and parse command-line arguments.
  *
@@ -91,14 +70,7 @@
   std::unordered_map<std::string, CLIOptionTuple> options_;
   // Counter for created options to keep track of order in which options were created
   size_t counter_{0};
-<<<<<<< HEAD
-  // List of alias tuples
-  std::vector<CLIAliasTuple> aliases_;
-  // Command-line argument parser
-  Ptr<CLI::App> app_;
-=======
   std::vector<CLIAliasTuple> aliases_;  // List of alias tuples
->>>>>>> 45dec082
 
   Ptr<CLI::App> app_;                   // Command-line argument parser from CLI11
 
@@ -207,15 +179,6 @@
   }
 
   /**
-<<<<<<< HEAD
-   * @brief Define an alias that is a shortcut for a set of options
-   *
-   * Option values are compared as std::string.
-   *
-   * @param key Option name
-   * @param value Option value that trigger the alias
-   * @param fun Function initializing options
-=======
    * @brief Transform the option into an alias that is a shortcut for a set of options
    *
    * An alias sets one or more options to predefined values. The options expanded by the alias are
@@ -234,7 +197,6 @@
    * @param key Alias option name
    * @param value Option value that trigger the alias
    * @param fun Function setting a temporary YAML config with options expanded by alias
->>>>>>> 45dec082
    */
   void alias(const std::string &key,
              const std::string &value,
@@ -259,16 +221,6 @@
   /**
    * @brief Expand aliases based on arguments parsed with parse(int, char**)
    *
-<<<<<<< HEAD
-   * Should be called after parse(int, char**) to take an effect.
-   *
-   * All options defined as aliases are removed from the config object.
-   */
-  void parseAliases();
-
-  /*
-   * @brief Overwrite values for unparsed options
-=======
    * Should be called after parse(int, char**) to take an effect.  If any alias tries to expand an
    * undefined option, the method will abort the program.
    *
@@ -283,7 +235,6 @@
    * Values for options with lower priority than the provided priority remain unchanged. This allows
    * for overwritting default options by options from config files, or both by options provided in
    * the command line.
->>>>>>> 45dec082
    *
    * This should be a preferred way of updating config options as the class keeps track of options,
    * which values have changed.
