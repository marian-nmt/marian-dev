#include <algorithm>
#include <boost/algorithm/string.hpp>
#include <set>
#include <stdexcept>
#include <string>

#if MKL_FOUND
//#include <omp.h>
#include <mkl.h>
#else
#if BLAS_FOUND
//#include <omp.h>
#include <cblas.h>
#endif
#endif

#include "3rd_party/cnpy/cnpy.h"
#include "common/definitions.h"

#include "common/config.h"
#include "common/config_parser.h"
#include "common/file_stream.h"
#include "common/logging.h"
#include "common/version.h"

#include "common/regex.h"

#define SET_OPTION(key, type)                    \
  do {                                           \
    if(!vm_[key].defaulted() || !config_[key]) { \
      config_[key] = vm_[key].as<type>();        \
    }                                            \
  } while(0)

#define SET_OPTION_NONDEFAULT(key, type)  \
  do {                                    \
    if(vm_.count(key) > 0) {              \
      config_[key] = vm_[key].as<type>(); \
    }                                     \
  } while(0)

namespace po = boost::program_options;

namespace marian {

uint16_t guess_terminal_width(uint16_t max_width) {
  uint16_t cols = 0;
#ifdef TIOCGSIZE
  struct ttysize ts;
  ioctl(STDIN_FILENO, TIOCGSIZE, &ts);
  if(ts.ts_cols != 0)
    cols = ts.ts_cols;
#elif defined(TIOCGWINSZ)
  struct winsize ts;
  ioctl(STDIN_FILENO, TIOCGWINSZ, &ts);
  if(ts.ws_col != 0)
    cols = ts.ws_col;
#endif
  if(cols == 0)  // couldn't determine terminal width
    cols = po::options_description::m_default_line_length;
  return max_width ? std::min(cols, max_width) : cols;
}

// helper to convert a Yaml node recursively into a string
void OutputYaml(const YAML::Node node, YAML::Emitter& out) {
  std::set<std::string> sorter;
  switch(node.Type()) {
    case YAML::NodeType::Null: out << node; break;
    case YAML::NodeType::Scalar: out << node; break;
    case YAML::NodeType::Sequence:
      out << YAML::BeginSeq;
      for(auto&& n : node)
        OutputYaml(n, out);
      out << YAML::EndSeq;
      break;
    case YAML::NodeType::Map:
      for(auto& n : node)
        sorter.insert(n.first.as<std::string>());
      out << YAML::BeginMap;
      for(auto& key : sorter) {
        out << YAML::Key;
        out << key;
        out << YAML::Value;
        OutputYaml(node[key], out);
      }
      out << YAML::EndMap;
      break;
    case YAML::NodeType::Undefined: out << node; break;
  }
}

const std::set<std::string> PATHS = {"model",
                                     "models",
                                     "train-sets",
                                     "vocabs",
                                     "embedding-vectors",
                                     "valid-sets",
                                     "valid-script-path",
                                     "valid-log",
                                     "valid-translation-output",
                                     "log"};

// helper to implement interpolate-env-vars and relative-paths options
static void processPaths(YAML::Node& node,
                         const std::function<std::string(std::string)>& TransformPath,
                         bool isPath = false) {
  if(isPath) {
    if(node.Type() == YAML::NodeType::Scalar) {
      std::string nodePath = node.as<std::string>();
      if(!nodePath.empty()) {
        node = TransformPath(nodePath); // transform the path
      }
    }

    if(node.Type() == YAML::NodeType::Sequence) {
      for(auto&& sub : node) {
        processPaths(sub, TransformPath, true);
      }
    }
  } else {
    switch(node.Type()) {
      case YAML::NodeType::Sequence:
        for(auto&& sub : node) {
          processPaths(sub, TransformPath, false);
        }
        break;
      case YAML::NodeType::Map:
        for(auto&& sub : node) {
          std::string key = sub.first.as<std::string>();
          processPaths(sub.second, TransformPath, PATHS.count(key) > 0);
        }
        break;
    }
  }
}

// helper to replace environment-variable expressions of the form ${VARNAME} in a string
static std::string interpolateEnvVars(std::string str) {
#if 1 // temporary workaround for MS-internal PhillyOnAzure cluster: warm storage presently has the form /hdfs/VC instead of /{gfs,hdfs}/CLUSTER/VC
  if (getenv("PHILLY_JOB_ID")) {
    const char* cluster = getenv("PHILLY_CLUSTER");
    const char* vc      = getenv("PHILLY_VC");
    if (cluster && vc) { // this environment variable exists when running on the cluster
      static const std::string s_gfsPrefix  = std::string("/gfs/")  + cluster + "/" + vc + "/";
      static const std::string s_hdfsPrefix = std::string("/hdfs/") + cluster + "/" + vc + "/";
      if (str.find(s_gfsPrefix) == 0)
        str = std::string("/hdfs/") + vc + "/" + str.substr(s_gfsPrefix.size());
      else if (str.find(s_hdfsPrefix) == 0)
        str = std::string("/hdfs/") + vc + "/" + str.substr(s_hdfsPrefix.size());
    }
  }
#endif
  for(;;) {
    const auto pos = str.find("${");
    if (pos == std::string::npos)
        return str;
    const auto epos = str.find("}", pos + 2);
    ABORT_IF(epos == std::string::npos, "interpolate-env-vars option: ${{ without matching }} in '{}'", str.c_str());
    const auto var = str.substr(pos + 2, epos - (pos + 2)); // isolate the variable name
    const auto val = getenv(var.c_str());
    ABORT_IF(!val, "interpolate-env-vars option: environment variable '{}' not defined in '{}'", var.c_str(), str.c_str());
    str = str.substr(0,pos) + val + str.substr(epos + 1); // replace it; then try again for further replacements
  }
}

bool ConfigParser::has(const std::string& key) const {
  return config_[key];
}

void ConfigParser::validateOptions() const {
  if(mode_ == ConfigMode::translating) {
    UTIL_THROW_IF2(
        !has("vocabs") || get<std::vector<std::string>>("vocabs").empty(),
        "Translating, but vocabularies are not given!");

    for(const auto& modelFile : get<std::vector<std::string>>("models")) {
      boost::filesystem::path modelPath(modelFile);
      UTIL_THROW_IF2(!boost::filesystem::exists(modelPath),
                     "Model file does not exist: " + modelFile);
    }

    return;
  }

  UTIL_THROW_IF2(
      !has("train-sets") || get<std::vector<std::string>>("train-sets").empty(),
      "No train sets given in config file or on command line");
  UTIL_THROW_IF2(
      has("vocabs")
          && get<std::vector<std::string>>("vocabs").size()
                 != get<std::vector<std::string>>("train-sets").size(),
      "There should be as many vocabularies as training sets");
  UTIL_THROW_IF2(
      has("embedding-vectors")
          && get<std::vector<std::string>>("embedding-vectors").size()
                 != get<std::vector<std::string>>("train-sets").size(),
      "There should be as many files with embedding vectors as "
      "training sets");

  boost::filesystem::path modelPath(get<std::string>("model"));

  if(mode_ == ConfigMode::rescoring) {
    UTIL_THROW_IF2(!boost::filesystem::exists(modelPath),
                   "Model file does not exist: " + modelPath.string());

    UTIL_THROW_IF2(
        !has("vocabs") || get<std::vector<std::string>>("vocabs").empty(),
        "Scoring, but vocabularies are not given!");

    return;
  }

  auto modelDir = modelPath.parent_path();
  if(modelDir.empty())
    modelDir = boost::filesystem::current_path();

  UTIL_THROW_IF2(
      !modelDir.empty() && !boost::filesystem::is_directory(modelDir),
      "Model directory does not exist");

  UTIL_THROW_IF2(!modelDir.empty()
                     && !(boost::filesystem::status(modelDir).permissions()
                          & boost::filesystem::owner_write),
                 "No write permission in model directory");

  UTIL_THROW_IF2(
      has("valid-sets")
          && get<std::vector<std::string>>("valid-sets").size()
                 != get<std::vector<std::string>>("train-sets").size(),
      "There should be as many validation sets as training sets");

  // validations for learning rate decaying
  UTIL_THROW_IF2(get<double>("lr-decay") > 1.0,
                 "Learning rate decay factor greater than 1.0 is unusual");
  UTIL_THROW_IF2(
      (get<std::string>("lr-decay-strategy") == "epoch+batches"
       || get<std::string>("lr-decay-strategy") == "epoch+stalled")
          && get<std::vector<size_t>>("lr-decay-start").size() != 2,
      "Decay strategies 'epoch+batches' and 'epoch+stalled' require two "
      "values specified with --lr-decay-start options");
  UTIL_THROW_IF2(
      (get<std::string>("lr-decay-strategy") == "epoch"
       || get<std::string>("lr-decay-strategy") == "batches"
       || get<std::string>("lr-decay-strategy") == "stalled")
          && get<std::vector<size_t>>("lr-decay-start").size() != 1,
      "Single decay strategies require only one value specified with "
      "--lr-decay-start option");
}

void ConfigParser::validateDevices() const {
  std::string devices = Join(get<std::vector<std::string>>("devices"));
  Trim(devices);

  regex::regex pattern;
  std::string help;
  if(mode_ == ConfigMode::training && get<bool>("multi-node")) {
    // valid strings: '0: 1 2', '0:1 2 1:2 3'
    pattern = "( *[0-9]+ *: *[0-9]+( *[0-9]+)*)+";
    help = "Supported format for multi-node setting: '0:0 1 2 3 1:0 1 2 3'";
  } else {
    // valid strings: '0', '0 1 2 3', '3 2 0 1'
    pattern = "[0-9]+( *[0-9]+)*";
    help = "Supported formats: '0 1 2 3'";
  }

  UTIL_THROW_IF2(!regex::regex_match(devices, pattern),
                 "the argument '(" + devices
                     + ")' for option '--devices' is invalid. "
                     + help);
}

void ConfigParser::addOptionsCommon(po::options_description& desc) {
  int defaultWorkspace = (mode_ == ConfigMode::translating) ? 512 : 2048;

  po::options_description general("General options", guess_terminal_width());
  // clang-format off
  general.add_options()
    ("config,c", po::value<std::vector<std::string>>()->multitoken(),
     "Configuration file(s). If multiple, later overrides earlier.")
    ("workspace,w", po::value<size_t>()->default_value(defaultWorkspace),
      "Preallocate  arg  MB of work space")
    ("log", po::value<std::string>(),
     "Log training process information to file given by  arg")
    ("log-level", po::value<std::string>()->default_value("info"),
     "Set verbosity level of logging "
     "(trace - debug - info - warn - err(or) - critical - off)")
    ("quiet", po::value<bool>()->zero_tokens()->default_value(false),
     "Suppress all logging to stderr. Logging to files still works")
    ("quiet-translation", po::value<bool>()->zero_tokens()->default_value(false),
     "Suppress logging for translation")
    ("seed", po::value<size_t>()->default_value(0),
     "Seed for all random number generators. 0 means initialize randomly")
    ("clip-gemm", po::value<float>()->default_value(0.f),
     "If not 0 clip GEMM input values to +/- arg")
    ("interpolate-env-vars", po::value<bool>()->zero_tokens()->default_value(false),
     "allow the use of environment variables in paths, of the form ${VAR_NAME}")
    ("relative-paths", po::value<bool>()->zero_tokens()->default_value(false),
     "All paths are relative to the config file location")
    ("dump-config", po::value<bool>()->zero_tokens()->default_value(false),
     "Dump current (modified) configuration to stdout and exit")
    ("version", po::value<bool>()->zero_tokens()->default_value(false),
      "Print version number and exit")
    ("help,h", po::value<bool>()->zero_tokens()->default_value(false),
      "Print this help message and exit")
  ;
  // clang-format on
  desc.add(general);
}

void ConfigParser::addOptionsModel(po::options_description& desc) {
  po::options_description model("Model options", guess_terminal_width());
  // clang-format off
  if(mode_ == ConfigMode::translating) {
    model.add_options()
    ("models,m", po::value<std::vector<std::string>>()->multitoken(),
     "Paths to model(s) to be loaded");
  } else {
    model.add_options()
      ("model,m", po::value<std::string>()->default_value("model.npz"),
      "Path prefix for model to be saved/resumed");

    if(mode_ == ConfigMode::training) {
      model.add_options()
        ("pretrained-model", po::value<std::string>(),
        "Path prefix for pre-trained model to initialize model weights");
    }
  }

  model.add_options()
    ("ignore-model-config", po::value<bool>()->zero_tokens()->default_value(false),
     "Ignore the model configuration saved in npz file")
    ("type", po::value<std::string>()->default_value("amun"),
      "Model type (possible values: amun, nematus, s2s, multi-s2s, transformer)")
    ("dim-vocabs", po::value<std::vector<int>>()
      ->multitoken()
      ->default_value(std::vector<int>({0, 0}), "0 0"),
     "Maximum items in vocabulary ordered by rank, 0 uses all items in the "
     "provided/created vocabulary file")
    ("dim-emb", po::value<int>()->default_value(512),
     "Size of embedding vector")
    ("dim-rnn", po::value<int>()->default_value(1024),
     "Size of rnn hidden state")
    ("enc-type", po::value<std::string>()->default_value("bidirectional"),
     "Type of encoder RNN : bidirectional, bi-unidirectional, alternating (s2s)")
    ("enc-cell", po::value<std::string>()->default_value("gru"),
     "Type of RNN cell: gru, lstm, tanh (s2s)")
    ("enc-cell-depth", po::value<int>()->default_value(1),
     "Number of transitional cells in encoder layers (s2s)")
    ("enc-depth", po::value<int>()->default_value(1),
     "Number of encoder layers (s2s)")
    ("dec-cell", po::value<std::string>()->default_value("gru"),
     "Type of RNN cell: gru, lstm, tanh (s2s)")
    ("dec-cell-base-depth", po::value<int>()->default_value(2),
     "Number of transitional cells in first decoder layer (s2s)")
    ("dec-cell-high-depth", po::value<int>()->default_value(1),
     "Number of transitional cells in next decoder layers (s2s)")
    ("dec-depth", po::value<int>()->default_value(1),
     "Number of decoder layers (s2s)")
    //("dec-high-context", po::value<std::string>()->default_value("none"),
    // "Repeat attended context: none, repeat, conditional, conditional-repeat (s2s)")
    ("skip", po::value<bool>()->zero_tokens()->default_value(false),
     "Use skip connections (s2s)")
    ("layer-normalization", po::value<bool>()->zero_tokens()->default_value(false),
     "Enable layer normalization")
    ("right-left", po::value<bool>()->zero_tokens()->default_value(false),
     "Train right-to-left model")
    ("best-deep", po::value<bool>()->zero_tokens()->default_value(false),
     "Use Edinburgh deep RNN configuration (s2s)")
    ("special-vocab", po::value<std::vector<size_t>>()->multitoken(),
     "Model-specific special vocabulary ids")
    ("tied-embeddings", po::value<bool>()->zero_tokens()->default_value(false),
     "Tie target embeddings and output embeddings in output layer")
    ("tied-embeddings-src", po::value<bool>()->zero_tokens()->default_value(false),
     "Tie source and target embeddings")
    ("tied-embeddings-all", po::value<bool>()->zero_tokens()->default_value(false),
     "Tie all embedding layers and output layer")
    ("transformer-heads", po::value<int>()->default_value(8),
     "Number of heads in multi-head attention (transformer)")
    ("transformer-no-projection", po::value<bool>()->zero_tokens()->default_value(false),
     "Omit linear projection after multi-head attention (transformer)")
    ("transformer-dim-ffn", po::value<int>()->default_value(2048),
     "Size of position-wise feed-forward network (transformer)")
    ("transformer-ffn-depth", po::value<int>()->default_value(2),
     "Depth of filters (transformer)")
    ("transformer-ffn-activation", po::value<std::string>()->default_value("swish"),
     "Activation between filters: swish or relu (transformer)")
    ("transformer-dim-aan", po::value<int>()->default_value(2048),
     "Size of position-wise feed-forward network in AAN (transformer)")
    ("transformer-aan-depth", po::value<int>()->default_value(2),
     "Depth of filter for AAN (transformer)")
    ("transformer-aan-activation", po::value<std::string>()->default_value("swish"),
     "Activation between filters in AAN: swish or relu (transformer)")
    ("transformer-aan-nogate", po::value<bool>()->zero_tokens()->default_value(false),
     "Omit gate in AAN (transformer)")
    ("transformer-decoder-autoreg", po::value<std::string>()->default_value("self-attention"),
     "Type of autoregressive layer in transformer decoder: self-attention, average-attention (transformer)")
    ("transformer-preprocess", po::value<std::string>()->default_value(""),
     "Operation before each transformer layer: d = dropout, a = add, n = normalize")
    ("transformer-postprocess-emb", po::value<std::string>()->default_value("d"),
     "Operation after transformer embedding layer: d = dropout, a = add, n = normalize")
    ("transformer-postprocess", po::value<std::string>()->default_value("dan"),
     "Operation after each transformer layer: d = dropout, a = add, n = normalize")
#ifdef CUDNN
    ("char-stride", po::value<int>()->default_value(5),
     "Width of max-pooling layer after convolution layer in char-s2s model")
    ("char-highway", po::value<int>()->default_value(4),
     "Number of highway network layers after max-pooling in char-s2s model")
    ("char-conv-filters-num", po::value<std::vector<int>>()
      ->default_value(std::vector<int>({200, 200, 250, 250, 300, 300, 300, 300}),
                                      "200 200 250 250 300 300 300 300")
      ->multitoken(),
     "Numbers of convolution filters of correspoding width in char-s2s model")
    ("char-conv-filters-widths", po::value<std::vector<int>>()
     ->default_value(std::vector<int>({1, 2, 3, 4, 5, 6, 7, 8}), "1 2 3 4 5 6 7 8")
      ->multitoken(),
     "Convolution window widths in char-s2s model")
#endif
    ;

  if(mode_ == ConfigMode::training) {
    model.add_options()
      ("dropout-rnn", po::value<float>()->default_value(0),
       "Scaling dropout along rnn layers and time (0 = no dropout)")
      ("dropout-src", po::value<float>()->default_value(0),
       "Dropout source words (0 = no dropout)")
      ("dropout-trg", po::value<float>()->default_value(0),
       "Dropout target words (0 = no dropout)")
      ("grad-dropping-rate", po::value<float>()->default_value(0),
       "Gradient Dropping rate (0 = no gradient Dropping)")
      ("grad-dropping-momentum", po::value<float>()->default_value(0),
       "Gradient Dropping momentum decay rate (0.0 to 1.0)")
      ("grad-dropping-warmup", po::value<size_t>()->default_value(100),
       "Do not apply gradient dropping for the first arg steps")
      ("transformer-dropout", po::value<float>()->default_value(0),
       "Dropout between transformer layers (0 = no dropout)")
      ("transformer-dropout-attention", po::value<float>()->default_value(0),
       "Dropout for transformer attention (0 = no dropout)")
      ("transformer-dropout-ffn", po::value<float>()->default_value(0),
       "Dropout for transformer filter (0 = no dropout)")
    ;
  }
  // clang-format on

  desc.add(model);
}

void ConfigParser::addOptionsTraining(po::options_description& desc) {
  po::options_description training("Training options", guess_terminal_width());
  // clang-format off
  training.add_options()
    ("cost-type", po::value<std::string>()->default_value("ce-mean"),
      "Optimization criterion: ce-mean, ce-mean-words, ce-sum, perplexity")
    ("overwrite", po::value<bool>()->zero_tokens()->default_value(false),
      "Overwrite model with following checkpoints")
    ("no-reload", po::value<bool>()->zero_tokens()->default_value(false),
      "Do not load existing model specified in --model arg")
    ("train-sets,t", po::value<std::vector<std::string>>()->multitoken(),
      "Paths to training corpora: source target")
    ("vocabs,v", po::value<std::vector<std::string>>()->multitoken(),
      "Paths to vocabulary files have to correspond to --train-sets. "
      "If this parameter is not supplied we look for vocabulary files "
      "source.{yml,json} and target.{yml,json}. "
      "If these files do not exist they are created")
    ("max-length", po::value<size_t>()->default_value(50),
      "Maximum length of a sentence in a training sentence pair")
    ("max-length-crop", po::value<bool>()->zero_tokens()->default_value(false),
      "Crop a sentence to max-length instead of ommitting it if longer than max-length")
    ("after-epochs,e", po::value<size_t>()->default_value(0),
      "Finish after this many epochs, 0 is infinity")
    ("after-batches", po::value<size_t>()->default_value(0),
      "Finish after this many batch updates, 0 is infinity")
    ("disp-freq", po::value<size_t>()->default_value(1000),
      "Display information every  arg  updates")
    ("disp-label-counts", po::value<bool>()->zero_tokens()->default_value(false),
      "Display label counts when logging loss progress")
    ("save-freq", po::value<size_t>()->default_value(10000),
      "Save model file every  arg  updates")
    ("no-shuffle", po::value<bool>()->zero_tokens()->default_value(false),
      "Skip shuffling of training data before each epoch")
    ("no-restore-corpus", po::value<bool>()->zero_tokens()->default_value(false),
      "Skip restoring corpus state after training is restarted")
    ("tempdir,T", po::value<std::string>()->default_value("/tmp"),
      "Directory for temporary (shuffled) files and database")
    ("sqlite", po::value<std::string>()->default_value("")->implicit_value("temporary"),
      "Use disk-based sqlite3 database for training corpus storage, default "
      "is temporary with path creates persistent storage")
    ("sqlite-drop", po::value<bool>()->zero_tokens()->default_value(false),
      "Drop existing tables in sqlite3 database")
    ("devices,d", po::value<std::vector<std::string>>()
      ->multitoken()
      ->default_value(std::vector<std::string>({"0"}), "0"),
      "GPU ID(s) to use for training")
#ifdef CUDA_FOUND
    ("cpu-threads", po::value<size_t>()->default_value(0)->implicit_value(1),
      "Use CPU-based computation with this many independent threads, 0 means GPU-based computation")
    //("omp-threads", po::value<size_t>()->default_value(1),
    //  "Set number of OpenMP threads for each CPU-based thread")
#else
    ("cpu-threads", po::value<size_t>()->default_value(1),
      "Use CPU-based computation with this many independent threads, 0 means GPU-based computation")
#endif
    ("mini-batch", po::value<int>()->default_value(64),
      "Size of mini-batch used during update")
    ("mini-batch-words", po::value<int>()->default_value(0),
      "Set mini-batch size based on words instead of sentences")
    ("mini-batch-fit", po::value<bool>()->zero_tokens()->default_value(false),
      "Determine mini-batch size automatically based on sentence-length to "
      "fit reserved memory")
    ("mini-batch-fit-step", po::value<size_t>()->default_value(10),
      "Step size for mini-batch-fit statistics")
    ("maxi-batch", po::value<int>()->default_value(100),
      "Number of batches to preload for length-based sorting")
    ("maxi-batch-sort", po::value<std::string>()->default_value("trg"),
      "Sorting strategy for maxi-batch: trg (default) src none")
    ("optimizer,o", po::value<std::string>()->default_value("adam"),
     "Optimization algorithm (possible values: sgd, adagrad, adam")
    ("optimizer-params",  po::value<std::vector<float>>()
       ->multitoken(),
     "Parameters for optimization algorithm, e.g. betas for adam")
    ("optimizer-delay", po::value<size_t>()->default_value(1),
     "SGD update delay, 1 = no delay")
    ("learn-rate,l", po::value<double>()->default_value(0.0001),
     "Learning rate")
    ("lr-decay", po::value<double>()->default_value(0.0),
     "Decay factor for learning rate: lr = lr * arg (0 to disable)")
    ("lr-decay-strategy", po::value<std::string>()->default_value("epoch+stalled"),
     "Strategy for learning rate decaying "
     "(possible values: epoch, batches, stalled, epoch+batches, epoch+stalled)")
    ("lr-decay-start", po::value<std::vector<size_t>>()
       ->multitoken()
       ->default_value(std::vector<size_t>({10,1}), "10 1"),
       "The first number of epoch/batches/stalled validations to start "
       "learning rate decaying")
    ("lr-decay-freq", po::value<size_t>()->default_value(50000),
     "Learning rate decaying frequency for batches, "
     "requires --lr-decay-strategy to be batches")
    ("lr-decay-reset-optimizer", po::value<bool>()->zero_tokens()->default_value(false),
      "Reset running statistics of optimizer whenever learning rate decays")

    ("lr-decay-repeat-warmup", po::value<bool>()
     ->zero_tokens()->default_value(false),
     "Repeat learning rate warmup when learning rate is decayed")
    ("lr-decay-inv-sqrt", po::value<size_t>()->default_value(0),
     "Decrease learning rate at arg / sqrt(no. updates) starting at arg")

    ("lr-warmup", po::value<size_t>()->default_value(0),
     "Increase learning rate linearly for arg first steps")
    ("lr-warmup-start-rate", po::value<float>()->default_value(0),
     "Start value for learning rate warmup")
    ("lr-warmup-cycle", po::value<bool>()->zero_tokens()->default_value(false),
     "Apply cyclic warmup")
    ("lr-warmup-at-reload", po::value<bool>()->zero_tokens()->default_value(false),
     "Repeat warmup after interrupted training")

    ("lr-report", po::value<bool>()
     ->zero_tokens()->default_value(false),
     "Report learning rate for each update")

    ("batch-flexible-lr", po::value<bool>()->zero_tokens()->default_value(false),
      "Scales the learning rate based on the number of words in a mini-batch")
    ("batch-normal-words", po::value<double>()->default_value(1920.0),
      "Set number of words per batch that the learning rate corresponds to. "
      "The option is only active when batch-flexible-lr is on")
    ("sync-sgd", po::value<bool>()->zero_tokens()->default_value(false),
     "Use synchronous SGD instead of asynchronous for multi-gpu training")
    ("label-smoothing", po::value<double>()->default_value(0),
     "Epsilon for label smoothing (0 to disable)")
    ("clip-norm", po::value<double>()->default_value(1.f),
     "Clip gradient norm to  arg  (0 to disable)")
    ("exponential-smoothing", po::value<float>()->default_value(0.f)->implicit_value(1e-4, "1e-4"),
     "Maintain smoothed version of parameters for validation and saving with smoothing factor arg. "
     " 0 to disable.")
    ("guided-alignment", po::value<std::string>(),
     "Use guided alignment to guide attention")
    ("guided-alignment-cost", po::value<std::string>()->default_value("ce"),
     "Cost type for guided alignment. Possible values: ce (cross-entropy), "
     "mse (mean square error), mult (multiplication)")
    ("guided-alignment-weight", po::value<double>()->default_value(1),
     "Weight for guided alignment cost")
    ("data-weighting", po::value<std::string>(),
     "File with sentence or word weights")
    ("data-weighting-type", po::value<std::string>()->default_value("sentence"),
     "Processing level for data weighting. Possible values: sentence, word")

    //("drop-rate", po::value<double>()->default_value(0),
    // "Gradient drop ratio (read: https://arxiv.org/abs/1704.05021)")
    ("embedding-vectors", po::value<std::vector<std::string>>()
      ->multitoken(),
     "Paths to files with custom source and target embedding vectors")
    ("embedding-normalization", po::value<bool>()
      ->zero_tokens()
      ->default_value(false),
     "Enable normalization of custom embedding vectors")
    ("embedding-fix-src", po::value<bool>()
      ->zero_tokens()
      ->default_value(false),
     "Fix source embeddings. Affects all encoders")
    ("embedding-fix-trg", po::value<bool>()
      ->zero_tokens()
      ->default_value(false),
     "Fix target embeddings. Affects all decoders")

    ("multi-node", po::value<bool>()
      ->zero_tokens()
      ->default_value(false),
     "Enable multi-node training through MPI")
    ("multi-node-overlap", po::value<bool>()
      ->default_value(true),
     "Overlap model computations with MPI communication")
    ("multi-node-local-optimizers", po::value<bool>()
      ->zero_tokens()
      ->default_value(false),
     "Enable local optimizers with multi-node. Requires optimizer delay to be turned on.")
  ;
  // clang-format on
  desc.add(training);
}

void ConfigParser::addOptionsValid(po::options_description& desc) {
  po::options_description valid("Validation set options",
                                guess_terminal_width());
  // clang-format off
  valid.add_options()
    ("valid-sets", po::value<std::vector<std::string>>()->multitoken(),
      "Paths to validation corpora: source target")
    ("valid-freq", po::value<size_t>()->default_value(10000),
      "Validate model every  arg  updates")
    ("valid-metrics", po::value<std::vector<std::string>>()
      ->multitoken()
      ->default_value(std::vector<std::string>({"cross-entropy"}),
                      "cross-entropy"),
      "Metric to use during validation: cross-entropy, perplexity, "
      "valid-script, translation. "
      "Multiple metrics can be specified")
    ("valid-mini-batch", po::value<int>()->default_value(32),
      "Size of mini-batch used during validation")
    ("valid-max-length", po::value<size_t>()->default_value(1000),
      "Maximum length of a sentence in a validating sentence pair")
    ("valid-script-path", po::value<std::string>(),
     "Path to external validation script. "
     "It should print a single score to stdout. "
     "If the option is used with validating translation, the output "
     "translation file will be passed as a first argument ")
    ("early-stopping", po::value<size_t>()->default_value(10),
     "Stop if the first validation metric does not improve for  arg  consecutive "
     "validation steps")
    ("keep-best", po::value<bool>()->zero_tokens()->default_value(false),
      "Keep best model for each validation metric")
    ("valid-log", po::value<std::string>(),
     "Log validation scores to file given by  arg")

    ("valid-translation-output", po::value<std::string>(),
     "Path to store the translation")
    ("beam-size,b", po::value<size_t>()->default_value(12),
      "Beam size used during search with validating translator")
    ("normalize,n", po::value<float>()->default_value(0.f)->implicit_value(1.f),
      "Divide translation score by pow(translation length, arg) ")
    ("word-penalty", po::value<float>()->default_value(0.f)->implicit_value(0.f),
      "Subtract (arg * translation length) from translation score ")
    ("max-length-factor", po::value<float>()->default_value(3),
      "Maximum target length as source length times factor")
    ("allow-unk", po::value<bool>()->zero_tokens()->default_value(false),
      "Allow unknown words to appear in output")
    ("n-best", po::value<bool>()->zero_tokens()->default_value(false),
      "Generate n-best list")
  ;
  // clang-format on
  desc.add(valid);
}

void ConfigParser::addOptionsTranslate(po::options_description& desc) {
  po::options_description translate("Translator options",
                                    guess_terminal_width());
  // clang-format off
  translate.add_options()
    ("input,i", po::value<std::vector<std::string>>()
      ->multitoken()
      ->default_value(std::vector<std::string>({"stdin"}), "stdin"),
      "Paths to input file(s), stdin by default")
    ("vocabs,v", po::value<std::vector<std::string>>()->multitoken(),
      "Paths to vocabulary files have to correspond to --input")
    ("beam-size,b", po::value<size_t>()->default_value(12),
      "Beam size used during search")
    ("normalize,n", po::value<float>()->default_value(0.f)->implicit_value(1.f),
      "Divide translation score by pow(translation length, arg) ")
    ("word-penalty", po::value<float>()->default_value(0.f)->implicit_value(0.f),
      "Subtract (arg * translation length) from translation score ")
    ("allow-unk", po::value<bool>()->zero_tokens()->default_value(false),
      "Allow unknown words to appear in output")
    ("skip-cost", po::value<bool>()->zero_tokens()->default_value(false),
      "Ignore model cost during translation, not recommended for beam-size > 1")
    ("max-length", po::value<size_t>()->default_value(1000),
      "Maximum length of a sentence in a training sentence pair")
    ("max-length-factor", po::value<float>()->default_value(3),
      "Maximum target length as source length times factor")
    ("max-length-crop", po::value<bool>()->zero_tokens()->default_value(false),
      "Crop a sentence to max-length instead of ommitting it if longer than max-length")
    ("devices,d", po::value<std::vector<std::string>>()
      ->multitoken()
      ->default_value(std::vector<std::string>({"0"}), "0"),
      "GPUs to use for translating")
#ifdef CUDA_FOUND
    ("cpu-threads", po::value<size_t>()->default_value(0)->implicit_value(1),
      "Use CPU-based computation with this many independent threads, 0 means GPU-based computation")
    //("omp-threads", po::value<size_t>()->default_value(1),
    //  "Set number of OpenMP threads for each CPU-based thread")
#else
    ("cpu-threads", po::value<size_t>()->default_value(1),
      "Use CPU-based computation with this many independent threads, 0 means GPU-based computation")
#endif
    ("optimize", po::value<bool>()->zero_tokens()->default_value(false),
      "Optimize speed aggressively sacrificing memory or precision")
    ("mini-batch", po::value<int>()->default_value(1),
      "Size of mini-batch used during update")
    ("mini-batch-words", po::value<int>()->default_value(0),
      "Set mini-batch size based on words instead of sentences")
    ("maxi-batch", po::value<int>()->default_value(1),
      "Number of batches to preload for length-based sorting")
    ("maxi-batch-sort", po::value<std::string>()->default_value("none"),
      "Sorting strategy for maxi-batch: none (default) src")
    ("n-best", po::value<bool>()->zero_tokens()->default_value(false),
      "Display n-best list")
    ("shortlist", po::value<std::vector<std::string>>()->multitoken(),
     "Use softmax shortlist: path first best prune")
    ("weights", po::value<std::vector<float>>()
      ->multitoken(),
      "Scorer weights")
    // TODO: the options should be available only in server
    ("port,p", po::value<size_t>()->default_value(8080),
      "Port number for web socket server")
  ;
  // clang-format on
  desc.add(translate);
}

void ConfigParser::addOptionsRescore(po::options_description& desc) {
  po::options_description rescore("Rescorer options", guess_terminal_width());
  // clang-format off
  rescore.add_options()
    ("no-reload", po::value<bool>()->zero_tokens()->default_value(false),
      "Do not load existing model specified in --model arg")
    ("train-sets,t", po::value<std::vector<std::string>>()->multitoken(),
      "Paths to corpora to be scored: source target")
    ("vocabs,v", po::value<std::vector<std::string>>()->multitoken(),
      "Paths to vocabulary files have to correspond to --train-sets. "
      "If this parameter is not supplied we look for vocabulary files "
      "source.{yml,json} and target.{yml,json}. "
      "If these files do not exists they are created")
    ("n-best", po::value<bool>()->zero_tokens()->default_value(false),
      "Score n-best list instead of plain text corpus")
    ("n-best-feature", po::value<std::string>()->default_value("Score"),
      "Feature name to be inserted into n-best list")
    ("summary", po::value<std::string>()->implicit_value("cross-entropy"),
      "Only print total cost, possible values: cross-entropy (ce-mean), ce-mean-words, ce-sum, perplexity")
    ("max-length", po::value<size_t>()->default_value(1000),
      "Maximum length of a sentence in a training sentence pair")
    ("max-length-crop", po::value<bool>()->zero_tokens()->default_value(false),
      "Crop a sentence to max-length instead of ommitting it if longer than max-length")
    ("devices,d", po::value<std::vector<std::string>>()
      ->multitoken()
      ->default_value(std::vector<std::string>({"0"}), "0"),
      "GPUs to use for training")
#ifdef CUDA_FOUND
    ("cpu-threads", po::value<size_t>()->default_value(0)->implicit_value(1),
      "Use CPU-based computation with this many independent threads, 0 means GPU-based computation")
    //("omp-threads", po::value<size_t>()->default_value(1),
    //  "Set number of OpenMP threads for each CPU-based thread")
#else
    ("cpu-threads", po::value<size_t>()->default_value(1),
      "Use CPU-based computation with this many independent threads, 0 means GPU-based computation")
#endif
    ("optimize", po::value<bool>()->zero_tokens()->default_value(false),
      "Optimize speed aggressively sacrificing memory or precision")
    ("mini-batch", po::value<int>()->default_value(64),
      "Size of mini-batch used during update")
    ("mini-batch-words", po::value<int>()->default_value(0),
      "Set mini-batch size based on words instead of sentences")
    ("maxi-batch", po::value<int>()->default_value(100),
      "Number of batches to preload for length-based sorting")
    ("maxi-batch-sort", po::value<std::string>()->default_value("trg"),
      "Sorting strategy for maxi-batch: trg (default) src none")
    ;
  // clang-format on
  desc.add(rescore);
}

void ConfigParser::parseOptions(int argc, char** argv, bool doValidate) {
  addOptionsCommon(cmdline_options_);
  addOptionsModel(cmdline_options_);

  // clang-format off
  switch(mode_) {
    case ConfigMode::translating:
      addOptionsTranslate(cmdline_options_);
      break;
    case ConfigMode::rescoring:
      addOptionsRescore(cmdline_options_);
      break;
    case ConfigMode::training:
      addOptionsTraining(cmdline_options_);
      addOptionsValid(cmdline_options_);
      break;
  }
  // clang-format on

  boost::program_options::variables_map vm_;
  try {
    po::store(
        po::command_line_parser(argc, argv).options(cmdline_options_).run(),
        vm_);
    po::notify(vm_);
  } catch(std::exception& e) {
    std::cerr << "Error: " << e.what() << std::endl << std::endl;
    std::cerr << "Usage: " + std::string(argv[0]) + " [options]" << std::endl;
    std::cerr << cmdline_options_ << std::endl;
    exit(1);
  }

  if(vm_["help"].as<bool>()) {
    std::cerr << "Usage: " + std::string(argv[0]) + " [options]" << std::endl;
    std::cerr << cmdline_options_ << std::endl;
    exit(0);
  }

  // @TODO: move to validateOptions()
  if(mode_ == ConfigMode::translating) {
    if(vm_.count("models") == 0 && vm_.count("config") == 0) {
      std::cerr << "Error: you need to provide at least one model file or a "
                   "config file"
                << std::endl
                << std::endl;

      std::cerr << "Usage: " + std::string(argv[0]) + " [options]" << std::endl;
      std::cerr << cmdline_options_ << std::endl;
      exit(0);
    }
  }

  if(vm_["version"].as<bool>()) {
    std::cerr << PROJECT_VERSION_FULL << std::endl;
    exit(0);
  }

  const auto& interpolateEnvVarsIfRequested = [&](std::string str) -> std::string {
    if(vm_["interpolate-env-vars"].as<bool>())
      str = interpolateEnvVars(str);
    return str;
  };

  bool loadConfig = vm_.count("config");
  bool reloadConfig
      = (mode_ == ConfigMode::training)
        && boost::filesystem::exists(interpolateEnvVarsIfRequested(vm_["model"].as<std::string>() + ".yml"))
        && !vm_["no-reload"].as<bool>();
  std::vector<std::string> configPaths;

  if(loadConfig) {
    configPaths = vm_["config"].as<std::vector<std::string>>();
    config_ = YAML::Node();
    for (auto& configPath : configPaths)
    {
      configPath = interpolateEnvVarsIfRequested(configPath); // (note: this updates the configPaths array)
      for(const auto& it : YAML::Load(InputFileStream(configPath))) // later file overrides
        config_[it.first.as<std::string>()] = it.second;
    }
  } else if(reloadConfig) {
    auto configPath = interpolateEnvVarsIfRequested(vm_["model"].as<std::string>() + ".yml");
    config_ = YAML::Load(InputFileStream(configPath));
    configPaths = { configPath };
  }

  /** model **/

  if(mode_ == ConfigMode::translating) {
    SET_OPTION_NONDEFAULT("models", std::vector<std::string>);
  } else {
    SET_OPTION("model", std::string);
    if(mode_ == ConfigMode::training) {
      SET_OPTION_NONDEFAULT("pretrained-model", std::string);
    }
  }

  if(!vm_["vocabs"].empty()) {
    config_["vocabs"] = vm_["vocabs"].as<std::vector<std::string>>();
  }

  SET_OPTION("ignore-model-config", bool);
  SET_OPTION("type", std::string);
  SET_OPTION("dim-vocabs", std::vector<int>);
  SET_OPTION("dim-emb", int);
  SET_OPTION("dim-rnn", int);

  SET_OPTION("enc-type", std::string);
  SET_OPTION("enc-cell", std::string);
  SET_OPTION("enc-cell-depth", int);
  SET_OPTION("enc-depth", int);

  SET_OPTION("dec-cell", std::string);
  SET_OPTION("dec-cell-base-depth", int);
  SET_OPTION("dec-cell-high-depth", int);
  SET_OPTION("dec-depth", int);

  SET_OPTION("skip", bool);
  SET_OPTION("tied-embeddings", bool);
  SET_OPTION("tied-embeddings-src", bool);
  SET_OPTION("tied-embeddings-all", bool);
  SET_OPTION("layer-normalization", bool);
  SET_OPTION("right-left", bool);
  SET_OPTION("transformer-heads", int);
  SET_OPTION("transformer-no-projection", bool);
  SET_OPTION("transformer-preprocess", std::string);
  SET_OPTION("transformer-postprocess", std::string);
  SET_OPTION("transformer-postprocess-emb", std::string);
  SET_OPTION("transformer-dim-ffn", int);
  SET_OPTION("transformer-ffn-depth", int);
  SET_OPTION("transformer-ffn-activation", std::string);
  SET_OPTION("transformer-dim-aan", int);
  SET_OPTION("transformer-aan-depth", int);
  SET_OPTION("transformer-aan-activation", std::string);
  SET_OPTION("transformer-aan-nogate", bool);
  SET_OPTION("transformer-decoder-autoreg", std::string);

#ifdef CUDNN
  SET_OPTION("char-stride", int);
  SET_OPTION("char-highway", int);
  SET_OPTION("char-conv-filters-num", std::vector<int>);
  SET_OPTION("char-conv-filters-widths", std::vector<int>);
#endif

  SET_OPTION("best-deep", bool);
  SET_OPTION_NONDEFAULT("special-vocab", std::vector<size_t>);

  if(mode_ == ConfigMode::training) {
    SET_OPTION("cost-type", std::string);

    SET_OPTION("dropout-rnn", float);
    SET_OPTION("dropout-src", float);
    SET_OPTION("dropout-trg", float);

    SET_OPTION("grad-dropping-rate", float);
    SET_OPTION("grad-dropping-momentum", float);
    SET_OPTION("grad-dropping-warmup", size_t);

    SET_OPTION("transformer-dropout", float);
    SET_OPTION("transformer-dropout-attention", float);
    SET_OPTION("transformer-dropout-ffn", float);

    SET_OPTION("overwrite", bool);
    SET_OPTION("no-reload", bool);
    if(!vm_["train-sets"].empty()) {
      config_["train-sets"] = vm_["train-sets"].as<std::vector<std::string>>();
    }
    SET_OPTION("after-epochs", size_t);
    SET_OPTION("after-batches", size_t);
    SET_OPTION("disp-freq", size_t);
    SET_OPTION("disp-label-counts", bool);
    SET_OPTION("save-freq", size_t);
    SET_OPTION("no-shuffle", bool);
    SET_OPTION("no-restore-corpus", bool);
    SET_OPTION("tempdir", std::string);
    SET_OPTION("sqlite", std::string);
    SET_OPTION("sqlite-drop", bool);

    SET_OPTION("optimizer", std::string);
    SET_OPTION_NONDEFAULT("optimizer-params", std::vector<float>);
    SET_OPTION("optimizer-delay", size_t);
    SET_OPTION("learn-rate", double);
    SET_OPTION("sync-sgd", bool);
    SET_OPTION("mini-batch-words", int);
    SET_OPTION("mini-batch-fit", bool);
    SET_OPTION("mini-batch-fit-step", size_t);

    SET_OPTION("lr-decay", double);
    SET_OPTION("lr-decay-strategy", std::string);
    SET_OPTION("lr-decay-start", std::vector<size_t>);
    SET_OPTION("lr-decay-freq", size_t);
    SET_OPTION("lr-decay-reset-optimizer", bool);
    SET_OPTION("lr-warmup", size_t);

    SET_OPTION("lr-decay-inv-sqrt", size_t);
    SET_OPTION("lr-warmup-start-rate", float);
    SET_OPTION("lr-warmup-cycle", bool);

    SET_OPTION("lr-decay-repeat-warmup", bool);
    SET_OPTION("lr-warmup-at-reload", bool);
    SET_OPTION("lr-report", bool);

    SET_OPTION("batch-flexible-lr", bool);
    SET_OPTION("batch-normal-words", double);

    SET_OPTION("label-smoothing", double);
    SET_OPTION("clip-norm", double);
    SET_OPTION("exponential-smoothing", float);

    SET_OPTION_NONDEFAULT("guided-alignment", std::string);
    SET_OPTION("guided-alignment-cost", std::string);
    SET_OPTION("guided-alignment-weight", double);
    SET_OPTION_NONDEFAULT("data-weighting", std::string);
    SET_OPTION("data-weighting-type", std::string);

    // SET_OPTION("drop-rate", double);
    SET_OPTION_NONDEFAULT("embedding-vectors", std::vector<std::string>);
    SET_OPTION("embedding-normalization", bool);
    SET_OPTION("embedding-fix-src", bool);
    SET_OPTION("embedding-fix-trg", bool);

    SET_OPTION("multi-node", bool);
    SET_OPTION("multi-node-overlap", bool);
    SET_OPTION("multi-node-local-optimizers", bool);
  }

  if(mode_ == ConfigMode::rescoring) {
    SET_OPTION("no-reload", bool);
    if(!vm_["train-sets"].empty()) {
      config_["train-sets"] = vm_["train-sets"].as<std::vector<std::string>>();
    }
    SET_OPTION("mini-batch-words", int);
    SET_OPTION("n-best", bool);
    SET_OPTION("n-best-feature", std::string);
    SET_OPTION_NONDEFAULT("summary", std::string);
    SET_OPTION("optimize", bool);
  }

  if(mode_ == ConfigMode::translating) {
    SET_OPTION("input", std::vector<std::string>);
    SET_OPTION("beam-size", size_t);
    SET_OPTION("normalize", float);
    SET_OPTION("word-penalty", float);
    SET_OPTION("allow-unk", bool);
    SET_OPTION("n-best", bool);
    SET_OPTION("mini-batch-words", int);
    SET_OPTION_NONDEFAULT("weights", std::vector<float>);
    SET_OPTION_NONDEFAULT("shortlist", std::vector<std::string>);
    SET_OPTION("port", size_t);
    SET_OPTION("optimize", bool);
    SET_OPTION("max-length-factor", float);
    SET_OPTION("skip-cost", bool);
  }

  /** valid **/

  if(mode_ == ConfigMode::training) {
    if(!vm_["valid-sets"].empty()) {
      config_["valid-sets"] = vm_["valid-sets"].as<std::vector<std::string>>();
    }
    SET_OPTION_NONDEFAULT("valid-sets", std::vector<std::string>);
    SET_OPTION("valid-freq", size_t);
    SET_OPTION("valid-metrics", std::vector<std::string>);
    SET_OPTION("valid-mini-batch", int);
    SET_OPTION("valid-max-length", size_t);
    SET_OPTION_NONDEFAULT("valid-script-path", std::string);
    SET_OPTION("early-stopping", size_t);
    SET_OPTION("keep-best", bool);
    SET_OPTION_NONDEFAULT("valid-log", std::string);

    SET_OPTION_NONDEFAULT("valid-translation-output", std::string);
    SET_OPTION("beam-size", size_t);
    SET_OPTION("normalize", float);
    SET_OPTION("max-length-factor", float);
    SET_OPTION("word-penalty", float);
    SET_OPTION("allow-unk", bool);
    SET_OPTION("n-best", bool);
  }

  SET_OPTION("workspace", size_t);
  SET_OPTION("log-level", std::string);
  SET_OPTION("quiet", bool);
  SET_OPTION("quiet-translation", bool);
  SET_OPTION_NONDEFAULT("log", std::string);
  SET_OPTION("seed", size_t);
  SET_OPTION("clip-gemm", float);
  SET_OPTION("interpolate-env-vars", bool);
  SET_OPTION("relative-paths", bool);
  SET_OPTION("devices", std::vector<std::string>);
  SET_OPTION("cpu-threads", size_t);
  // SET_OPTION("omp-threads", size_t);

  SET_OPTION("mini-batch", int);
  SET_OPTION("maxi-batch", int);

  SET_OPTION("maxi-batch-sort", std::string);
  SET_OPTION("max-length", size_t);
  SET_OPTION("max-length-crop", bool);

  if(vm_["best-deep"].as<bool>()) {
    config_["layer-normalization"] = true;
    config_["tied-embeddings"] = true;
    config_["enc-type"] = "alternating";
    config_["enc-cell-depth"] = 2;
    config_["enc-depth"] = 4;
    config_["dec-cell-base-depth"] = 4;
    config_["dec-cell-high-depth"] = 2;
    config_["dec-depth"] = 4;
    config_["skip"] = true;
  }

  if(get<bool>("interpolate-env-vars")) {
<<<<<<< HEAD
    ProcessPaths(config_,
      [&](const std::string& nodePath) -> std::string {
        // replace environment-variable expressions of the form ${VARNAME} in pathnames
        auto path = nodePath;
        for(;;)
        {
          const auto pos = path.find("${");
          if (pos == std::string::npos)
              return path;
          const auto epos = path.find("}", pos + 2);
          ABORT_IF(epos == std::string::npos, "interpolate-env-vars option: ${{ without matching }} in '{}'", path.c_str());
          const auto var = path.substr(pos + 2, epos - (pos + 2)); // isolate the variable name
          const auto val = getenv(var.c_str());
          ABORT_IF(!val, "interpolate-env-vars option: environment variable '{}' not defined in '{}'", var.c_str(), path.c_str());
          path = path.substr(0,pos) + val + path.substr(epos + 1); // replace it; then try again for further replacements
        }
      });
=======
    processPaths(config_, interpolateEnvVars);
>>>>>>> 8cc71495
  }

  if(get<bool>("relative-paths") && !vm_["dump-config"].as<bool>()) {
    // change relative paths to absolute paths relative to the config file's directory
    ABORT_IF(configPaths.empty(), "relative-paths option requires at least one config file (--config option)");
    auto configDir = boost::filesystem::path{configPaths.front()}.parent_path();
    for (const auto& configPath : configPaths)
      ABORT_IF(boost::filesystem::path{configPaths.front()}.parent_path() != configDir,
               "relative-paths option requires all config files to be in the same directory");
    processPaths(config_,
      [&](const std::string& nodePath) -> std::string {
        // replace relative path w.r.t. configDir
        using namespace boost::filesystem;
        try {
          return canonical(path{nodePath}, configDir).string();
        } catch(boost::filesystem::filesystem_error& e) { // will fail if file does not exist; use parent in that case
          std::cerr << e.what() << std::endl;
          auto parentPath = path{nodePath}.parent_path();
          return (canonical(parentPath, configDir) / path{nodePath}.filename())
                     .string();
        }
      });
  }

  if(doValidate) {
    try {
      validateOptions();
      validateDevices();
    } catch(util::Exception& e) {
      std::cerr << "Error: " << e.what() << std::endl << std::endl;

      std::cerr << "Usage: " + std::string(argv[0]) + " [options]" << std::endl;
      std::cerr << cmdline_options_ << std::endl;
      exit(1);
    }
  }

  if(vm_["dump-config"].as<bool>()) {
    YAML::Emitter emit;
    OutputYaml(config_, emit);
    std::cout << emit.c_str() << std::endl;
    exit(0);
  }

  // @TODO: this should probably be in processOptionDevices()
  //#ifdef BLAS_FOUND
  //  //omp_set_num_threads(vm_["omp-threads"].as<size_t>());
  //#ifdef MKL_FOUND
  //  mkl_set_num_threads(vm_["omp-threads"].as<size_t>());
  //#endif
  //#endif
}

std::vector<DeviceId> ConfigParser::getDevices() {
  std::vector<DeviceId> devices;

  try {
    std::string devicesStr
        = Join(config_["devices"].as<std::vector<std::string>>());

    if(mode_ == ConfigMode::training && get<bool>("multi-node")) {
      auto parts = Split(devicesStr, ":");
      for(size_t i = 1; i < parts.size(); ++i) {
        std::string part = parts[i];
        Trim(part);
        auto ds = Split(part, " ");
        if(i < parts.size() - 1)
          ds.pop_back();

        // does this make sense?
        devices.push_back({ds.size(), DeviceType::gpu});
        for(auto d : ds)
          devices.push_back({std::stoull(d), DeviceType::gpu});
      }
    } else {
      for(auto d : Split(devicesStr))
        devices.push_back({std::stoull(d), DeviceType::gpu});
    }

    if(config_["cpu-threads"].as<size_t>() > 0) {
      devices.clear();
      for(size_t i = 0; i < config_["cpu-threads"].as<size_t>(); ++i)
        devices.push_back({i, DeviceType::cpu});
    }

  } catch(...) {
    ABORT("Problem parsing devices, please report an issue on github");
  }

  return devices;
}

YAML::Node ConfigParser::getConfig() const {
  return config_;
}
}<|MERGE_RESOLUTION|>--- conflicted
+++ resolved
@@ -1095,7 +1095,6 @@
   }
 
   if(get<bool>("interpolate-env-vars")) {
-<<<<<<< HEAD
     ProcessPaths(config_,
       [&](const std::string& nodePath) -> std::string {
         // replace environment-variable expressions of the form ${VARNAME} in pathnames
@@ -1113,9 +1112,6 @@
           path = path.substr(0,pos) + val + path.substr(epos + 1); // replace it; then try again for further replacements
         }
       });
-=======
-    processPaths(config_, interpolateEnvVars);
->>>>>>> 8cc71495
   }
 
   if(get<bool>("relative-paths") && !vm_["dump-config"].as<bool>()) {
