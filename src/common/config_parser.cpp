#include <algorithm>
#include <boost/algorithm/string.hpp>
#include <set>
#include <string>

#include "3rd_party/cnpy/cnpy.h"
#include "common/config_parser.h"
#include "common/config.h"
#include "common/file_stream.h"
#include "common/logging.h"
#include "common/version.h"

#define SET_OPTION(key, type)                    \
  do {                                           \
    if(!vm_[key].defaulted() || !config_[key]) { \
      config_[key] = vm_[key].as<type>();        \
    }                                            \
  } while(0)

#define SET_OPTION_NONDEFAULT(key, type)  \
  do {                                    \
    if(vm_.count(key) > 0) {              \
      config_[key] = vm_[key].as<type>(); \
    }                                     \
  } while(0)

namespace po = boost::program_options;

namespace marian {

uint16_t guess_terminal_width(uint16_t max_width) {
  uint16_t cols = 0;
#ifdef TIOCGSIZE
  struct ttysize ts;
  ioctl(STDIN_FILENO, TIOCGSIZE, &ts);
  if(ts.ts_cols != 0)
    cols = ts.ts_cols;
#elif defined(TIOCGWINSZ)
  struct winsize ts;
  ioctl(STDIN_FILENO, TIOCGWINSZ, &ts);
  if(ts.ws_col != 0)
    cols = ts.ws_col;
#endif
  if(cols == 0)  // couldn't determine terminal width
    cols = po::options_description::m_default_line_length;
  return max_width ? std::min(cols, max_width) : cols;
}

void OutputYaml(const YAML::Node node, YAML::Emitter& out) {
  // std::set<std::string> flow = { "devices" };
  std::set<std::string> sorter;
  switch(node.Type()) {
    case YAML::NodeType::Null: out << node; break;
    case YAML::NodeType::Scalar: out << node; break;
    case YAML::NodeType::Sequence:
      out << YAML::BeginSeq;
      for(auto&& n : node)
        OutputYaml(n, out);
      out << YAML::EndSeq;
      break;
    case YAML::NodeType::Map:
      for(auto& n : node)
        sorter.insert(n.first.as<std::string>());
      out << YAML::BeginMap;
      for(auto& key : sorter) {
        out << YAML::Key;
        out << key;
        out << YAML::Value;
        // if(flow.count(key))
        // out << YAML::Flow;
        OutputYaml(node[key], out);
      }
      out << YAML::EndMap;
      break;
    case YAML::NodeType::Undefined: out << node; break;
  }
}

void ProcessPaths(YAML::Node& node,
                  const boost::filesystem::path& configPath,
                  bool isPath) {
  using namespace boost::filesystem;
  std::set<std::string> paths = {"model", "trainsets", "vocabs"};

  if(isPath) {
    if(node.Type() == YAML::NodeType::Scalar) {
      std::string nodePath = node.as<std::string>();
      if(nodePath.size()) {
        try {
          node = canonical(path{nodePath}, configPath).string();
        } catch(boost::filesystem::filesystem_error& e) {
          std::cerr << e.what() << std::endl;
          auto parentPath = path{nodePath}.parent_path();
          node = (canonical(parentPath, configPath) / path{nodePath}.filename())
                     .string();
        }
      }
    }

    if(node.Type() == YAML::NodeType::Sequence) {
      for(auto&& sub : node) {
        ProcessPaths(sub, configPath, true);
      }
    }
  } else {
    switch(node.Type()) {
      case YAML::NodeType::Sequence:
        for(auto&& sub : node) {
          ProcessPaths(sub, configPath, false);
        }
        break;
      case YAML::NodeType::Map:
        for(auto&& sub : node) {
          std::string key = sub.first.as<std::string>();
          ProcessPaths(sub.second, configPath, paths.count(key) > 0);
        }
        break;
    }
  }
}

bool ConfigParser::has(const std::string& key) const {
  return config_[key];
}

void ConfigParser::validateOptions() const {
  if(mode_ == ConfigMode::translating)
    return;

  UTIL_THROW_IF2(
      !has("train-sets") || get<std::vector<std::string>>("train-sets").empty(),
      "No train sets given in config file or on command line");
  UTIL_THROW_IF2(
      has("vocabs")
          && get<std::vector<std::string>>("vocabs").size()
                 != get<std::vector<std::string>>("train-sets").size(),
      "There should be as many vocabularies as training sets");
  UTIL_THROW_IF2(
      has("embedding-vectors")
          && get<std::vector<std::string>>("embedding-vectors").size()
                 != get<std::vector<std::string>>("train-sets").size(),
      "There should be as many files with embedding vectors as "
      "training sets");

  if(mode_ == ConfigMode::rescoring)
    return;

  boost::filesystem::path modelPath(get<std::string>("model"));
  auto modelDir = modelPath.parent_path();
  UTIL_THROW_IF2(
      !modelDir.empty() && !boost::filesystem::is_directory(modelDir),
      "Model directory does not exist");

  UTIL_THROW_IF2(
      has("valid-sets")
          && get<std::vector<std::string>>("valid-sets").size()
                 != get<std::vector<std::string>>("train-sets").size(),
      "There should be as many validation sets as training sets");

  // validations for learning rate decaying
  UTIL_THROW_IF2(get<double>("lr-decay") > 1.0,
                 "Learning rate decay factor greater than 1.0 is unusual");
  UTIL_THROW_IF2(
      (get<std::string>("lr-decay-strategy") == "epoch+batches"
       || get<std::string>("lr-decay-strategy") == "epoch+stalled")
          && get<std::vector<size_t>>("lr-decay-start").size() != 2,
      "Decay strategies 'epoch+batches' and 'epoch+stalled' require two "
      "values specified with --lr-decay-start options");
  UTIL_THROW_IF2(
      (get<std::string>("lr-decay-strategy") == "epoch"
       || get<std::string>("lr-decay-strategy") == "batches"
       || get<std::string>("lr-decay-strategy") == "stalled")
          && get<std::vector<size_t>>("lr-decay-start").size() != 1,
      "Single decay strategies require only one value specified with "
      "--lr-decay-start option");
}

void ConfigParser::addOptionsCommon(po::options_description& desc) {
  int defaultWorkspace = (mode_ == ConfigMode::translating) ? 512 : 2048;

  po::options_description general("General options", guess_terminal_width());
  // clang-format off
  general.add_options()
    ("config,c", po::value<std::string>(),
     "Configuration file")
    ("workspace,w", po::value<size_t>()->default_value(defaultWorkspace),
      "Preallocate  arg  MB of work space")
    ("log", po::value<std::string>(),
     "Log training process information to file given by  arg")
    ("log-level", po::value<std::string>()->default_value("info"),
     "Set verbosity level of logging "
     "(trace - debug - info - warn - err(or) - critical - off)")
    ("seed", po::value<size_t>()->default_value(0),
     "Seed for all random number generators. 0 means initialize randomly")
    ("relative-paths", po::value<bool>()->zero_tokens()->default_value(false),
     "All paths are relative to the config file location")
    ("dump-config", po::value<bool>()->zero_tokens()->default_value(false),
     "Dump current (modified) configuration to stdout and exit")
    ("version", po::value<bool>()->zero_tokens()->default_value(false),
      "Print version number and exit")
    ("help,h", po::value<bool>()->zero_tokens()->default_value(false),
      "Print this help message and exit")
  ;
  // clang-format on
  desc.add(general);
}

void ConfigParser::addOptionsModel(po::options_description& desc) {
  po::options_description model("Model options", guess_terminal_width());
  // clang-format off
  if(mode_ == ConfigMode::translating) {
    model.add_options()
    ("models,m", po::value<std::vector<std::string>>()
      ->multitoken()
      ->default_value(std::vector<std::string>({"model.npz"}), "model.npz"),
     "Paths to model(s) to be loaded");
  } else {
    model.add_options()
      ("model,m", po::value<std::string>()->default_value("model.npz"),
      "Path prefix for model to be saved/resumed");
  }

  model.add_options()
    ("type", po::value<std::string>()->default_value("amun"),
      "Model type (possible values: amun, s2s, multi-s2s)")
    ("dim-vocabs", po::value<std::vector<int>>()
      ->multitoken()
      ->default_value(std::vector<int>({50000, 50000}), "50000 50000"),
     "Maximum items in vocabulary ordered by rank")
    ("dim-emb", po::value<int>()->default_value(512),
     "Size of embedding vector")
    ("dim-rnn", po::value<int>()->default_value(1024),
     "Size of rnn hidden state")
    ("enc-type", po::value<std::string>()->default_value("bidirectional"),
     "Type of encoder RNN : bidirectional, bi-unidirectional, alternating (s2s)")
    ("enc-cell", po::value<std::string>()->default_value("gru"),
     "Type of RNN cell: gru, lstm, tanh (s2s)")
    ("enc-cell-depth", po::value<int>()->default_value(1),
     "Number of tansitional cells in encoder layers (s2s)")
    ("enc-depth", po::value<int>()->default_value(1),
     "Number of encoder layers (s2s)")
    ("dec-cell", po::value<std::string>()->default_value("gru"),
     "Type of RNN cell: gru, lstm, tanh (s2s)")
    ("dec-cell-base-depth", po::value<int>()->default_value(2),
     "Number of tansitional cells in first decoder layer (s2s)")
    ("dec-cell-high-depth", po::value<int>()->default_value(1),
     "Number of tansitional cells in next decoder layers (s2s)")
    ("dec-depth", po::value<int>()->default_value(1),
     "Number of decoder layers (s2s)")
    //("dec-high-context", po::value<std::string>()->default_value("none"),
    // "Repeat attended context: none, repeat, conditional, conditional-repeat (s2s)")
    ("skip", po::value<bool>()->zero_tokens()->default_value(false),
     "Use skip connections (s2s)")
    ("layer-normalization", po::value<bool>()->zero_tokens()->default_value(false),
     "Enable layer normalization")
    ("best-deep", po::value<bool>()->zero_tokens()->default_value(false),
     "Use WMT-2017-style deep configuration (s2s)")
    ("special-vocab", po::value<std::vector<size_t>>()->multitoken(),
     "Model-specific special vocabulary ids")
    ("tied-embeddings", po::value<bool>()->zero_tokens()->default_value(false),
     "Tie target embeddings and output embeddings in output layer")
    ;

  if(mode_ == ConfigMode::training) {
    model.add_options()
      ("dropout-rnn", po::value<float>()->default_value(0),
       "Scaling dropout along rnn layers and time (0 = no dropout)")
      ("dropout-src", po::value<float>()->default_value(0),
       "Dropout source words (0 = no dropout)")
      ("dropout-trg", po::value<float>()->default_value(0),
       "Dropout target words (0 = no dropout)")
      ("noise-src", po::value<float>()->default_value(0),
       "Add noise to source embeddings with given stddev (0 = no noise)")

    ;
  }
  // clang-format on

  desc.add(model);
}

void ConfigParser::addOptionsTraining(po::options_description& desc) {
  po::options_description training("Training options", guess_terminal_width());
  // clang-format off
  training.add_options()
    ("overwrite", po::value<bool>()->zero_tokens()->default_value(false),
      "Overwrite model with following checkpoints")
    ("no-reload", po::value<bool>()->zero_tokens()->default_value(false),
      "Do not load existing model specified in --model arg")
    ("train-sets,t", po::value<std::vector<std::string>>()->multitoken(),
      "Paths to training corpora: source target")
    ("vocabs,v", po::value<std::vector<std::string>>()->multitoken(),
      "Paths to vocabulary files have to correspond to --train-sets. "
      "If this parameter is not supplied we look for vocabulary files "
      "source.{yml,json} and target.{yml,json}. "
      "If these files do not exists they are created")
    ("max-length", po::value<size_t>()->default_value(50),
      "Maximum length of a sentence in a training sentence pair")
    ("after-epochs,e", po::value<size_t>()->default_value(0),
      "Finish after this many epochs, 0 is infinity")
    ("after-batches", po::value<size_t>()->default_value(0),
      "Finish after this many batch updates, 0 is infinity")
    ("disp-freq", po::value<size_t>()->default_value(1000),
      "Display information every  arg  updates")
    ("save-freq", po::value<size_t>()->default_value(10000),
      "Save model file every  arg  updates")
    ("no-shuffle", po::value<bool>()->zero_tokens()->default_value(false),
    "Skip shuffling of training data before each epoch")
    ("tempdir,T", po::value<std::string>()->default_value("/tmp"),
      "Directory for temporary (shuffled) files")
    ("devices,d", po::value<std::vector<int>>()
      ->multitoken()
      ->default_value(std::vector<int>({0}), "0"),
      "GPUs to use for training. Asynchronous SGD is used with multiple devices")

    ("mini-batch", po::value<int>()->default_value(64),
      "Size of mini-batch used during update")
    ("mini-batch-words", po::value<int>()->default_value(0),
      "Set mini-batch size based on words instead of sentences")
    ("dynamic-batching", po::value<bool>()->zero_tokens()->default_value(false),
      "Determine mini-batch size dynamically based on sentence-length and reserved memory")
    ("maxi-batch", po::value<int>()->default_value(100),
      "Number of batches to preload for length-based sorting")
    ("maxi-batch-sort", po::value<std::string>()->default_value("trg"),
      "Sorting strategy for maxi-batch: trg (default) src none")

    ("optimizer,o", po::value<std::string>()->default_value("adam"),
     "Optimization algorithm (possible values: sgd, adagrad, adam")
    ("learn-rate,l", po::value<double>()->default_value(0.0001),
     "Learning rate")
    ("lr-decay", po::value<double>()->default_value(0.0),
     "Decay factor for learning rate: lr = lr * arg (0 to disable)")
    ("lr-decay-strategy", po::value<std::string>()->default_value("epoch+stalled"),
     "Strategy for learning rate decaying "
     "(possible values: epoch, batches, stalled, epoch+batches, epoch+stalled)")
    ("lr-decay-start", po::value<std::vector<size_t>>()
       ->multitoken()
       ->default_value(std::vector<size_t>({10,1}), "10,1"),
       "The first number of epoch/batches/stalled validations to start "
       "learning rate decaying")
    ("lr-decay-freq", po::value<size_t>()->default_value(50000),
     "Learning rate decaying frequency for batches, "
     "requires --lr-decay-strategy to be batches")

    ("clip-norm", po::value<double>()->default_value(1.f),
     "Clip gradient norm to  arg  (0 to disable)")
    ("moving-average", po::value<bool>()->zero_tokens()->default_value(false),
     "Maintain and save moving average of parameters")
    ("moving-decay", po::value<double>()->default_value(0.9999, "0.9999"),
     "Decay factor for moving average")
    //("moving-inject-freq", po::value<size_t>()->default_value(0),
    // "Replace model parameters with moving average every  arg  updates (0 to disable)")
    //("lexical-table", po::value<std::string>(),
    // "Load lexical table")

    ("guided-alignment", po::value<std::string>(),
     "Use guided alignment to guide attention")
    ("guided-alignment-cost", po::value<std::string>()->default_value("ce"),
     "Cost type for guided alignment. Possible values: ce (cross-entropy), "
     "mse (mean square error), mult (multiplication)")
    ("guided-alignment-weight", po::value<double>()->default_value(1),
     "Weight for guided alignment cost")

    ("drop-rate", po::value<double>()->default_value(0),
     "Gradient drop ratio (read: https://arxiv.org/abs/1704.05021)")
    ("embedding-vectors", po::value<std::vector<std::string>>()
      ->multitoken(),
     "Paths to files with custom source and target embedding vectors")
    ("embedding-normalization", po::value<bool>()
      ->zero_tokens()
      ->default_value(false),
     "Enable normalization of custom embedding vectors")
    ("embedding-fix-src", po::value<bool>()
      ->zero_tokens()
      ->default_value(false),
     "Fix source embeddings. Affects all encoders")
    ("embedding-fix-trg", po::value<bool>()
      ->zero_tokens()
      ->default_value(false),
     "Fix target embeddings. Affects all decoders")
  ;
  // clang-format on
  desc.add(training);
}

void ConfigParser::addOptionsValid(po::options_description& desc) {
  po::options_description valid("Validation set options",
                                guess_terminal_width());
  // clang-format off
  valid.add_options()
    ("valid-sets", po::value<std::vector<std::string>>()->multitoken(),
      "Paths to validation corpora: source target")
    ("valid-freq", po::value<size_t>()->default_value(10000),
      "Validate model every  arg  updates")
    ("valid-metrics", po::value<std::vector<std::string>>()
      ->multitoken()
      ->default_value(std::vector<std::string>({"cross-entropy"}),
                      "cross-entropy"),
      "Metric to use during validation: cross-entropy, perplexity, valid-script. "
      "Multiple metrics can be specified")
    ("valid-mini-batch", po::value<int>()->default_value(64),
      "Size of mini-batch used during validation")
    ("valid-script-path", po::value<std::string>(),
     "Path to external validation script")
    ("early-stopping", po::value<size_t>()->default_value(10),
     "Stop if the first validation metric does not improve for  arg  consecutive "
     "validation steps")
    ("keep-best", po::value<bool>()->zero_tokens()->default_value(false),
      "Keep best model for each validation metric")
    ("valid-log", po::value<std::string>(),
     "Log validation scores to file given by  arg")

    /*("beam-size", po::value<size_t>()->default_value(12),
      "Beam size used during search with validating translator")
    ("normalize", po::value<bool>()->zero_tokens()->default_value(false),
      "Normalize translation score by translation length")
    ("allow-unk", po::value<bool>()->zero_tokens()->default_value(false),
      "Allow unknown words to appear in output")*/
  ;
  // clang-format on
  desc.add(valid);
}

void ConfigParser::addOptionsQuantize(po::options_description& desc) {
  po::options_description quantize("Sparse matrix encoding and quantize options",
                                guess_terminal_width());
  // clang-format off
  quantize.add_options()
    ("quantize-bits", po::value<int>()->default_value(32),
      "Number of bits to use for encoding.")
    ("quantize-column-wise", po::value<bool>()->zero_tokens()->default_value(false),
      "Enable column-wise dropping for quantization.")
    ("quantize-min-drop", po::value<bool>()->zero_tokens()->default_value(false),
      "Use min as the quantization center, default (false) uses mean.")
  ;
  // clang-format on
  desc.add(quantize);
}

void ConfigParser::addOptionsTranslate(po::options_description& desc) {
  po::options_description translate("Translator options",
                                    guess_terminal_width());
  // clang-format off
  translate.add_options()
    ("input,i", po::value<std::vector<std::string>>()
      ->multitoken()
      ->default_value(std::vector<std::string>({"stdin"}), "stdin"),
      "Paths to input file(s), stdin by default")
    ("vocabs,v", po::value<std::vector<std::string>>()->multitoken(),
      "Paths to vocabulary files have to correspond to --input")
    ("beam-size,b", po::value<size_t>()->default_value(12),
      "Beam size used during search")
    ("normalize,n", po::value<bool>()->zero_tokens()->default_value(false),
      "Normalize translation score by translation length")
    ("allow-unk", po::value<bool>()->zero_tokens()->default_value(false),
      "Allow unknown words to appear in output")
    ("max-length", po::value<size_t>()->default_value(1000),
      "Maximum length of a sentence in a training sentence pair")
    ("devices,d", po::value<std::vector<int>>()
      ->multitoken()
      ->default_value(std::vector<int>({0}), "0"),
      "GPUs to use for translating")
    ("mini-batch", po::value<int>()->default_value(1),
      "Size of mini-batch used during update")
    ("maxi-batch", po::value<int>()->default_value(1),
      "Number of batches to preload for length-based sorting")
    ("n-best", po::value<bool>()->zero_tokens()->default_value(false),
      "Display n-best list")
    //("lexical-table", po::value<std::string>(),
    // "Path to lexical table")
    ("weights", po::value<std::vector<float>>()
      ->multitoken(),
      "Scorer weights")
  ;
  // clang-format on
  desc.add(translate);
}

void ConfigParser::addOptionsRescore(po::options_description& desc) {
  po::options_description rescore("Rescorer options", guess_terminal_width());
  // clang-format off
  rescore.add_options()
    ("no-reload", po::value<bool>()->zero_tokens()->default_value(false),
      "Do not load existing model specified in --model arg")
    ("train-sets,t", po::value<std::vector<std::string>>()->multitoken(),
      "Paths to corpora to be scored: source target")
    ("vocabs,v", po::value<std::vector<std::string>>()->multitoken(),
      "Paths to vocabulary files have to correspond to --train-sets. "
      "If this parameter is not supplied we look for vocabulary files "
      "source.{yml,json} and target.{yml,json}. "
      "If these files do not exists they are created")
    ("max-length", po::value<size_t>()->default_value(1000),
      "Maximum length of a sentence in a training sentence pair")
    ("devices,d", po::value<std::vector<int>>()
      ->multitoken()
      ->default_value(std::vector<int>({0}), "0"),
      "GPUs to use for training. Asynchronous SGD is used with multiple devices")

    ("mini-batch", po::value<int>()->default_value(64),
      "Size of mini-batch used during update")
    ("mini-batch-words", po::value<int>()->default_value(0),
      "Set mini-batch size based on words instead of sentences")
    ("dynamic-batching", po::value<bool>()->zero_tokens()->default_value(false),
      "Determine mini-batch size dynamically based on sentence-length and reserved memory")
    ("maxi-batch", po::value<int>()->default_value(100),
      "Number of batches to preload for length-based sorting")
    ;
  // clang-format on
  desc.add(rescore);
}

void ConfigParser::parseOptions(
    int argc, char** argv, bool doValidate) {

  addOptionsCommon(cmdline_options_);
  addOptionsModel(cmdline_options_);

  // clang-format off
  switch(mode_) {
    case ConfigMode::translating:
      addOptionsTranslate(cmdline_options_);
      break;
    case ConfigMode::rescoring:
      addOptionsRescore(cmdline_options_);
      break;
    case ConfigMode::training:
      addOptionsTraining(cmdline_options_);
      addOptionsValid(cmdline_options_);
<<<<<<< HEAD
      addOptionsQuantize(cmdline_options_);
    }
  } else {
    addOptionsTranslate(cmdline_options_);
=======
      break;
>>>>>>> 289ae939
  }
  // clang-format on


  boost::program_options::variables_map vm_;
  try {
    po::store(
        po::command_line_parser(argc, argv).options(cmdline_options_).run(),
        vm_);
    po::notify(vm_);
  } catch(std::exception& e) {
    std::cerr << "Error: " << e.what() << std::endl << std::endl;
    std::cerr << "Usage: " + std::string(argv[0]) + " [options]" << std::endl;
    std::cerr << cmdline_options_ << std::endl;
    exit(1);
  }

  if(vm_["help"].as<bool>()) {
    std::cerr << "Usage: " + std::string(argv[0]) + " [options]" << std::endl;
    std::cerr << cmdline_options_ << std::endl;
    exit(0);
  }

  if(vm_["version"].as<bool>()) {
    std::cerr << PROJECT_VERSION_FULL << std::endl;
    exit(0);
  }

  std::string configPath;
  if(vm_.count("config")) {
    configPath = vm_["config"].as<std::string>();
    config_ = YAML::Load(InputFileStream(configPath));
  } else if((mode_ == ConfigMode::training)
            && boost::filesystem::exists(vm_["model"].as<std::string>()
                                         + ".yml")
            && !vm_["no-reload"].as<bool>()) {
    configPath = vm_["model"].as<std::string>() + ".yml";
    config_ = YAML::Load(InputFileStream(configPath));
  }

  /** model **/

  if(mode_ == ConfigMode::translating) {
    SET_OPTION("models", std::vector<std::string>);
  } else {
    SET_OPTION("model", std::string);
  }

  if(!vm_["vocabs"].empty()) {
    config_["vocabs"] = vm_["vocabs"].as<std::vector<std::string>>();
  }

  SET_OPTION("type", std::string);
  SET_OPTION("dim-vocabs", std::vector<int>);
  SET_OPTION("dim-emb", int);
  SET_OPTION("dim-rnn", int);

  SET_OPTION("enc-type", std::string);
  SET_OPTION("enc-cell", std::string);
  SET_OPTION("enc-cell-depth", int);
  SET_OPTION("enc-depth", int);

  SET_OPTION("dec-cell", std::string);
  SET_OPTION("dec-cell-base-depth", int);
  SET_OPTION("dec-cell-high-depth", int);
  SET_OPTION("dec-depth", int);
  // SET_OPTION("dec-high-context", std::string);

  SET_OPTION("skip", bool);
  SET_OPTION("tied-embeddings", bool);
  SET_OPTION("layer-normalization", bool);

  SET_OPTION("best-deep", bool);
  SET_OPTION_NONDEFAULT("special-vocab", std::vector<size_t>);

  if(mode_ == ConfigMode::training) {
    SET_OPTION("dropout-rnn", float);
    SET_OPTION("dropout-src", float);
    SET_OPTION("dropout-trg", float);
    SET_OPTION("noise-src", float);

    SET_OPTION("overwrite", bool);
    SET_OPTION("no-reload", bool);
    if(!vm_["train-sets"].empty()) {
      config_["train-sets"] = vm_["train-sets"].as<std::vector<std::string>>();
    }
    SET_OPTION("after-epochs", size_t);
    SET_OPTION("after-batches", size_t);
    SET_OPTION("disp-freq", size_t);
    SET_OPTION("save-freq", size_t);
    SET_OPTION("no-shuffle", bool);
    SET_OPTION("tempdir", std::string);

    SET_OPTION("optimizer", std::string);
    SET_OPTION("learn-rate", double);
    SET_OPTION("mini-batch-words", int);
    SET_OPTION("dynamic-batching", bool);

    SET_OPTION("lr-decay", double);
    SET_OPTION("lr-decay-strategy", std::string);
    SET_OPTION("lr-decay-start", std::vector<size_t>);
    SET_OPTION("lr-decay-freq", size_t);

    SET_OPTION("clip-norm", double);
    SET_OPTION("moving-average", bool);
    SET_OPTION("moving-decay", double);
    //SET_OPTION("moving-inject-freq", size_t);

    // SET_OPTION_NONDEFAULT("lexical-table", std::string);

    SET_OPTION_NONDEFAULT("guided-alignment", std::string);
    SET_OPTION("guided-alignment-cost", std::string);
    SET_OPTION("guided-alignment-weight", double);
    SET_OPTION("drop-rate", double);

    SET_OPTION("quantize-bits", int);
    SET_OPTION("quantize-column-wise", bool);
    SET_OPTION("quantize-min-drop", bool);

    SET_OPTION_NONDEFAULT("embedding-vectors", std::vector<std::string>);
    SET_OPTION("embedding-normalization", bool);
    SET_OPTION("embedding-fix-src", bool);
    SET_OPTION("embedding-fix-trg", bool);
  }
  if(mode_ == ConfigMode::rescoring) {
    SET_OPTION("no-reload", bool);
    if(!vm_["train-sets"].empty()) {
      config_["train-sets"] = vm_["train-sets"].as<std::vector<std::string>>();
    }
    SET_OPTION("mini-batch-words", int);
    SET_OPTION("dynamic-batching", bool);
  }
  if(mode_ == ConfigMode::translating) {
    SET_OPTION("input", std::vector<std::string>);
    SET_OPTION("normalize", bool);
    SET_OPTION("n-best", bool);
    SET_OPTION("beam-size", size_t);
    SET_OPTION("allow-unk", bool);
    SET_OPTION_NONDEFAULT("weights", std::vector<float>);
    // SET_OPTION_NONDEFAULT("lexical-table", std::string);
  }

  /** valid **/
  if(mode_ == ConfigMode::training) {
    if(!vm_["valid-sets"].empty()) {
      config_["valid-sets"] = vm_["valid-sets"].as<std::vector<std::string>>();
    }
    SET_OPTION_NONDEFAULT("valid-sets", std::vector<std::string>);
    SET_OPTION("valid-freq", size_t);
    SET_OPTION("valid-metrics", std::vector<std::string>);
    SET_OPTION("valid-mini-batch", int);
    SET_OPTION_NONDEFAULT("valid-script-path", std::string);
    SET_OPTION("early-stopping", size_t);
    SET_OPTION("keep-best", bool);
    SET_OPTION_NONDEFAULT("valid-log", std::string);

    // SET_OPTION("normalize", bool);
    // SET_OPTION("beam-size", size_t);
    // SET_OPTION("allow-unk", bool);
  }

  if(doValidate) {
    try {
      validateOptions();
    } catch(util::Exception& e) {
      std::cerr << "Error: " << e.what() << std::endl << std::endl;

      std::cerr << "Usage: " + std::string(argv[0]) + " [options]" << std::endl;
      std::cerr << cmdline_options_ << std::endl;
      exit(1);
    }
  }

  SET_OPTION("workspace", size_t);
  SET_OPTION("log-level", std::string);
  SET_OPTION_NONDEFAULT("log", std::string);
  SET_OPTION("seed", size_t);
  SET_OPTION("relative-paths", bool);
  SET_OPTION("devices", std::vector<int>);
  SET_OPTION("mini-batch", int);
  SET_OPTION("maxi-batch", int);

  if(mode_ == ConfigMode::training)
    SET_OPTION("maxi-batch-sort", std::string);
  SET_OPTION("max-length", size_t);

  if(vm_["best-deep"].as<bool>()) {
    config_["layer-normalization"] = true;
    config_["tied-embeddings"] = true;
    config_["enc-type"] = "alternating";
    config_["enc-cell-depth"] = 2;
    config_["enc-depth"] = 4;
    config_["dec-cell-base-depth"] = 4;
    config_["dec-cell-high-depth"] = 2;
    config_["dec-depth"] = 4;
    config_["skip"] = true;
  }

  if(get<bool>("relative-paths") && !vm_["dump-config"].as<bool>())
    ProcessPaths(
        config_, boost::filesystem::path{configPath}.parent_path(), false);

  if(vm_["dump-config"].as<bool>()) {
    YAML::Emitter emit;
    OutputYaml(config_, emit);
    std::cout << emit.c_str() << std::endl;
    exit(0);
  }
}

YAML::Node ConfigParser::getConfig() const {
  return config_;
}
}<|MERGE_RESOLUTION|>--- conflicted
+++ resolved
@@ -526,14 +526,8 @@
     case ConfigMode::training:
       addOptionsTraining(cmdline_options_);
       addOptionsValid(cmdline_options_);
-<<<<<<< HEAD
       addOptionsQuantize(cmdline_options_);
-    }
-  } else {
-    addOptionsTranslate(cmdline_options_);
-=======
       break;
->>>>>>> 289ae939
   }
   // clang-format on
 
