#include "common/authors.h"
#include "common/build_info.h"
#include "common/cli_helper.h"
#include "common/config.h"
#include "common/config_parser.h"
#include "common/config_validator.h"
#include "common/definitions.h"
#include "common/file_stream.h"
#include "common/logging.h"
#include "common/options.h"
#include "common/regex.h"
#include "common/utils.h"
#include <algorithm>
#include <set>
#include <stdexcept>
#include <string>

#if MKL_FOUND
#include <mkl.h>
#else
#if BLAS_FOUND
#include <cblas.h>
#endif
#endif

namespace marian {

// TODO: Move this to CLIWrapper and allow to mark options as paths in the same place they are
// defined
// clang-format off
const std::set<std::string> PATHS = {
  "model",
  "models",
  "train-sets",
  "vocabs",
  "embedding-vectors",
  "valid-sets",
  "valid-script-path",
  "valid-script-args",
  "valid-log",
  "valid-translation-output",
  "input",            // except: 'stdin', handled in makeAbsolutePaths and interpolateEnvVars
  "output",           // except: 'stdout', handled in makeAbsolutePaths and interpolateEnvVars
  "pretrained-model",
  "data-weighting",
  "log",
  "sqlite",           // except: 'temporary', handled in the processPaths function
  "shortlist",        // except: only the first element in the sequence is a path, handled in the
                      //  processPaths function
};
// clang-format on

std::string escapeCmdLine(int argc, char** argv){
  std::string cmdLine;
  for(int i = 0; i < argc; i++) {
    std::string arg = argv[i];
    std::string quote; // attempt to quote special chars
    if(arg.empty() || arg.find_first_of(" #`\"'\\${}|&^?*!()%><") != std::string::npos)
      quote = "'";
    arg = regex::regex_replace(arg, regex::regex("'"), "'\\''");
    if(!cmdLine.empty())
      cmdLine.push_back(' ');
    cmdLine += quote + arg + quote;
  }
  return cmdLine;
}

std::string const& ConfigParser::cmdLine() const {
  return cmdLine_;
}

ConfigParser::ConfigParser(cli::mode mode)
  : cli_(config_,"Marian: Fast Neural Machine Translation in C++",
         "General options", "", 40),
    mode_(mode == cli::mode::server ? cli::mode::translation : mode) {

  addOptionsGeneral(cli_);
  if (mode == cli::mode::server)
    addOptionsServer(cli_);
  addOptionsModel(cli_);

  // clang-format off
  switch(mode_) {
    case cli::mode::training:
      addOptionsTraining(cli_);
      addOptionsValidation(cli_);
      break;
    case cli::mode::translation:
      addOptionsTranslation(cli_);
      break;
    case cli::mode::scoring:
      addOptionsScoring(cli_);
      break;
    case cli::mode::embedding:
      addOptionsEmbedding(cli_);
      break;
    default:
      ABORT("wrong CLI mode");
      break;
  }

  addAliases(cli_);
  // clang-format on
}

void ConfigParser::addOptionsGeneral(cli::CLIWrapper& cli) {
  int defaultWorkspace = (mode_ == cli::mode::translation) ? 512 : 2048;

  cli.switchGroup("General options");

  // clang-format off
  cli.add<bool>("--authors",
    "Print list of authors and exit");
  cli.add<bool>("--cite",
    "Print citation and exit");
  cli.add<std::string>("--build-info",
    "Print CMake build options and exit. Set to 'all' to print advanced options")
    ->implicit_val("basic");
  cli.add<std::vector<std::string>>("--config,-c",
    "Configuration file(s). If multiple, later overrides earlier");
  cli.add<size_t>("--workspace,-w",
    "Preallocate  arg  MB of work space",
    defaultWorkspace);
  cli.add<std::string>("--log",
    "Log training process information to file given by  arg");
  cli.add<std::string>("--log-level",
    "Set verbosity level of logging: trace, debug, info, warn, err(or), critical, off",
    "info");
  cli.add<std::string>("--log-time-zone",
    "Set time zone for the date shown on logging");
  cli.add<bool>("--quiet",
    "Suppress all logging to stderr. Logging to files still works");
  cli.add<bool>("--quiet-translation",
    "Suppress logging for translation");
  cli.add<size_t>("--seed",
    "Seed for all random number generators. 0 means initialize randomly");
  cli.add<float>("--clip-gemm",
    "If not 0 clip GEMM input values to +/- arg");
  cli.add<bool>("--interpolate-env-vars",
    "allow the use of environment variables in paths, of the form ${VAR_NAME}");
  cli.add<bool>("--relative-paths",
    "All paths are relative to the config file location");
  cli.add<std::string>("--dump-config",
    "Dump current (modified) configuration to stdout and exit. Possible values: full, minimal, expand")
    ->implicit_val("full");
  if(mode_ == cli::mode::training) {
    // --sigterm is deliberately not a boolean, to allow for a consistent
    // pattern of specifying custom signal handling in the future.
    // (e.g., dump model but continue training upon SIGUSR1, or report current
    // training status upon SIGINFO.)
    cli.add<std::string>("--sigterm",
      "What to do with SIGTERM: save-and-exit or exit-immediately.",
      "save-and-exit");
  }
  // clang-format on
}

void ConfigParser::addOptionsServer(cli::CLIWrapper& cli) {
  // clang-format off
  auto previous_group = cli.switchGroup("Server options");
  cli.add<size_t>("--port,-p",
      "Port number for web socket server",
      8080);
  cli.switchGroup(previous_group);
  // clang-format on
}

void ConfigParser::addOptionsModel(cli::CLIWrapper& cli) {
  auto previous_group = cli.switchGroup("Model options");

  // clang-format off
  if(mode_ == cli::mode::translation) {
    cli.add<std::vector<std::string>>("--models,-m",
      "Paths to model(s) to be loaded. Supported file extensions: .npz, .bin");
  } else {
    cli.add<std::string>("--model,-m",
      "Path prefix for model to be saved/resumed. Supported file extensions: .npz, .bin",
      "model.npz");

    if(mode_ == cli::mode::training) {
      cli.add<std::string>("--pretrained-model",
        "Path prefix for pre-trained model to initialize model weights");
    }
  }

  cli.add<bool>("--ignore-model-config",
      "Ignore the model configuration saved in npz file");
  cli.add<std::string>("--type",
      "Model type: amun, nematus, s2s, multi-s2s, transformer",
      "amun");
  cli.add<std::vector<int>>("--dim-vocabs",
      "Maximum items in vocabulary ordered by rank, 0 uses all items in the provided/created vocabulary file",
      {0, 0});
  cli.add<int>("--dim-emb",
      "Size of embedding vector",
      512);
  cli.add<int>("--lemma-dim-emb",
      "Re-embedding dimension of lemma in factors",
      0);
  cli.add<int>("--dim-rnn",
      "Size of rnn hidden state", 1024);
  cli.add<std::string>("--enc-type",
      "Type of encoder RNN : bidirectional, bi-unidirectional, alternating (s2s)",
      "bidirectional");
  cli.add<std::string>("--enc-cell",
      "Type of RNN cell: gru, lstm, tanh (s2s)", "gru");
  cli.add<int>("--enc-cell-depth",
      "Number of transitional cells in encoder layers (s2s)",
      1);
  cli.add<int>("--enc-depth",
      "Number of encoder layers (s2s)",
      1);
  cli.add<std::string>("--dec-cell",
      "Type of RNN cell: gru, lstm, tanh (s2s)",
      "gru");
  cli.add<int>("--dec-cell-base-depth",
      "Number of transitional cells in first decoder layer (s2s)",
      2);
  cli.add<int>("--dec-cell-high-depth",
      "Number of transitional cells in next decoder layers (s2s)",
      1);
  cli.add<int>("--dec-depth",
      "Number of decoder layers (s2s)",
      1);
  cli.add<bool>("--skip",
      "Use skip connections (s2s)");
  cli.add<bool>("--layer-normalization",
      "Enable layer normalization");
  cli.add<bool>("--right-left",
      "Train right-to-left model");
  cli.add<std::vector<std::string>>("--input-types",
      "Provide type of input data if different than 'sequence'. "
      "Possible values: sequence, class, alignment, weight. "
      "You need to provide one type per input file (if --train-sets) or per TSV field (if --tsv).",
      {});
  cli.add<bool>("--best-deep",
      "Use Edinburgh deep RNN configuration (s2s)");
  cli.add<bool>("--tied-embeddings",
      "Tie target embeddings and output embeddings in output layer");
  cli.add<bool>("--tied-embeddings-src",
      "Tie source and target embeddings");
  cli.add<bool>("--tied-embeddings-all",
      "Tie all embedding layers and output layer");

  // Transformer options
  cli.add<int>("--transformer-heads",
      "Number of heads in multi-head attention (transformer)",
      8);
  cli.add<bool>("--transformer-no-projection",
      "Omit linear projection after multi-head attention (transformer)");
  cli.add<bool>("--transformer-pool",
      "Pool encoder states instead of using cross attention (selects first encoder state, best used with special token)");
  cli.add<int>("--transformer-dim-ffn",
      "Size of position-wise feed-forward network (transformer)",
      2048);
  cli.add<int>("--transformer-ffn-depth",
      "Depth of filters (transformer)",
      2);
  cli.add<std::string>("--transformer-ffn-activation",
      "Activation between filters: swish or relu (transformer)",
      "swish");
  cli.add<int>("--transformer-dim-aan",
      "Size of position-wise feed-forward network in AAN (transformer)",
      2048);
  cli.add<int>("--transformer-aan-depth",
      "Depth of filter for AAN (transformer)",
      2);
  cli.add<std::string>("--transformer-aan-activation",
      "Activation between filters in AAN: swish or relu (transformer)",
      "swish");
  cli.add<bool>("--transformer-aan-nogate",
      "Omit gate in AAN (transformer)");
  cli.add<std::string>("--transformer-decoder-autoreg",
      "Type of autoregressive layer in transformer decoder: self-attention, average-attention (transformer)",
      "self-attention");
  cli.add<std::vector<size_t>>("--transformer-tied-layers",
      "List of tied decoder layers (transformer)");
  cli.add<std::string>("--transformer-guided-alignment-layer",
      "Last or number of layer to use for guided alignment training in transformer",
      "last");
  cli.add<std::string>("--transformer-preprocess",
      "Operation before each transformer layer: d = dropout, a = add, n = normalize");
  cli.add<std::string>("--transformer-postprocess-emb",
      "Operation after transformer embedding layer: d = dropout, a = add, n = normalize",
      "d");
  cli.add<std::string>("--transformer-postprocess",
      "Operation after each transformer layer: d = dropout, a = add, n = normalize",
      "dan");
  cli.add<bool>("--transformer-train-position-embeddings",
      "Train positional embeddings instead of using static sinusoidal embeddings");
  cli.add<bool>("--transformer-depth-scaling",
      "Scale down weight initialization in transformer layers by 1 / sqrt(depth)");

  cli.add<std::string>("--bert-mask-symbol", "Masking symbol for BERT masked-LM training", "[MASK]");
  cli.add<std::string>("--bert-sep-symbol", "Sentence separator symbol for BERT next sentence prediction training", "[SEP]");
  cli.add<std::string>("--bert-class-symbol", "Class symbol BERT classifier training", "[CLS]");
  cli.add<float>("--bert-masking-fraction", "Fraction of masked out tokens during training", 0.15f);
  cli.add<bool>("--bert-train-type-embeddings", "Train bert type embeddings, set to false to use static sinusoidal embeddings", true);
  cli.add<int>("--bert-type-vocab-size", "Size of BERT type vocab (sentence A and B)", 2);
#ifdef CUDNN
  cli.add<int>("--char-stride",
      "Width of max-pooling layer after convolution layer in char-s2s model",
      5);
  cli.add<int>("--char-highway",
      "Number of highway network layers after max-pooling in char-s2s model",
      4);
  cli.add<std::vector<int>>("--char-conv-filters-num",
      "Numbers of convolution filters of corresponding width in char-s2s model",
      {200, 200, 250, 250, 300, 300, 300, 300});
  cli.add<std::vector<int>>("--char-conv-filters-widths",
      "Convolution window widths in char-s2s model",
      {1, 2, 3, 4, 5, 6, 7, 8});
#endif

  if(mode_ == cli::mode::training) {
    // TODO: add ->range(0,1);
    cli.add<float>("--dropout-rnn",
        "Scaling dropout along rnn layers and time (0 = no dropout)");
    cli.add<float>("--dropout-src",
        "Dropout source words (0 = no dropout)");
    cli.add<float>("--dropout-trg",
        "Dropout target words (0 = no dropout)");
    cli.add<float>("--grad-dropping-rate",
        "Gradient Dropping rate (0 = no gradient Dropping)");
    cli.add<float>("--grad-dropping-momentum",
        "Gradient Dropping momentum decay rate (0.0 to 1.0)");
    cli.add<size_t>("--grad-dropping-warmup",
        "Do not apply gradient dropping for the first arg steps",
        100);
    cli.add<float>("--transformer-dropout",
        "Dropout between transformer layers (0 = no dropout)");
    cli.add<float>("--transformer-dropout-attention",
        "Dropout for transformer attention (0 = no dropout)");
    cli.add<float>("--transformer-dropout-ffn",
        "Dropout for transformer filter (0 = no dropout)");
  }
  cli.switchGroup(previous_group);
  // clang-format on
}

void ConfigParser::addOptionsTraining(cli::CLIWrapper& cli) {
  auto previous_group = cli.switchGroup("Training options");
  // clang-format off
  cli.add<std::string>("--cost-type", // @TODO: rename to loss-type
      "Optimization criterion: ce-mean, ce-mean-words, ce-sum, perplexity", "ce-mean");
  cli.add<std::string>("--multi-loss-type",
      "How to accumulate multi-objective losses: sum, scaled, mean", "sum");
  cli.add<bool>("--unlikelihood-loss",
      "Use word-level weights as indicators for sequence-level unlikelihood training");
  cli.add<bool>("--overwrite",
      "Do not create model checkpoints, only overwrite main model file with last checkpoint. "
      "Reduces disk usage");
  cli.add<bool>("--no-reload",
      "Do not load existing model specified in --model arg");
  cli.add<std::vector<std::string>>("--train-sets,-t",
      "Paths to training corpora: source target");
  cli.add<std::vector<std::string>>("--vocabs,-v",
      "Paths to vocabulary files have to correspond to --train-sets. "
      "If this parameter is not supplied we look for vocabulary files "
      "source.{yml,json} and target.{yml,json}. "
      "If these files do not exist they are created");
#ifdef USE_SENTENCEPIECE
  cli.add<std::vector<float>>("--sentencepiece-alphas",
      "Sampling factors for SentencePiece vocabulary; i-th factor corresponds to i-th vocabulary");
  cli.add<std::string>("--sentencepiece-options",
      "Pass-through command-line options to SentencePiece trainer");
  cli.add<size_t>("--sentencepiece-max-lines",
      "Maximum lines to train SentencePiece vocabulary, selected with sampling from all data. "
      "When set to 0 all lines are going to be used.",
      10000000);
#endif
  // scheduling options
  cli.add<size_t>("--after-epochs,-e",
      "Finish after this many epochs, 0 is infinity");
  cli.add<size_t>("--after-batches",
      "Finish after this many batch updates, 0 is infinity");
  cli.add<std::string/*SchedulerPeriod*/>("--disp-freq",
      "Display information every  arg  updates (append 't' for every  arg  target labels)",
      "1000u");
  cli.add<size_t>("--disp-first",
      "Display information for the first  arg  updates");
  cli.add<bool>("--disp-label-counts",
      "Display label counts when logging loss progress");
//   cli.add<int>("--disp-label-index",
//       "Display label counts based on i-th input stream (-1 is last)", -1);
  cli.add<std::string/*SchedulerPeriod*/>("--save-freq",
      "Save model file every  arg  updates (append 't' for every  arg  target labels)",
      "10000u");

  addSuboptionsInputLength(cli);
  addSuboptionsTSV(cli);

  // data management options
  cli.add<std::string>("--shuffle",
      "How to shuffle input data (data: shuffles data and sorted batches; batches: "
      "data is read in order into batches, but batches are shuffled; none: no shuffling). "
      "Use with '--maxi-batch-sort none' in order to achieve exact reading order", "data");
  cli.add<bool>("--no-shuffle",
      "Shortcut for backwards compatiblity, equivalent to --shuffle none (deprecated)");
  cli.add<bool>("--no-restore-corpus",
      "Skip restoring corpus state after training is restarted");
  cli.add<std::string>("--tempdir,-T",
      "Directory for temporary (shuffled) files and database",
      "/tmp");
  cli.add<std::string>("--sqlite",
      "Use disk-based sqlite3 database for training corpus storage, default"
      " is temporary with path creates persistent storage")
    ->implicit_val("temporary");
  cli.add<bool>("--sqlite-drop",
      "Drop existing tables in sqlite3 database");

  addSuboptionsDevices(cli);
  addSuboptionsBatching(cli);

  // optimizer options
  cli.add<std::string>("--optimizer,-o",
     "Optimization algorithm: sgd, adagrad, adam",
     "adam");
  cli.add<std::vector<float>>("--optimizer-params",
     "Parameters for optimization algorithm, e.g. betas for Adam. "
     "Auto-adjusted to --mini-batch-words-ref if given");
  cli.add<float>("--optimizer-delay",
     "SGD update delay (#batches between updates). 1 = no delay. "
     "Can be fractional, e.g. 0.1 to use only 10% of each batch",
     1.f);

  cli.add<bool>("--sync-sgd",
     "Use synchronous SGD instead of asynchronous for multi-gpu training");

  // learning rate options
  cli.add<float>("--learn-rate,-l",
     "Learning rate. "
      "Auto-adjusted to --mini-batch-words-ref if given",
     0.0001f);
  cli.add<bool>("--lr-report",
     "Report learning rate for each update");

  cli.add<float>("--lr-decay",
     "Per-update decay factor for learning rate: lr <- lr * arg (0 to disable)");
  cli.add<std::string>("--lr-decay-strategy",
     "Strategy for learning rate decaying: epoch, batches, stalled, epoch+batches, epoch+stalled",
     "epoch+stalled");
  cli.add<std::vector<size_t>>("--lr-decay-start",
     "The first number of (epoch, batches, stalled) validations to start learning rate decaying (tuple)",
     {10,1});
  cli.add<size_t>("--lr-decay-freq",
     "Learning rate decaying frequency for batches, requires --lr-decay-strategy to be batches",
     50000);
  cli.add<bool>("--lr-decay-reset-optimizer",
      "Reset running statistics of optimizer whenever learning rate decays");
  cli.add<bool>("--lr-decay-repeat-warmup",
     "Repeat learning rate warmup when learning rate is decayed");
  cli.add<std::vector<std::string/*SchedulerPeriod*/>>("--lr-decay-inv-sqrt",
     "Decrease learning rate at arg / sqrt(no. batches) starting at arg  (append 't' or 'e' for sqrt(target labels or epochs)). "
     "Add second argument to define the starting point (default: same as first value)",
     {"0"});

  cli.add<std::string/*SchedulerPeriod*/>("--lr-warmup",
     "Increase learning rate linearly for  arg  first batches (append 't' for  arg  first target labels)",
      "0");
  cli.add<float>("--lr-warmup-start-rate",
     "Start value for learning rate warmup");
  cli.add<bool>("--lr-warmup-cycle",
     "Apply cyclic warmup");
  cli.add<bool>("--lr-warmup-at-reload",
     "Repeat warmup after interrupted training");

  cli.add<double>("--label-smoothing",
     "Epsilon for label smoothing (0 to disable)");
  cli.add<double>("--factor-weight",
     "Weight for loss function for factors (factored vocab only) (1 to disable)", 1.0f);
  cli.add<float>("--clip-norm",
     "Clip gradient norm to  arg  (0 to disable)",
     1.f); // @TODO: this is currently wrong with ce-sum and should rather be disabled or fixed by multiplying with labels
  cli.add<float>("--exponential-smoothing",
     "Maintain smoothed version of parameters for validation and saving with smoothing factor. 0 to disable. "
      "Auto-adjusted to --mini-batch-words-ref if given.",
     0.f)->implicit_val("1e-4");
  cli.add<std::string>("--guided-alignment",
     "Path to a file with word alignments. Use guided alignment to guide attention or 'none'. "
     "If --tsv it specifies the index of a TSV field that contains the alignments (0-based)",
     "none");
  cli.add<std::string>("--guided-alignment-cost",
     "Cost type for guided alignment: ce (cross-entropy), mse (mean square error), mult (multiplication)",
     "mse");
  cli.add<double>("--guided-alignment-weight",
     "Weight for guided alignment cost",
     0.1);
  cli.add<std::string>("--data-weighting",
     "Path to a file with sentence or word weights. "
     "If --tsv it specifies the index of a TSV field that contains the weights (0-based)");
  cli.add<std::string>("--data-weighting-type",
     "Processing level for data weighting: sentence, word",
     "sentence");

  // embedding options
  cli.add<std::vector<std::string>>("--embedding-vectors",
     "Paths to files with custom source and target embedding vectors");
  cli.add<bool>("--embedding-normalization",
     "Normalize values from custom embedding vectors to [-1, 1]");
  cli.add<bool>("--embedding-fix-src",
     "Fix source embeddings. Affects all encoders");
  cli.add<bool>("--embedding-fix-trg",
     "Fix target embeddings. Affects all decoders");

  // mixed precision training
  cli.add<bool>("--fp16",
      "Shortcut for mixed precision training with float16 and cost-scaling, "
      "corresponds to: --precision float16 float32 float32 --cost-scaling 7 2000 2 0.05 10 1");
  cli.add<std::vector<std::string>>("--precision",
      "Mixed precision training for forward/backward pass and optimizaton. "
      "Defines types for: forward/backward, optimization, saving.",
      {"float32", "float32", "float32"});
  cli.add<std::vector<std::string>>("--cost-scaling",
      "Dynamic cost scaling for mixed precision training: "
      "power of 2, scaling window, scaling factor, tolerance, range, minimum factor")
    ->implicit_val("7.f 2000 2.f 0.05f 10 1.f");
  cli.add<bool>("--normalize-gradient",
      "Normalize gradient by multiplying with no. devices / total labels");

  // multi-node training
  cli.add<bool>("--multi-node",
     "Enable asynchronous multi-node training through MPI (and legacy sync if combined with --sync-sgd)");
  cli.add<bool>("--multi-node-overlap",
     "Overlap model computations with MPI communication",
     true);

  // add ULR settings
  addSuboptionsULR(cli);

  cli.add<std::vector<std::string>>("--task",
     "Use predefined set of options. Possible values: transformer, transformer-big");
  cli.switchGroup(previous_group);
  // clang-format on
}

void ConfigParser::addOptionsValidation(cli::CLIWrapper& cli) {
  auto previous_group = cli.switchGroup("Validation set options");

  // clang-format off
  cli.add<std::vector<std::string>>("--valid-sets",
      "Paths to validation corpora: source target");
  cli.add<std::string/*SchedulerPeriod*/>("--valid-freq",
      "Validate model every  arg  updates (append 't' for every  arg  target labels)",
      "10000u");
  cli.add<std::vector<std::string>>("--valid-metrics",
      "Metric to use during validation: cross-entropy, ce-mean-words, perplexity, valid-script, "
      "translation, bleu, bleu-detok. Multiple metrics can be specified",
      {"cross-entropy"});
  cli.add<bool>("--valid-reset-stalled",
     "Reset all stalled validation metrics when the training is restarted");
  cli.add<size_t>("--early-stopping",
     "Stop if the first validation metric does not improve for  arg  consecutive validation steps",
     10);

  // decoding options
  cli.add<size_t>("--beam-size,-b",
      "Beam size used during search with validating translator",
      12);
  cli.add<float>("--normalize,-n",
      "Divide translation score by pow(translation length, arg)",
      0)->implicit_val("1");
  cli.add<float>("--max-length-factor",
      "Maximum target length as source length times factor",
      3);
  cli.add<float>("--word-penalty",
      "Subtract (arg * translation length) from translation score ");
  cli.add<bool>("--allow-unk",
      "Allow unknown words to appear in output");
  cli.add<bool>("--n-best",
      "Generate n-best list");
  cli.add<bool>("--word-scores",
      "Print word-level scores. One score per subword unit, not normalized even if --normalize");

  // efficiency options
  cli.add<int>("--valid-mini-batch",
      "Size of mini-batch used during validation",
      32);
  cli.add<size_t>("--valid-max-length",
      "Maximum length of a sentence in a validating sentence pair. "
      "Sentences longer than valid-max-length are cropped to valid-max-length",
      1000);

  // options for validation script
  cli.add<std::string>("--valid-script-path",
     "Path to external validation script."
     " It should print a single score to stdout."
     " If the option is used with validating translation, the output"
     " translation file will be passed as a first argument");
  cli.add<std::vector<std::string>>("--valid-script-args",
      "Additional args passed to --valid-script-path. These are inserted"
      " between the script path and the output translation-file path");
  cli.add<std::string>("--valid-translation-output",
     "(Template for) path to store the translation. "
     "E.g., validation-output-after-{U}-updates-{T}-tokens.txt. Template "
     "parameters: {E} for epoch; {B} for No. of batches within epoch; "
     "{U} for total No. of updates; {T} for total No. of tokens seen.");
  cli.add<bool>("--keep-best",
      "Keep best model for each validation metric");
  cli.add<std::string>("--valid-log",
     "Log validation scores to file given by  arg");
  cli.switchGroup(previous_group);
  // clang-format on
}

void ConfigParser::addOptionsTranslation(cli::CLIWrapper& cli) {
  auto previous_group = cli.switchGroup("Translator options");

  // clang-format off
  cli.add<std::vector<std::string>>("--input,-i",
      "Paths to input file(s), stdin by default",
      {"stdin"});
  cli.add<std::string>("--output,-o",
      "Path to output file, stdout by default",
      "stdout");
  cli.add<std::vector<std::string>>("--vocabs,-v",
      "Paths to vocabulary files have to correspond to --input");
  // decoding options
  cli.add<size_t>("--beam-size,-b",
      "Beam size used during search with validating translator",
      12);
  cli.add<float>("--normalize,-n",
      "Divide translation score by pow(translation length, arg)",
      0)->implicit_val("1");
  cli.add<float>("--max-length-factor",
      "Maximum target length as source length times factor",
      3);
  cli.add<float>("--word-penalty",
      "Subtract (arg * translation length) from translation score");
  cli.add<bool>("--allow-unk",
      "Allow unknown words to appear in output");
  cli.add<bool>("--n-best",
      "Generate n-best list");
  cli.add<std::string>("--alignment",
     "Return word alignment. Possible values: 0.0-1.0, hard, soft")
    ->implicit_val("1");
  cli.add<bool>("--word-scores",
      "Print word-level scores. One score per subword unit, not normalized even if --normalize");
#ifdef USE_SENTENCEPIECE
  cli.add<bool>("--no-spm-decode",
      "Keep the output segmented into SentencePiece subwords");
#endif

  addSuboptionsInputLength(cli);
  addSuboptionsTSV(cli);
  addSuboptionsDevices(cli);
  addSuboptionsBatching(cli);
  addSuboptionsIntgemm(cli);

  cli.add<bool>("--use-legacy-batching",
      "Use legacy codepath with a for loop of cblas_sgemm, instead of cblas_sgemm_batched.");
  cli.add<bool>("--skip-cost",
      "Ignore model cost during translation, not recommended for beam-size > 1");
  cli.add<bool>("--fp16",
      "Shortcut for mixed precision inference with float16, corresponds to: --precision float16");
  cli.add<std::vector<std::string>>("--precision",
      "Mixed precision for inference, set parameter type in expression graph",
      {"float32"});

  cli.add<std::vector<std::string>>("--shortlist",
     "Use softmax shortlist: path first best prune");
  cli.add<std::vector<float>>("--weights",
      "Scorer weights");
  cli.add<bool>("--output-sampling",
     "Noise output layer with gumbel noise",
      false);
  cli.add<std::vector<int>>("--output-approx-knn",
     "Use approximate knn search in output layer (currently only in transformer)")
     ->implicit_val("100 1024");

#if 0 // @TODO: Ask Hany if there are any decoding-time options
  // add ULR settings
  addSuboptionsULR(cli);
#endif

  cli.switchGroup(previous_group);
  // clang-format on
}

void ConfigParser::addOptionsScoring(cli::CLIWrapper& cli) {
  auto previous_group = cli.switchGroup("Scorer options");

  // clang-format off
  cli.add<bool>("--no-reload",
      "Do not load existing model specified in --model arg");
  // TODO: move options like vocabs and train-sets to a separate procedure as they are defined twice
  cli.add<std::vector<std::string>>("--train-sets,-t",
      "Paths to corpora to be scored: source target");
  cli.add<std::string>("--output,-o",
      "Path to output file, stdout by default",
      "stdout");
  cli.add<std::vector<std::string>>("--vocabs,-v",
      "Paths to vocabulary files have to correspond to --train-sets. "
      "If this parameter is not supplied we look for vocabulary files source.{yml,json} and target.{yml,json}. "
      "If these files do not exists they are created");
  cli.add<bool>("--n-best",
      "Score n-best list instead of plain text corpus");
  cli.add<std::string>("--n-best-feature",
      "Feature name to be inserted into n-best list", "Score");
  cli.add<bool>("--normalize,-n",
      "Divide translation score by translation length");
  cli.add<std::string>("--summary",
      "Only print total cost, possible values: cross-entropy (ce-mean), ce-mean-words, ce-sum, perplexity")
      ->implicit_val("cross-entropy");
  cli.add<std::string>("--alignment",
     "Return word alignments. Possible values: 0.0-1.0, hard, soft")
     ->implicit_val("1"),
  cli.add<bool>("--word-scores",
<<<<<<< HEAD
      "Print word-level scores");
=======
      "Print word-level scores. One score per subword unit, not normalized even if --normalize");

  addSuboptionsInputLength(cli);
  addSuboptionsTSV(cli);
  addSuboptionsDevices(cli);
  addSuboptionsBatching(cli);
  addSuboptionsIntgemm(cli);

  cli.add<bool>("--fp16",
      "Shortcut for mixed precision inference with float16, corresponds to: --precision float16");
  cli.add<std::vector<std::string>>("--precision",
      "Mixed precision for inference, set parameter type in expression graph",
      {"float32"});

  cli.switchGroup(previous_group);
  // clang-format on
}

void ConfigParser::addOptionsEmbedding(cli::CLIWrapper& cli) {
  auto previous_group = cli.switchGroup("Scorer options");

  // clang-format off
  cli.add<bool>("--no-reload",
      "Do not load existing model specified in --model arg");
  // TODO: move options like vocabs and train-sets to a separate procedure as they are defined twice
  cli.add<std::vector<std::string>>("--train-sets,-t",
      "Paths to corpora to be scored: source target");
  cli.add<std::string>("--output,-o",
      "Path to output file, stdout by default",
      "stdout");
  cli.add<std::vector<std::string>>("--vocabs,-v",
      "Paths to vocabulary files have to correspond to --train-sets. "
      "If this parameter is not supplied we look for vocabulary files source.{yml,json} and target.{yml,json}. "
      "If these files do not exists they are created");

  cli.add<bool>("--compute-similarity",
      "Expect two inputs and compute cosine similarity instead of outputting embedding vector");
  cli.add<bool>("--binary",
      "Output vectors as binary floats");
>>>>>>> c9a2dcce

  addSuboptionsInputLength(cli);
  addSuboptionsTSV(cli);
  addSuboptionsDevices(cli);
  addSuboptionsBatching(cli);
  addSuboptionsIntgemm(cli);

  cli.add<bool>("--fp16",
      "Shortcut for mixed precision inference with float16, corresponds to: --precision float16");
  cli.add<std::vector<std::string>>("--precision",
      "Mixed precision for inference, set parameter type in expression graph",
      {"float32"});

  cli.switchGroup(previous_group);
  // clang-format on
}

void ConfigParser::addSuboptionsDevices(cli::CLIWrapper& cli) {
  // clang-format off
  cli.add<std::vector<std::string>>("--devices,-d",
      "Specifies GPU ID(s) to use for training. Defaults to 0..num-devices-1",
      {"0"});
  cli.add<size_t>("--num-devices",
      "Number of GPUs to use for this process. Defaults to length(devices) or 1");
#ifdef USE_NCCL
  if(mode_ == cli::mode::training)
    cli.add<bool>("--no-nccl",
      "Disable inter-GPU communication via NCCL");
#endif
#ifdef CUDA_FOUND
  cli.add<size_t>("--cpu-threads",
      "Use CPU-based computation with this many independent threads, 0 means GPU-based computation",
      0)
    ->implicit_val("1");
#else
  cli.add<size_t>("--cpu-threads",
      "Use CPU-based computation with this many independent threads, 0 means GPU-based computation",
      1);
#endif
  // clang-format on
}

void ConfigParser::addSuboptionsBatching(cli::CLIWrapper& cli) {
  int defaultMiniBatch = (mode_ == cli::mode::translation) ? 1 : 64;
  int defaultMaxiBatch = (mode_ == cli::mode::translation) ? 1 : 100;
  std::string defaultMaxiBatchSort = (mode_ == cli::mode::translation) ? "none" : "trg";

  // clang-format off
  cli.add<int>("--mini-batch",
               // set accurate help messages for translation, scoring, or training
               (mode_ == cli::mode::translation)
                   ? "Size of mini-batch used during batched translation" :
               (mode_ == cli::mode::scoring)
                   ? "Size of mini-batch used during batched scoring"
                   : "Size of mini-batch used during update",
               defaultMiniBatch);
  cli.add<int>("--mini-batch-words",
      "Set mini-batch size based on words instead of sentences");

  if(mode_ == cli::mode::training) {
    cli.add<bool>("--mini-batch-fit",
      "Determine mini-batch size automatically based on sentence-length to fit reserved memory");
    cli.add<size_t>("--mini-batch-fit-step",
      "Step size for mini-batch-fit statistics",
      10);
    cli.add<bool>("--gradient-checkpointing",
      "Enable gradient-checkpointing to minimize memory usage");
  }

  cli.add<int>("--maxi-batch",
      "Number of batches to preload for length-based sorting",
      defaultMaxiBatch);
  cli.add<std::string>("--maxi-batch-sort",
      "Sorting strategy for maxi-batch: none, src, trg (not available for decoder)",
      defaultMaxiBatchSort);

  if(mode_ == cli::mode::training) {
    cli.add<bool>("--shuffle-in-ram",
        "Keep shuffled corpus in RAM, do not write to temp file");
    // @TODO: Consider making the next two options options of the vocab instead, to make it more local in scope.
    cli.add<size_t>("--all-caps-every",
        "When forming minibatches, preprocess every Nth line on the fly to all-caps. Assumes UTF-8");
    cli.add<size_t>("--english-title-case-every",
        "When forming minibatches, preprocess every Nth line on the fly to title-case. Assumes English (ASCII only)");

    cli.add<int>("--mini-batch-words-ref",
        "If given, the following hyper parameters are adjusted as-if we had this mini-batch size: "
        "--learn-rate, --optimizer-params, --exponential-smoothing, --mini-batch-warmup");
    cli.add<std::string/*SchedulerPeriod*/>("--mini-batch-warmup",
        "Linear ramp-up of MB size, up to this #updates (append 't' for up to this #target labels). "
        "Auto-adjusted to --mini-batch-words-ref if given",
        {"0"});
    cli.add<bool>("--mini-batch-track-lr",
        "Dynamically track mini-batch size inverse to actual learning rate (not considering lr-warmup)");
  }
  // clang-format on
}

void ConfigParser::addSuboptionsInputLength(cli::CLIWrapper& cli) {
  size_t defaultMaxLength = (mode_ == cli::mode::training) ? 50 : 1000;
  // clang-format off
  cli.add<size_t>("--max-length",
      "Maximum length of a sentence in a training sentence pair",
      defaultMaxLength);
  cli.add<bool>("--max-length-crop",
      "Crop a sentence to max-length instead of omitting it if longer than max-length");
  // clang-format on
}

void ConfigParser::addSuboptionsTSV(cli::CLIWrapper& cli) {
  // clang-format off
  cli.add<bool>("--tsv",
      "Tab-separated input");
  cli.add<size_t>("--tsv-fields",
      "Number of fields in the TSV input. By default, it is guessed based on the model type");
  // clang-format on
}

void ConfigParser::addSuboptionsULR(cli::CLIWrapper& cli) {
  // clang-format off
  // support for universal encoder ULR https://arxiv.org/pdf/1802.05368.pdf
  cli.add<bool>("--ulr",
      "Enable ULR (Universal Language Representation)");
  // reading pre-trained universal embeddings for multi-sources.
  // Note that source and target here is relative to ULR not the translation langs
  // queries: EQ in Fig2 : is the unified embeddings projected to one space.
  cli.add<std::string>("--ulr-query-vectors",
      "Path to file with universal sources embeddings from projection into universal space",
      "");
  // keys: EK in Fig2 : is the keys of the target embbedings projected to unified space (i.e. ENU in
  // multi-lingual case)
  cli.add<std::string>("--ulr-keys-vectors",
      "Path to file with universal sources embeddings of traget keys from projection into universal space",
      "");
  cli.add<bool>("--ulr-trainable-transformation",
      "Make Query Transformation Matrix A trainable");
  cli.add<int>("--ulr-dim-emb",
      "ULR monolingual embeddings dimension");
  cli.add<float>("--ulr-dropout",
      "ULR dropout on embeddings attentions. Default is no dropout",
      0.0f);
  cli.add<float>("--ulr-softmax-temperature",
      "ULR softmax temperature to control randomness of predictions. Deafult is 1.0: no temperature",
      1.0f);
  // clang-format on
}

void ConfigParser::addSuboptionsIntgemm(cli::CLIWrapper& cli) {
  // clang-format off
  cli.add<bool>("--int16",
      "Optimize speed aggressively sacrificing memory or precision by using 16bit integer GEMM with intgemm instead of floats. Only available on CPU. Corresponds to --gemm-precision int16");
  cli.add<bool>("--optimize",
      "Deprecated. Corresponds to --gemm-precision int16");
  cli.add<bool>("--int8",
      "Optimize speed even more aggressively sacrificing memory or precision by using 8bit integer GEMM with intgemm instead of floats. Only available on CPU. Corresponds to --gemm-precision int8");
  cli.add<bool>("--int8shift",
      "Use a faster, shifted integer 8bit GEMM implementation. Corresponds to --gemm-precision int8shift");
  cli.add<bool>("--int8shiftAlpha",
      "Use a faster, shifted integer 8bit GEMM implementation, with precomputed alphas. Corresponds to --gemm-precision int8shiftAlpha");
  cli.add<bool>("--int8shiftAll",
      "Use a faster, shifted integer 8bit GEMM implementation even for matrices that don't have a bias. Beneficial on VNNI. Corresponds to --gemm-precision int8shiftAll");
  cli.add<bool>("--int8shiftAlphaAll",
      "Use a faster, shifted integer 8bit GEMM implementation even for matrices that don't have a bias, with precomputed alphas. Should be the fastest option. Corresponds to --gemm-precision int8shiftAlphaAll");
  cli.add<std::string>("--gemm-precision",
      "Use lower precision for the GEMM operations only. Supported values: float32, int16, int8, int8shift, int8shiftAlpha, int8shiftAll, int8shiftAlphaAll", "float32");
  cli.add<bool>("--dump-quantmult",
      "Dump the quantization multipliers of activation matrices during an avarage run. To be used to precompute alphas for ---gemm-precision int8shiftAlpha or int8shiftAlphaAll.");
  // clang-format on
}

cli::mode ConfigParser::getMode() const { return mode_; }

Ptr<Options> ConfigParser::parseOptions(int argc, char** argv, bool doValidate){
  cmdLine_ = escapeCmdLine(argc,argv);

  // parse command-line options and fill wrapped YAML config
  cli_.parse(argc, argv);

  if(get<bool>("authors")) {
    std::cerr << authors() << std::endl;
    exit(0);
  }

  if(get<bool>("cite")) {
    std::cerr << citation() << std::endl;
    exit(0);
  }

  auto buildInfo = get<std::string>("build-info");
  if(!buildInfo.empty() && buildInfo != "false") {
#ifndef _MSC_VER // cmake build options are not available on MSVC based build.
    if(buildInfo == "all")
      std::cerr << cmakeBuildOptionsAdvanced() << std::endl;
    else
      std::cerr << cmakeBuildOptions() << std::endl;
    exit(0);
#else // _MSC_VER
    ABORT("build-info is not available on MSVC based build.");
#endif // _MSC_VER
  }

  // get paths to extra config files
  auto configPaths = findConfigPaths();
  if(!configPaths.empty()) {
    auto config = loadConfigFiles(configPaths);
    cli_.updateConfig(config,
                     cli::OptionPriority::ConfigFile,
                     "There are option(s) in a config file that are not expected");
  }

  if(get<bool>("interpolate-env-vars")) {
    cli::processPaths(config_, cli::interpolateEnvVars, PATHS);
  }

  // Option shortcuts for input from STDIN for trainer and scorer
  if(mode_ == cli::mode::training || mode_ == cli::mode::scoring) {
    auto trainSets = get<std::vector<std::string>>("train-sets");
    YAML::Node config;
    // Assume the input will come from STDIN if --tsv is set but no --train-sets are given
    if(get<bool>("tsv") && trainSets.empty()) {
      config["train-sets"].push_back("stdin");
    // Assume the input is in TSV format if --train-sets is set to "stdin"
    } else if(trainSets.size() == 1 && (trainSets[0] == "stdin" || trainSets[0] == "-")) {
      config["tsv"] = true;
    }
    if(!config.IsNull())
      cli_.updateConfig(config, cli::OptionPriority::CommandLine, "A shortcut for STDIN failed.");
  }

  if(doValidate) {
    ConfigValidator(config_).validateOptions(mode_);
  }

  // remove extra config files from the config to avoid redundancy
  config_.remove("config");

  // dump config and exit
  if(!get<std::string>("dump-config").empty() && get<std::string>("dump-config") != "false") {
    auto dumpMode = get<std::string>("dump-config");
    config_.remove("dump-config");

    if(dumpMode == "expand") {
      cli_.parseAliases();
    }

    bool minimal = (dumpMode == "minimal" || dumpMode == "expand");
    std::cout << cli_.dumpConfig(minimal) << std::endl;
    exit(0);
  }

  // For TSV input, it is possible to use --input-types to determine fields that contain alignments
  // or weights. In such case, the position of 'alignment' input type in --input-types determines
  // the index of a TSV field that contains word alignments, and respectively, the position of
  // 'weight' in --input-types determines the index of a TSV field that contains weights.
  // Marian will abort if both the --guided-alignment and 'alignment' in --input-types are specified
  // (or --data-weighting and 'weight').
  //
  // Note: this may modify the config, so it is safer to do it after --dump-config.
  if(mode_ == cli::mode::training || get<bool>("tsv")) {
    auto inputTypes = get<std::vector<std::string>>("input-types");
    if(!inputTypes.empty()) {
      bool seenAligns = false;
      bool seenWeight = false;
      YAML::Node config;
      for(size_t i = 0; i < inputTypes.size(); ++i) {
        if(inputTypes[i] == "alignment") {
          ABORT_IF(seenAligns, "You can specify 'alignment' only once in input-types");
          ABORT_IF(has("guided-alignment") && get<std::string>("guided-alignment") != "none",
                   "You must use either guided-alignment or 'alignment' in input-types");
          config["guided-alignment"] = std::to_string(i);
          seenAligns = true;
        }
        if(inputTypes[i] == "weight") {
          ABORT_IF(seenWeight, "You can specify 'weight' only once in input-types");
          ABORT_IF(has("data-weighting") && !get<std::string>("data-weighting").empty(),
                   "You must use either data-weighting or 'weight' in input-types");
          config["data-weighting"] = std::to_string(i);
          seenWeight = true;
        }
      }
      if(!config.IsNull())
        cli_.updateConfig(config,
                          cli::OptionPriority::CommandLine,
                          "Extracting 'alignment' and 'weight' types from input-types failed.");
    }
  }

  cli_.parseAliases();
  auto opts = New<Options>();
  opts->merge(Config(*this).get());
  return opts;
}

std::vector<std::string> ConfigParser::findConfigPaths() {
  std::vector<std::string> paths;

  bool interpolateEnvVars = get<bool>("interpolate-env-vars");
  bool loadConfig = !config_["config"].as<std::vector<std::string>>().empty();

  if(loadConfig) {
    paths = config_["config"].as<std::vector<std::string>>();
    for(auto& path : paths) {
      // (note: this updates the paths array)
      if(interpolateEnvVars)
        path = cli::interpolateEnvVars(path);
    }
  } else if(mode_ == cli::mode::training) {
    auto path = config_["model"].as<std::string>() + ".yml";
    if(interpolateEnvVars)
      path = cli::interpolateEnvVars(path);

    bool reloadConfig = filesystem::exists(path) && !get<bool>("no-reload");
    if(reloadConfig)
      paths = {path};
  }

  return paths;
}

YAML::Node ConfigParser::loadConfigFiles(const std::vector<std::string>& paths) {
  YAML::Node configAll;

  for(auto& path : paths) {
    // load single config file
    io::InputFileStream strm(path);
    YAML::Node config = YAML::Load(strm);

    // expand relative paths if requested
    if(config["relative-paths"] && config["relative-paths"].as<bool>()) {
      // interpolate environment variables if requested in this config file or
      // via command-line options
      bool interpolateEnvVars = (config["interpolate-env-vars"]
                                 && config["interpolate-env-vars"].as<bool>())
                                || get<bool>("interpolate-env-vars");
      if(interpolateEnvVars)
        cli::processPaths(config, cli::interpolateEnvVars, PATHS);

      // replace relative path w.r.t. the config file
      cli::makeAbsolutePaths(config, path, PATHS);
      // remove 'relative-paths' and do not spread it into other config files
      config.remove("relative-paths");
    }

    // merge with previous config files, later file overrides earlier
    for(const auto& it : config) {
      configAll[it.first.as<std::string>()] = YAML::Clone(it.second);
    }
  }

  return configAll;
}

const YAML::Node& ConfigParser::getConfig() const {
  return config_;
}
}  // namespace marian<|MERGE_RESOLUTION|>--- conflicted
+++ resolved
@@ -706,9 +706,6 @@
      "Return word alignments. Possible values: 0.0-1.0, hard, soft")
      ->implicit_val("1"),
   cli.add<bool>("--word-scores",
-<<<<<<< HEAD
-      "Print word-level scores");
-=======
       "Print word-level scores. One score per subword unit, not normalized even if --normalize");
 
   addSuboptionsInputLength(cli);
@@ -748,7 +745,6 @@
       "Expect two inputs and compute cosine similarity instead of outputting embedding vector");
   cli.add<bool>("--binary",
       "Output vectors as binary floats");
->>>>>>> c9a2dcce
 
   addSuboptionsInputLength(cli);
   addSuboptionsTSV(cli);
