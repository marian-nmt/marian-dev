#include <algorithm>
#include <boost/algorithm/string.hpp>
#include <set>
#include <string>
#include <regex>
#include <stdexcept>

#include "3rd_party/cnpy/cnpy.h"
#include "common/config.h"
#include "common/config_parser.h"
#include "common/file_stream.h"
#include "common/logging.h"
#include "common/version.h"

#define SET_OPTION(key, type)                    \
  do {                                           \
    if(!vm_[key].defaulted() || !config_[key]) { \
      config_[key] = vm_[key].as<type>();        \
    }                                            \
  } while(0)

#define SET_OPTION_NONDEFAULT(key, type)  \
  do {                                    \
    if(vm_.count(key) > 0) {              \
      config_[key] = vm_[key].as<type>(); \
    }                                     \
  } while(0)

namespace po = boost::program_options;

namespace marian {

uint16_t guess_terminal_width(uint16_t max_width) {
  uint16_t cols = 0;
#ifdef TIOCGSIZE
  struct ttysize ts;
  ioctl(STDIN_FILENO, TIOCGSIZE, &ts);
  if(ts.ts_cols != 0)
    cols = ts.ts_cols;
#elif defined(TIOCGWINSZ)
  struct winsize ts;
  ioctl(STDIN_FILENO, TIOCGWINSZ, &ts);
  if(ts.ws_col != 0)
    cols = ts.ws_col;
#endif
  if(cols == 0)  // couldn't determine terminal width
    cols = po::options_description::m_default_line_length;
  return max_width ? std::min(cols, max_width) : cols;
}

void OutputYaml(const YAML::Node node, YAML::Emitter& out) {
  std::set<std::string> sorter;
  switch(node.Type()) {
    case YAML::NodeType::Null: out << node; break;
    case YAML::NodeType::Scalar: out << node; break;
    case YAML::NodeType::Sequence:
      out << YAML::BeginSeq;
      for(auto&& n : node)
        OutputYaml(n, out);
      out << YAML::EndSeq;
      break;
    case YAML::NodeType::Map:
      for(auto& n : node)
        sorter.insert(n.first.as<std::string>());
      out << YAML::BeginMap;
      for(auto& key : sorter) {
        out << YAML::Key;
        out << key;
        out << YAML::Value;
        OutputYaml(node[key], out);
      }
      out << YAML::EndMap;
      break;
    case YAML::NodeType::Undefined: out << node; break;
  }
}

const std::set<std::string> PATHS = {"model",
                                     "models",
                                     "train-sets",
                                     "vocabs",
                                     "embedding-vectors",
                                     "valid-sets",
                                     "valid-script-path",
                                     "valid-log",
                                     "valid-translation-output",
                                     "log"};

void ProcessPaths(YAML::Node& node,
                  const boost::filesystem::path& configPath,
                  bool isPath) {
  using namespace boost::filesystem;

  if(isPath) {
    if(node.Type() == YAML::NodeType::Scalar) {
      std::string nodePath = node.as<std::string>();
      if(nodePath.size()) {
        try {
          node = canonical(path{nodePath}, configPath).string();
        } catch(boost::filesystem::filesystem_error& e) {
          std::cerr << e.what() << std::endl;
          auto parentPath = path{nodePath}.parent_path();
          node = (canonical(parentPath, configPath) / path{nodePath}.filename())
                     .string();
        }
      }
    }

    if(node.Type() == YAML::NodeType::Sequence) {
      for(auto&& sub : node) {
        ProcessPaths(sub, configPath, true);
      }
    }
  } else {
    switch(node.Type()) {
      case YAML::NodeType::Sequence:
        for(auto&& sub : node) {
          ProcessPaths(sub, configPath, false);
        }
        break;
      case YAML::NodeType::Map:
        for(auto&& sub : node) {
          std::string key = sub.first.as<std::string>();
          ProcessPaths(sub.second, configPath, PATHS.count(key) > 0);
        }
        break;
    }
  }
}

bool ConfigParser::has(const std::string& key) const {
  return config_[key];
}

void ConfigParser::validateOptions() const {
  if(mode_ == ConfigMode::translating) {
    UTIL_THROW_IF2(!has("vocabs") || get<std::vector<std::string>>("vocabs").empty(),
        "Translating, but vocabularies are not given!");

    for(const auto& modelFile : get<std::vector<std::string>>("models")) {
      boost::filesystem::path modelPath(modelFile);
      UTIL_THROW_IF2(!boost::filesystem::exists(modelPath),
          "Model file does not exist: " + modelFile);
    }

    return;
  }

  UTIL_THROW_IF2(
      !has("train-sets") || get<std::vector<std::string>>("train-sets").empty(),
      "No train sets given in config file or on command line");
  UTIL_THROW_IF2(
      has("vocabs")
          && get<std::vector<std::string>>("vocabs").size()
                 != get<std::vector<std::string>>("train-sets").size(),
      "There should be as many vocabularies as training sets");
  UTIL_THROW_IF2(
      has("embedding-vectors")
          && get<std::vector<std::string>>("embedding-vectors").size()
                 != get<std::vector<std::string>>("train-sets").size(),
      "There should be as many files with embedding vectors as "
      "training sets");

  boost::filesystem::path modelPath(get<std::string>("model"));

  if(mode_ == ConfigMode::rescoring) {
    UTIL_THROW_IF2(!boost::filesystem::exists(modelPath),
        "Model file does not exist: " + modelPath.string());

    UTIL_THROW_IF2(!has("vocabs") || get<std::vector<std::string>>("vocabs").empty(),
        "Scoring, but vocabularies are not given!");

    return;
  }

  auto modelDir = modelPath.parent_path();
  if(modelDir.empty())
    modelDir = boost::filesystem::current_path();

  UTIL_THROW_IF2(
      !modelDir.empty() && !boost::filesystem::is_directory(modelDir),
      "Model directory does not exist");

  UTIL_THROW_IF2(!modelDir.empty() && !(boost::filesystem::status(modelDir).permissions()
                 & boost::filesystem::owner_write),
                 "No write permission in model directory");

  UTIL_THROW_IF2(
      has("valid-sets")
          && get<std::vector<std::string>>("valid-sets").size()
                 != get<std::vector<std::string>>("train-sets").size(),
      "There should be as many validation sets as training sets");

  // validations for learning rate decaying
  UTIL_THROW_IF2(get<double>("lr-decay") > 1.0,
                 "Learning rate decay factor greater than 1.0 is unusual");
  UTIL_THROW_IF2(
      (get<std::string>("lr-decay-strategy") == "epoch+batches"
       || get<std::string>("lr-decay-strategy") == "epoch+stalled")
          && get<std::vector<size_t>>("lr-decay-start").size() != 2,
      "Decay strategies 'epoch+batches' and 'epoch+stalled' require two "
      "values specified with --lr-decay-start options");
  UTIL_THROW_IF2(
      (get<std::string>("lr-decay-strategy") == "epoch"
       || get<std::string>("lr-decay-strategy") == "batches"
       || get<std::string>("lr-decay-strategy") == "stalled")
          && get<std::vector<size_t>>("lr-decay-start").size() != 1,
      "Single decay strategies require only one value specified with "
      "--lr-decay-start option");
}

void ConfigParser::validateDevices() const {
  std::string devices = Join(get<std::vector<std::string>>("devices"));
  Trim(devices);

  std::regex pattern;
  std::string help;
  if(mode_ == ConfigMode::training && get<bool>("multi-node")) {
    // valid strings: '0: 1 2', '0:1 2 1:2 3'
    pattern = "( *\\d+ *: *\\d+( *\\d+)*)+";
    help = "Supported format for multi-node setting: '0:0 1 2 3 1:0 1 2 3'";
  } else {
    // valid strings: '0', '0 1 2 3', '3 2 0 1'
    pattern = "\\d+( *\\d+)*";
    help = "Supported formats: '0 1 2 3'";
  }

  UTIL_THROW_IF2(!std::regex_match(devices, pattern),
                 "the argument '(" + devices
                     + ")' for option '--devices' is invalid. "
                     + help);
}

void ConfigParser::addOptionsCommon(po::options_description& desc) {
  int defaultWorkspace = (mode_ == ConfigMode::translating) ? 512 : 2048;

  po::options_description general("General options", guess_terminal_width());
  // clang-format off
  general.add_options()
    ("config,c", po::value<std::string>(),
     "Configuration file")
    ("workspace,w", po::value<size_t>()->default_value(defaultWorkspace),
      "Preallocate  arg  MB of work space")
    ("log", po::value<std::string>(),
     "Log training process information to file given by  arg")
    ("log-level", po::value<std::string>()->default_value("info"),
     "Set verbosity level of logging "
     "(trace - debug - info - warn - err(or) - critical - off)")
    ("quiet", po::value<bool>()->zero_tokens()->default_value(false),
     "Suppress all logging to stderr. Logging to files still works")
    ("quiet-translation", po::value<bool>()->zero_tokens()->default_value(false),
     "Suppress logging for translation")
    ("seed", po::value<size_t>()->default_value(0),
     "Seed for all random number generators. 0 means initialize randomly")
    ("relative-paths", po::value<bool>()->zero_tokens()->default_value(false),
     "All paths are relative to the config file location")
    ("dump-config", po::value<bool>()->zero_tokens()->default_value(false),
     "Dump current (modified) configuration to stdout and exit")
    ("version", po::value<bool>()->zero_tokens()->default_value(false),
      "Print version number and exit")
    ("help,h", po::value<bool>()->zero_tokens()->default_value(false),
      "Print this help message and exit")
  ;
  // clang-format on
  desc.add(general);
}

void ConfigParser::addOptionsModel(po::options_description& desc) {
  po::options_description model("Model options", guess_terminal_width());
  // clang-format off
  if(mode_ == ConfigMode::translating) {
    model.add_options()
    ("models,m", po::value<std::vector<std::string>>()->multitoken(),
     "Paths to model(s) to be loaded");
  } else {
    model.add_options()
      ("model,m", po::value<std::string>()->default_value("model.npz"),
      "Path prefix for model to be saved/resumed");

    if(mode_ == ConfigMode::training) {
      model.add_options()
        ("pretrained-model", po::value<std::string>(),
        "Path prefix for pre-trained model to initialize model weights");
    }
  }

  model.add_options()
    ("ignore-model-config", po::value<bool>()->zero_tokens()->default_value(false),
     "Ignore the model configuration saved in npz file")
    ("type", po::value<std::string>()->default_value("amun"),
      "Model type (possible values: amun, nematus, s2s, multi-s2s, transformer)")
    ("dim-vocabs", po::value<std::vector<int>>()
      ->multitoken()
      ->default_value(std::vector<int>({0, 0}), "0 0"),
     "Maximum items in vocabulary ordered by rank, 0 uses all items in the "
     "provided/created vocabulary file")
    ("dim-emb", po::value<int>()->default_value(512),
     "Size of embedding vector")
    ("dim-rnn", po::value<int>()->default_value(1024),
     "Size of rnn hidden state")
    ("enc-type", po::value<std::string>()->default_value("bidirectional"),
     "Type of encoder RNN : bidirectional, bi-unidirectional, alternating (s2s)")
    ("enc-cell", po::value<std::string>()->default_value("gru"),
     "Type of RNN cell: gru, lstm, tanh (s2s)")
    ("enc-cell-depth", po::value<int>()->default_value(1),
     "Number of transitional cells in encoder layers (s2s)")
    ("enc-depth", po::value<int>()->default_value(1),
     "Number of encoder layers (s2s)")
    ("dec-cell", po::value<std::string>()->default_value("gru"),
     "Type of RNN cell: gru, lstm, tanh (s2s)")
    ("dec-cell-base-depth", po::value<int>()->default_value(2),
     "Number of transitional cells in first decoder layer (s2s)")
    ("dec-cell-high-depth", po::value<int>()->default_value(1),
     "Number of transitional cells in next decoder layers (s2s)")
    ("dec-depth", po::value<int>()->default_value(1),
     "Number of decoder layers (s2s)")
    //("dec-high-context", po::value<std::string>()->default_value("none"),
    // "Repeat attended context: none, repeat, conditional, conditional-repeat (s2s)")
    ("skip", po::value<bool>()->zero_tokens()->default_value(false),
     "Use skip connections (s2s)")
    ("layer-normalization", po::value<bool>()->zero_tokens()->default_value(false),
     "Enable layer normalization")
    ("right-left", po::value<bool>()->zero_tokens()->default_value(false),
     "Train right-to-left model")
    ("best-deep", po::value<bool>()->zero_tokens()->default_value(false),
     "Use Edinburgh deep RNN configuration (s2s)")
    ("special-vocab", po::value<std::vector<size_t>>()->multitoken(),
     "Model-specific special vocabulary ids")
    ("tied-embeddings", po::value<bool>()->zero_tokens()->default_value(false),
     "Tie target embeddings and output embeddings in output layer")
    ("tied-embeddings-src", po::value<bool>()->zero_tokens()->default_value(false),
     "Tie source and target embeddings")
    ("tied-embeddings-all", po::value<bool>()->zero_tokens()->default_value(false),
     "Tie all embedding layers and output layer")
    ("transformer-heads", po::value<int>()->default_value(8),
     "Number of head in multi-head attention (transformer)")
    ("transformer-dim-ffn", po::value<int>()->default_value(2048),
     "Size of position-wise feed-forward network (transformer)")
    ("transformer-preprocess", po::value<std::string>()->default_value(""),
     "Operation before each transformer layer: d = dropout, a = add, n = normalize")
    ("transformer-postprocess-emb", po::value<std::string>()->default_value("d"),
     "Operation after transformer embedding layer: d = dropout, a = add, n = normalize")
    ("transformer-postprocess", po::value<std::string>()->default_value("dan"),
     "Operation after each transformer layer: d = dropout, a = add, n = normalize")
#ifdef CUDNN
    ("char-stride", po::value<int>()->default_value(5),
     "Width of max-pooling layer after convolution layer in char-s2s model")
    ("char-highway", po::value<int>()->default_value(4),
     "Number of highway network layers after max-pooling in char-s2s model")
    ("char-conv-filters-num", po::value<std::vector<int>>()
      ->default_value(std::vector<int>({200, 200, 250, 250, 300, 300, 300, 300}),
                                      "200 200 250 250 300 300 300 300")
      ->multitoken(),
     "Numbers of convolution filters of correspoding width in char-s2s model")
    ("char-conv-filters-widths", po::value<std::vector<int>>()
     ->default_value(std::vector<int>({1, 2, 3, 4, 5, 6, 7, 8}), "1 2 3 4 5 6 7 8")
      ->multitoken(),
     "Convolution window widths in char-s2s model")
#endif
    ;

  if(mode_ == ConfigMode::training) {
    model.add_options()
      ("dropout-rnn", po::value<float>()->default_value(0),
       "Scaling dropout along rnn layers and time (0 = no dropout)")
      ("dropout-src", po::value<float>()->default_value(0),
       "Dropout source words (0 = no dropout)")
      ("dropout-trg", po::value<float>()->default_value(0),
       "Dropout target words (0 = no dropout)")
      ("grad-dropping-rate", po::value<float>()->default_value(0),
       "Gradient Dropping rate (0 = no gradient Dropping)")
      ("grad-dropping-momentum", po::value<float>()->default_value(0),
       "Gradient Dropping momentum decay rate (0.0 to 1.0)")
      ("grad-dropping-warmup", po::value<size_t>()->default_value(100),
       "Do not apply gradient dropping for the first arg steps")
      ("transformer-dropout", po::value<float>()->default_value(0),
       "Dropout between transformer layers (0 = no dropout)")
      ("transformer-dropout-attention", po::value<float>()->default_value(0),
       "Dropout for transformer attention (0 = no dropout)")
    ;
  }
  // clang-format on

  desc.add(model);
}

void ConfigParser::addOptionsTraining(po::options_description& desc) {
  po::options_description training("Training options", guess_terminal_width());
  // clang-format off
  training.add_options()
    ("cost-type", po::value<std::string>()->default_value("ce-mean"),
      "Optimization criterion: ce-mean, ce-mean-words, ce-sum, perplexity")
    ("overwrite", po::value<bool>()->zero_tokens()->default_value(false),
      "Overwrite model with following checkpoints")
    ("no-reload", po::value<bool>()->zero_tokens()->default_value(false),
      "Do not load existing model specified in --model arg")
    ("train-sets,t", po::value<std::vector<std::string>>()->multitoken(),
      "Paths to training corpora: source target")
    ("vocabs,v", po::value<std::vector<std::string>>()->multitoken(),
      "Paths to vocabulary files have to correspond to --train-sets. "
      "If this parameter is not supplied we look for vocabulary files "
      "source.{yml,json} and target.{yml,json}. "
      "If these files do not exist they are created")
    ("max-length", po::value<size_t>()->default_value(50),
      "Maximum length of a sentence in a training sentence pair")
    ("max-length-crop", po::value<bool>()->zero_tokens()->default_value(false),
      "Crop a sentence to max-length instead of ommitting it if longer than max-length")
    ("after-epochs,e", po::value<size_t>()->default_value(0),
      "Finish after this many epochs, 0 is infinity")
    ("after-batches", po::value<size_t>()->default_value(0),
      "Finish after this many batch updates, 0 is infinity")
    ("disp-freq", po::value<size_t>()->default_value(1000),
      "Display information every  arg  updates")
    ("save-freq", po::value<size_t>()->default_value(10000),
      "Save model file every  arg  updates")
    ("no-shuffle", po::value<bool>()->zero_tokens()->default_value(false),
    "Skip shuffling of training data before each epoch")
    ("tempdir,T", po::value<std::string>()->default_value("/tmp"),
      "Directory for temporary (shuffled) files and database")
<<<<<<< HEAD
    ("sqlite", po::value<bool>()->zero_tokens()->default_value(false),
      "Use temporary disk-based sqlite3 database for training corpus storage")
    ("devices,d", po::value<std::vector<std::string>>()
=======
    ("sqlite", po::value<std::string>()->default_value("")->implicit_value("temporary"),
      "Use disk-based sqlite3 database for training corpus storage, default "
      "is temporary with path creates persistent storage")
    ("sqlite-drop", po::value<bool>()->zero_tokens()->default_value(false),
      "Drop existing tables in sqlite3 database")
    ("devices,d", po::value<std::vector<int>>()
>>>>>>> b8c5bcf1
      ->multitoken()
      ->default_value(std::vector<std::string>({"0"}), "0"),
      "GPU ID(s) to use for training")

    ("mini-batch", po::value<int>()->default_value(64),
      "Size of mini-batch used during update")
    ("mini-batch-words", po::value<int>()->default_value(0),
      "Set mini-batch size based on words instead of sentences")
    ("mini-batch-fit", po::value<bool>()->zero_tokens()->default_value(false),
      "Determine mini-batch size automatically based on sentence-length to "
      "fit reserved memory")
    ("maxi-batch", po::value<int>()->default_value(100),
      "Number of batches to preload for length-based sorting")
    ("maxi-batch-sort", po::value<std::string>()->default_value("trg"),
      "Sorting strategy for maxi-batch: trg (default) src none")

    ("optimizer,o", po::value<std::string>()->default_value("adam"),
     "Optimization algorithm (possible values: sgd, adagrad, adam")
    ("optimizer-params",  po::value<std::vector<float>>()
       ->multitoken(),
     "Parameters for optimization algorithm, e.g. betas for adam")
    ("optimizer-delay", po::value<size_t>()->default_value(1),
     "SGD update delay, 1 = no delay")
    ("learn-rate,l", po::value<double>()->default_value(0.0001),
     "Learning rate")
    ("lr-decay", po::value<double>()->default_value(0.0),
     "Decay factor for learning rate: lr = lr * arg (0 to disable)")
    ("lr-decay-strategy", po::value<std::string>()->default_value("epoch+stalled"),
     "Strategy for learning rate decaying "
     "(possible values: epoch, batches, stalled, epoch+batches, epoch+stalled)")
    ("lr-decay-start", po::value<std::vector<size_t>>()
       ->multitoken()
       ->default_value(std::vector<size_t>({10,1}), "10 1"),
       "The first number of epoch/batches/stalled validations to start "
       "learning rate decaying")
    ("lr-decay-freq", po::value<size_t>()->default_value(50000),
     "Learning rate decaying frequency for batches, "
     "requires --lr-decay-strategy to be batches")
    ("lr-decay-reset-optimizer", po::value<bool>()->zero_tokens()->default_value(false),
      "Reset running statistics of optimizer whenever learning rate decays")

    ("lr-decay-repeat-warmup", po::value<bool>()
     ->zero_tokens()->default_value(false),
     "Repeat learning rate warmup when learning rate is decayed")
    ("lr-decay-inv-sqrt", po::value<size_t>()->default_value(0),
     "Decrease learning rate at arg / sqrt(no. updates) starting at arg")

    ("lr-warmup", po::value<size_t>()->default_value(0),
     "Increase learning rate linearly for arg first steps")
    ("lr-warmup-start-rate", po::value<float>()->default_value(0),
     "Start value for learning rate warmup")
    ("lr-warmup-cycle", po::value<bool>()->zero_tokens()->default_value(false),
     "Apply cyclic warmup")
    ("lr-warmup-at-reload", po::value<bool>()->zero_tokens()->default_value(false),
     "Repeat warmup after interrupted training")

    ("lr-report", po::value<bool>()
     ->zero_tokens()->default_value(false),
     "Report learning rate for each update")

    ("batch-flexible-lr", po::value<bool>()->zero_tokens()->default_value(false),
      "Scales the learning rate based on the number of words in a mini-batch")
    ("batch-normal-words", po::value<double>()->default_value(1920.0),
      "Set number of words per batch that the learning rate corresponds to. "
      "The option is only active when batch-flexible-lr is on")
    ("sync-sgd", po::value<bool>()->zero_tokens()->default_value(false),
     "Use synchronous SGD instead of asynchronous for multi-gpu training")
    ("label-smoothing", po::value<double>()->default_value(0),
     "Epsilon for label smoothing (0 to disable)")
    ("clip-norm", po::value<double>()->default_value(1.f),
     "Clip gradient norm to  arg  (0 to disable)")
    ("exponential-smoothing", po::value<float>()->default_value(0.f)->implicit_value(1e-4, "1e-4"),
     "Maintain smoothed version of parameters for validation and saving with smoothing factor arg. "
     " 0 to disable.")
    ("guided-alignment", po::value<std::string>(),
     "Use guided alignment to guide attention")
    ("guided-alignment-cost", po::value<std::string>()->default_value("ce"),
     "Cost type for guided alignment. Possible values: ce (cross-entropy), "
     "mse (mean square error), mult (multiplication)")
    ("guided-alignment-weight", po::value<double>()->default_value(1),
     "Weight for guided alignment cost")
    ("data-weighting", po::value<std::string>(),
     "File with sentence or word weights")
    ("data-weighting-type", po::value<std::string>()->default_value("sentence"),
     "Processing level for data weighting. Possible values: sentence, word")

    //("drop-rate", po::value<double>()->default_value(0),
    // "Gradient drop ratio (read: https://arxiv.org/abs/1704.05021)")
    ("embedding-vectors", po::value<std::vector<std::string>>()
      ->multitoken(),
     "Paths to files with custom source and target embedding vectors")
    ("embedding-normalization", po::value<bool>()
      ->zero_tokens()
      ->default_value(false),
     "Enable normalization of custom embedding vectors")
    ("embedding-fix-src", po::value<bool>()
      ->zero_tokens()
      ->default_value(false),
     "Fix source embeddings. Affects all encoders")
    ("embedding-fix-trg", po::value<bool>()
      ->zero_tokens()
      ->default_value(false),
     "Fix target embeddings. Affects all decoders")

    ("multi-node", po::value<bool>()
      ->zero_tokens()
      ->default_value(false),
     "Enable multi-node training through MPI")
    ("multi-node-overlap", po::value<bool>()
      ->default_value(true),
     "Overlap model computations with MPI communication")
  ;
  // clang-format on
  desc.add(training);
}

void ConfigParser::addOptionsValid(po::options_description& desc) {
  po::options_description valid("Validation set options",
                                guess_terminal_width());
  // clang-format off
  valid.add_options()
    ("valid-sets", po::value<std::vector<std::string>>()->multitoken(),
      "Paths to validation corpora: source target")
    ("valid-freq", po::value<size_t>()->default_value(10000),
      "Validate model every  arg  updates")
    ("valid-metrics", po::value<std::vector<std::string>>()
      ->multitoken()
      ->default_value(std::vector<std::string>({"cross-entropy"}),
                      "cross-entropy"),
      "Metric to use during validation: cross-entropy, perplexity, "
      "valid-script, translation. "
      "Multiple metrics can be specified")
    ("valid-mini-batch", po::value<int>()->default_value(32),
      "Size of mini-batch used during validation")
    ("valid-max-length", po::value<size_t>()->default_value(1000),
      "Maximum length of a sentence in a validating sentence pair")
    ("valid-script-path", po::value<std::string>(),
     "Path to external validation script. "
     "It should print a single score to stdout. "
     "If the option is used with validating translation, the output "
     "translation file will be passed as a first argument ")
    ("early-stopping", po::value<size_t>()->default_value(10),
     "Stop if the first validation metric does not improve for  arg  consecutive "
     "validation steps")
    ("keep-best", po::value<bool>()->zero_tokens()->default_value(false),
      "Keep best model for each validation metric")
    ("valid-log", po::value<std::string>(),
     "Log validation scores to file given by  arg")

    ("valid-translation-output", po::value<std::string>(),
     "Path to store the translation")
    ("beam-size,b", po::value<size_t>()->default_value(12),
      "Beam size used during search with validating translator")
    ("normalize,n", po::value<float>()->default_value(0.f)->implicit_value(1.f),
      "Divide translation score by pow(translation length, arg) ")
    ("allow-unk", po::value<bool>()->zero_tokens()->default_value(false),
      "Allow unknown words to appear in output")
    ("n-best", po::value<bool>()->zero_tokens()->default_value(false),
      "Generate n-best list")
  ;
  // clang-format on
  desc.add(valid);
}

void ConfigParser::addOptionsTranslate(po::options_description& desc) {
  po::options_description translate("Translator options",
                                    guess_terminal_width());
  // clang-format off
  translate.add_options()
    ("input,i", po::value<std::vector<std::string>>()
      ->multitoken()
      ->default_value(std::vector<std::string>({"stdin"}), "stdin"),
      "Paths to input file(s), stdin by default")
    ("vocabs,v", po::value<std::vector<std::string>>()->multitoken(),
      "Paths to vocabulary files have to correspond to --input")
    ("beam-size,b", po::value<size_t>()->default_value(12),
      "Beam size used during search")
    ("normalize,n", po::value<float>()->default_value(0.f)->implicit_value(1.f),
      "Divide translation score by pow(translation length, arg) ")
    ("allow-unk", po::value<bool>()->zero_tokens()->default_value(false),
      "Allow unknown words to appear in output")
    ("max-length", po::value<size_t>()->default_value(1000),
      "Maximum length of a sentence in a training sentence pair")
    ("max-length-crop", po::value<bool>()->zero_tokens()->default_value(false),
      "Crop a sentence to max-length instead of ommitting it if longer than max-length")
    ("devices,d", po::value<std::vector<std::string>>()
      ->multitoken()
      ->default_value(std::vector<std::string>({"0"}), "0"),
      "GPUs to use for translating")
    ("mini-batch", po::value<int>()->default_value(1),
      "Size of mini-batch used during update")
    ("maxi-batch", po::value<int>()->default_value(1),
      "Number of batches to preload for length-based sorting")
    ("maxi-batch-sort", po::value<std::string>()->default_value("none"),
      "Sorting strategy for maxi-batch: none (default) src")
    ("n-best", po::value<bool>()->zero_tokens()->default_value(false),
      "Display n-best list")
    //("lexical-table", po::value<std::string>(),
    // "Path to lexical table")
    ("weights", po::value<std::vector<float>>()
      ->multitoken(),
      "Scorer weights")
    // TODO: the options should be available only in server
    ("port,p", po::value<size_t>()->default_value(8080),
      "Port number for web socket server")
  ;
  // clang-format on
  desc.add(translate);
}

void ConfigParser::addOptionsRescore(po::options_description& desc) {
  po::options_description rescore("Rescorer options", guess_terminal_width());
  // clang-format off
  rescore.add_options()
    ("no-reload", po::value<bool>()->zero_tokens()->default_value(false),
      "Do not load existing model specified in --model arg")
    ("train-sets,t", po::value<std::vector<std::string>>()->multitoken(),
      "Paths to corpora to be scored: source target")
    ("vocabs,v", po::value<std::vector<std::string>>()->multitoken(),
      "Paths to vocabulary files have to correspond to --train-sets. "
      "If this parameter is not supplied we look for vocabulary files "
      "source.{yml,json} and target.{yml,json}. "
      "If these files do not exists they are created")
    ("summary", po::value<std::string>()->implicit_value("cross-entropy"),
      "Only print total cost, possible values: cross-entropy (ce-mean), ce-mean-words, ce-sum, perplexity")
    ("max-length", po::value<size_t>()->default_value(1000),
      "Maximum length of a sentence in a training sentence pair")
    ("max-length-crop", po::value<bool>()->zero_tokens()->default_value(false),
      "Crop a sentence to max-length instead of ommitting it if longer than max-length")
    ("devices,d", po::value<std::vector<std::string>>()
      ->multitoken()
      ->default_value(std::vector<std::string>({"0"}), "0"),
      "GPUs to use for training")

    ("mini-batch", po::value<int>()->default_value(64),
      "Size of mini-batch used during update")
    ("mini-batch-words", po::value<int>()->default_value(0),
      "Set mini-batch size based on words instead of sentences")
    ("mini-batch-fit", po::value<bool>()->zero_tokens()->default_value(false),
      "Determine mini-batch size automatically based on sentence-length to fit reserved memory")
    ("maxi-batch", po::value<int>()->default_value(100),
      "Number of batches to preload for length-based sorting")
    ;
  // clang-format on
  desc.add(rescore);
}

void ConfigParser::parseOptions(int argc, char** argv, bool doValidate) {
  addOptionsCommon(cmdline_options_);
  addOptionsModel(cmdline_options_);

  // clang-format off
  switch(mode_) {
    case ConfigMode::translating:
      addOptionsTranslate(cmdline_options_);
      break;
    case ConfigMode::rescoring:
      addOptionsRescore(cmdline_options_);
      break;
    case ConfigMode::training:
      addOptionsTraining(cmdline_options_);
      addOptionsValid(cmdline_options_);
      break;
  }
  // clang-format on

  boost::program_options::variables_map vm_;
  try {
    po::store(
        po::command_line_parser(argc, argv).options(cmdline_options_).run(),
        vm_);
    po::notify(vm_);
  } catch(std::exception& e) {
    std::cerr << "Error: " << e.what() << std::endl << std::endl;
    std::cerr << "Usage: " + std::string(argv[0]) + " [options]" << std::endl;
    std::cerr << cmdline_options_ << std::endl;
    exit(1);
  }

  if(vm_["help"].as<bool>()) {
    std::cerr << "Usage: " + std::string(argv[0]) + " [options]" << std::endl;
    std::cerr << cmdline_options_ << std::endl;
    exit(0);
  }

  // @TODO: move to validateOptions()
  if(mode_ == ConfigMode::translating) {
    if(vm_.count("models") == 0 && vm_.count("config") == 0) {
      std::cerr << "Error: you need to provide at least one model file or a "
                   "config file"
                << std::endl
                << std::endl;

      std::cerr << "Usage: " + std::string(argv[0]) + " [options]" << std::endl;
      std::cerr << cmdline_options_ << std::endl;
      exit(0);
    }
  }

  if(vm_["version"].as<bool>()) {
    std::cerr << PROJECT_VERSION_FULL << std::endl;
    exit(0);
  }

  bool loadConfig = vm_.count("config");
  bool reloadConfig
      = (mode_ == ConfigMode::training)
        && boost::filesystem::exists(vm_["model"].as<std::string>() + ".yml")
        && !vm_["no-reload"].as<bool>();
  std::string configPath;

  if(loadConfig) {
    configPath = vm_["config"].as<std::string>();
    config_ = YAML::Load(InputFileStream(configPath));
  } else if(reloadConfig) {
    configPath = vm_["model"].as<std::string>() + ".yml";
    config_ = YAML::Load(InputFileStream(configPath));
  }

  /** model **/

  if(mode_ == ConfigMode::translating) {
    SET_OPTION_NONDEFAULT("models", std::vector<std::string>);
  } else {
    SET_OPTION("model", std::string);
    if(mode_ == ConfigMode::training) {
      SET_OPTION_NONDEFAULT("pretrained-model", std::string);
    }
  }

  if(!vm_["vocabs"].empty()) {
    config_["vocabs"] = vm_["vocabs"].as<std::vector<std::string>>();
  }

  SET_OPTION("ignore-model-config", bool);
  SET_OPTION("type", std::string);
  SET_OPTION("dim-vocabs", std::vector<int>);
  SET_OPTION("dim-emb", int);
  SET_OPTION("dim-rnn", int);

  SET_OPTION("enc-type", std::string);
  SET_OPTION("enc-cell", std::string);
  SET_OPTION("enc-cell-depth", int);
  SET_OPTION("enc-depth", int);

  SET_OPTION("dec-cell", std::string);
  SET_OPTION("dec-cell-base-depth", int);
  SET_OPTION("dec-cell-high-depth", int);
  SET_OPTION("dec-depth", int);

  SET_OPTION("skip", bool);
  SET_OPTION("tied-embeddings", bool);
  SET_OPTION("tied-embeddings-src", bool);
  SET_OPTION("tied-embeddings-all", bool);
  SET_OPTION("layer-normalization", bool);
  SET_OPTION("right-left", bool);
  SET_OPTION("transformer-heads", int);
  SET_OPTION("transformer-preprocess", std::string);
  SET_OPTION("transformer-postprocess", std::string);
  SET_OPTION("transformer-postprocess-emb", std::string);
  SET_OPTION("transformer-dim-ffn", int);
  SET_OPTION("transformer-dim-ffn", int);

#ifdef CUDNN
  SET_OPTION("char-stride", int);
  SET_OPTION("char-highway", int);
  SET_OPTION("char-conv-filters-num", std::vector<int>);
  SET_OPTION("char-conv-filters-widths", std::vector<int>);
#endif

  SET_OPTION("best-deep", bool);
  SET_OPTION_NONDEFAULT("special-vocab", std::vector<size_t>);

  if(mode_ == ConfigMode::training) {
    SET_OPTION("cost-type", std::string);

    SET_OPTION("dropout-rnn", float);
    SET_OPTION("dropout-src", float);
    SET_OPTION("dropout-trg", float);

    SET_OPTION("grad-dropping-rate", float);
    SET_OPTION("grad-dropping-momentum", float);
    SET_OPTION("grad-dropping-warmup", size_t);

    SET_OPTION("transformer-dropout", float);
    SET_OPTION("transformer-dropout-attention", float);

    SET_OPTION("overwrite", bool);
    SET_OPTION("no-reload", bool);
    if(!vm_["train-sets"].empty()) {
      config_["train-sets"] = vm_["train-sets"].as<std::vector<std::string>>();
    }
    SET_OPTION("after-epochs", size_t);
    SET_OPTION("after-batches", size_t);
    SET_OPTION("disp-freq", size_t);
    SET_OPTION("save-freq", size_t);
    SET_OPTION("no-shuffle", bool);
    SET_OPTION("tempdir", std::string);
<<<<<<< HEAD
    SET_OPTION("sqlite", bool);
=======
    SET_OPTION("sqlite", std::string);
    SET_OPTION("sqlite-drop", bool);
>>>>>>> b8c5bcf1

    SET_OPTION("optimizer", std::string);
    SET_OPTION_NONDEFAULT("optimizer-params", std::vector<float>);
    SET_OPTION("optimizer-delay", size_t);
    SET_OPTION("learn-rate", double);
    SET_OPTION("sync-sgd", bool);
    SET_OPTION("mini-batch-words", int);
    SET_OPTION("mini-batch-fit", bool);

    SET_OPTION("lr-decay", double);
    SET_OPTION("lr-decay-strategy", std::string);
    SET_OPTION("lr-decay-start", std::vector<size_t>);
    SET_OPTION("lr-decay-freq", size_t);
    SET_OPTION("lr-decay-reset-optimizer", bool);
    SET_OPTION("lr-warmup", size_t);

    SET_OPTION("lr-decay-inv-sqrt", size_t);
    SET_OPTION("lr-warmup-start-rate", float);
    SET_OPTION("lr-warmup-cycle", bool);

    SET_OPTION("lr-decay-repeat-warmup", bool);
    SET_OPTION("lr-warmup-at-reload", bool);
    SET_OPTION("lr-report", bool);

    SET_OPTION("batch-flexible-lr", bool);
    SET_OPTION("batch-normal-words", double);

    SET_OPTION("label-smoothing", double);
    SET_OPTION("clip-norm", double);
    SET_OPTION("exponential-smoothing", float);

    SET_OPTION_NONDEFAULT("guided-alignment", std::string);
    SET_OPTION("guided-alignment-cost", std::string);
    SET_OPTION("guided-alignment-weight", double);
    SET_OPTION_NONDEFAULT("data-weighting", std::string);
    SET_OPTION("data-weighting-type", std::string);

    // SET_OPTION("drop-rate", double);
    SET_OPTION_NONDEFAULT("embedding-vectors", std::vector<std::string>);
    SET_OPTION("embedding-normalization", bool);
    SET_OPTION("embedding-fix-src", bool);
    SET_OPTION("embedding-fix-trg", bool);

    SET_OPTION("multi-node", bool);
    SET_OPTION("multi-node-overlap", bool);
  }

  if(mode_ == ConfigMode::rescoring) {
    SET_OPTION("no-reload", bool);
    if(!vm_["train-sets"].empty()) {
      config_["train-sets"] = vm_["train-sets"].as<std::vector<std::string>>();
    }
    SET_OPTION("mini-batch-words", int);
    SET_OPTION("mini-batch-fit", bool);
    SET_OPTION_NONDEFAULT("summary", std::string);
  }

  if(mode_ == ConfigMode::translating) {
    SET_OPTION("input", std::vector<std::string>);
    SET_OPTION("beam-size", size_t);
    SET_OPTION("normalize", float);
    SET_OPTION("allow-unk", bool);
    SET_OPTION("n-best", bool);
    SET_OPTION_NONDEFAULT("weights", std::vector<float>);
    SET_OPTION("port", size_t);
  }

  /** valid **/

  if(mode_ == ConfigMode::training) {
    if(!vm_["valid-sets"].empty()) {
      config_["valid-sets"] = vm_["valid-sets"].as<std::vector<std::string>>();
    }
    SET_OPTION_NONDEFAULT("valid-sets", std::vector<std::string>);
    SET_OPTION("valid-freq", size_t);
    SET_OPTION("valid-metrics", std::vector<std::string>);
    SET_OPTION("valid-mini-batch", int);
    SET_OPTION("valid-max-length", size_t);
    SET_OPTION_NONDEFAULT("valid-script-path", std::string);
    SET_OPTION("early-stopping", size_t);
    SET_OPTION("keep-best", bool);
    SET_OPTION_NONDEFAULT("valid-log", std::string);

    SET_OPTION_NONDEFAULT("valid-translation-output", std::string);
    SET_OPTION("beam-size", size_t);
    SET_OPTION("normalize", float);
    SET_OPTION("allow-unk", bool);
    SET_OPTION("n-best", bool);
  }

  SET_OPTION("workspace", size_t);
  SET_OPTION("log-level", std::string);
  SET_OPTION("quiet", bool);
  SET_OPTION("quiet-translation", bool);
  SET_OPTION_NONDEFAULT("log", std::string);
  SET_OPTION("seed", size_t);
  SET_OPTION("relative-paths", bool);
  SET_OPTION("devices", std::vector<std::string>);

  SET_OPTION("mini-batch", int);
  SET_OPTION("maxi-batch", int);

  if(mode_ == ConfigMode::training || mode_ == ConfigMode::translating)
    SET_OPTION("maxi-batch-sort", std::string);
  SET_OPTION("max-length", size_t);
  SET_OPTION("max-length-crop", bool);

  if(vm_["best-deep"].as<bool>()) {
    config_["layer-normalization"] = true;
    config_["tied-embeddings"] = true;
    config_["enc-type"] = "alternating";
    config_["enc-cell-depth"] = 2;
    config_["enc-depth"] = 4;
    config_["dec-cell-base-depth"] = 4;
    config_["dec-cell-high-depth"] = 2;
    config_["dec-depth"] = 4;
    config_["skip"] = true;
  }

  if(get<bool>("relative-paths") && !vm_["dump-config"].as<bool>())
    ProcessPaths(
        config_, boost::filesystem::path{configPath}.parent_path(), false);

  if(doValidate) {
    try {
      validateOptions();
      validateDevices();
    } catch(util::Exception& e) {
      std::cerr << "Error: " << e.what() << std::endl << std::endl;

      std::cerr << "Usage: " + std::string(argv[0]) + " [options]" << std::endl;
      std::cerr << cmdline_options_ << std::endl;
      exit(1);
    }
  }

  if(vm_["dump-config"].as<bool>()) {
    YAML::Emitter emit;
    OutputYaml(config_, emit);
    std::cout << emit.c_str() << std::endl;
    exit(0);
  }

  try {
    processOptionDevices();
  } catch(const std::invalid_argument& e) {
    ABORT("Conversion of --devices option failed, please report a bug");
  }
}

void ConfigParser::processOptionDevices() {
  std::string devicesStr
      = Join(config_["devices"].as<std::vector<std::string>>());
  std::vector<size_t> devices;

  if(mode_ == ConfigMode::training && get<bool>("multi-node")) {
    auto parts = Split(devicesStr, ":");
    for(size_t i = 1; i < parts.size(); ++i) {
      std::string part = parts[i];
      Trim(part);
      auto ds = Split(part, " ");
      if(i < parts.size() - 1)
        ds.pop_back();
      devices.emplace_back(ds.size());
      for(auto d : ds)
        devices.emplace_back(std::stoi(d));
    }
  } else {
    for(auto d : Split(devicesStr))
      devices.emplace_back(std::stoi(d));
  }

  config_["devices"] = devices;
}

YAML::Node ConfigParser::getConfig() const {
  return config_;
}
}<|MERGE_RESOLUTION|>--- conflicted
+++ resolved
@@ -417,18 +417,12 @@
     "Skip shuffling of training data before each epoch")
     ("tempdir,T", po::value<std::string>()->default_value("/tmp"),
       "Directory for temporary (shuffled) files and database")
-<<<<<<< HEAD
-    ("sqlite", po::value<bool>()->zero_tokens()->default_value(false),
-      "Use temporary disk-based sqlite3 database for training corpus storage")
-    ("devices,d", po::value<std::vector<std::string>>()
-=======
     ("sqlite", po::value<std::string>()->default_value("")->implicit_value("temporary"),
       "Use disk-based sqlite3 database for training corpus storage, default "
       "is temporary with path creates persistent storage")
     ("sqlite-drop", po::value<bool>()->zero_tokens()->default_value(false),
       "Drop existing tables in sqlite3 database")
-    ("devices,d", po::value<std::vector<int>>()
->>>>>>> b8c5bcf1
+    ("devices,d", po::value<std::vector<std::string>>()
       ->multitoken()
       ->default_value(std::vector<std::string>({"0"}), "0"),
       "GPU ID(s) to use for training")
@@ -827,12 +821,8 @@
     SET_OPTION("save-freq", size_t);
     SET_OPTION("no-shuffle", bool);
     SET_OPTION("tempdir", std::string);
-<<<<<<< HEAD
-    SET_OPTION("sqlite", bool);
-=======
     SET_OPTION("sqlite", std::string);
     SET_OPTION("sqlite-drop", bool);
->>>>>>> b8c5bcf1
 
     SET_OPTION("optimizer", std::string);
     SET_OPTION_NONDEFAULT("optimizer-params", std::vector<float>);
