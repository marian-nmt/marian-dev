#pragma once

#include "3rd_party/yaml-cpp/yaml.h"
#include "common/cli_wrapper.h"
#include "common/definitions.h"

// TODO: why are these needed by a config parser? Can they be removed for Linux
// as well?
#ifndef _WIN32
#include <sys/ioctl.h>
#include <unistd.h>
#endif

namespace marian {

namespace cli {
enum struct mode { training, translation, scoring, server, embedding };
}  // namespace cli

/**
 * @brief Command-line options parser
 *
 * New options and aliases should be defined within `addOptions*` methods.
 * ... unless they are specific to certain executables.
 * In that case, use a pattern like this (e.g., for a server):
 * int main(int argc, char* argv[]) {
 *   ConfigParser cp(cli::mode::translation);
 *   cp.addOption<int>("--port", // option name
 *                     "Server Options", // option group name
 *                     "Port for server.", // help string
 *                     5678); // default value
 *   auto opts = cp.parseOptions(argc,argv,true); // 'true' for validation
 *   ...
 *
 *
 */
class ConfigParser {
public:

  ConfigParser(cli::mode mode);

  ConfigParser(int argc, char** argv, cli::mode mode, bool validate = false)
    : ConfigParser(mode) {
    parseOptions(argc, argv, validate);
  }

  template<typename T>
  ConfigParser&
  addOption(const std::string& args,
            const std::string& group,
            const std::string& help,
            const T val) {
    std::string previous_group = cli_.switchGroup(group);
    cli_.add<T>(args,help,val);
    cli_.switchGroup(previous_group);
    return *this;
  }

  template<typename T>
  ConfigParser&
  addOption(const std::string& args,
            const std::string& group,
            const std::string& help,
            const T val,
            const T implicit_val) {
    std::string previous_group = cli_.switchGroup(group);
    cli_.add<T>(args,help,val)->implicit_val(implicit_val);
    cli_.switchGroup(previous_group);
    return *this;
  }

  template<typename T>
  ConfigParser&
  addOption(const std::string& args,
            const std::string& group,
            const std::string& help) {
    std::string previous_group = cli_.switchGroup(group);
    cli_.add<T>(args,help);
    cli_.switchGroup(previous_group);
    return *this;
  }

  /**
   * @brief Parse command-line options
   *
   * Options are parsed in the following order, later config options overwrite
   * earlier:
   *  * predefined default values
   *  * options from the config files provided with --config, from left to right
   *  * options from the model config file, e.g. model.npz.yml
   *  * aliases expanded into options, e.g. --best-deep
   *  * options provided as command-line arguments
   *
   * Parsed options are available from getConfig().
   *
   * @param argc
   * @param argv
   * @param validate Do or do not validate parsed options
   * @return (YAML::Node const&)config_
   */

  Ptr<Options> parseOptions(int argc, char** argv, bool validate);
  YAML::Node const& getConfig() const;
  cli::mode getMode() const;
  std::string const& cmdLine() const;
private:
  cli::CLIWrapper cli_;
  cli::mode mode_;
  YAML::Node config_;
  std::string cmdLine_;

  // Check if the config contains value for option key
  bool has(const std::string& key) const {
    return (bool)config_[key];
  }

  // Return value for given option key cast to given type.
  // Abort if not set.
  template <typename T>
  T get(const std::string& key) const {
    ABORT_IF(!has(key), "CLI object has no key '{}'", key);
    return config_[key].as<T>();
  }

  void addOptionsGeneral(cli::CLIWrapper&);
  void addOptionsServer(cli::CLIWrapper&);
  void addOptionsModel(cli::CLIWrapper&);
  void addOptionsTraining(cli::CLIWrapper&);
  void addOptionsValidation(cli::CLIWrapper&);
  void addOptionsTranslation(cli::CLIWrapper&);
  void addOptionsScoring(cli::CLIWrapper&);
  void addOptionsEmbedding(cli::CLIWrapper&);

  void addAliases(cli::CLIWrapper&);

  void addSuboptionsDevices(cli::CLIWrapper&);
  void addSuboptionsBatching(cli::CLIWrapper&);
  void addSuboptionsInputLength(cli::CLIWrapper&);
  void addSuboptionsTSV(cli::CLIWrapper&);
  void addSuboptionsULR(cli::CLIWrapper&);
<<<<<<< HEAD
  void addSuboptionsIntgemm(cli::CLIWrapper& cli);
=======
  void addSuboptionsQuantization(cli::CLIWrapper&);
>>>>>>> a7268a36

  // Extract paths to all config files found in the config object.
  // Look at --config option and model.npz.yml files.
  std::vector<std::string> findConfigPaths();
  // Load options from config files.
  // Handle environment variables and relative paths.
  YAML::Node loadConfigFiles(const std::vector<std::string>&);
};

}  // namespace marian<|MERGE_RESOLUTION|>--- conflicted
+++ resolved
@@ -138,11 +138,8 @@
   void addSuboptionsInputLength(cli::CLIWrapper&);
   void addSuboptionsTSV(cli::CLIWrapper&);
   void addSuboptionsULR(cli::CLIWrapper&);
-<<<<<<< HEAD
-  void addSuboptionsIntgemm(cli::CLIWrapper& cli);
-=======
+  void addSuboptionsIntgemm(cli::CLIWrapper&);
   void addSuboptionsQuantization(cli::CLIWrapper&);
->>>>>>> a7268a36
 
   // Extract paths to all config files found in the config object.
   // Look at --config option and model.npz.yml files.
