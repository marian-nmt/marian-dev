#pragma once

#include "common/logging.h"
#include "shape.h"

#include <functional>
#include <iostream>
#include <memory>
#include <string>
#include <vector>

<<<<<<< HEAD
#include "common/counting_ptr.h"
#include "common/intrusive_ptr.h"

#include "common/logging.h"
#include "shape.h"

=======
>>>>>>> d231d0af
#define THREAD_GUARD(body) std::thread([&]() { body; }).join()
#define NodeOp(op) [=]() { op; }

namespace marian {

// Type to be used for all index types, e.g. for integer tensors for rows operator.
// size_t would seem to be the natural choice of over uint32_t but has usually 8 bytes
// while uint32_t has 4 bytes. This type will be often exchanged between CPU and GPU.
// This minimizes bandwith at little cost.
typedef uint32_t IndexType;

template <class T>
using IPtr = IntrusivePtr<T>;

template <class T>
using CPtr = CountingPtr<T>;

template <class T>
using UPtr = std::unique_ptr<T>;

template <class T>
using IWeak = T*;

template <class T>
using Ptr = std::shared_ptr<T>;

template <class T>
using Weak = std::weak_ptr<T>;

/** @brief Creates shared_ptr of any type, passes all arguments to any available
 * constructor */
template <class T, typename... Args>
Ptr<T> New(Args&&... args) {
  return Ptr<T>(new T(std::forward<Args>(args)...));
}

template <class T>
Ptr<T> New(Ptr<T> p) {
  return Ptr<T>(p);
}

/** @brief Creates InstrusivePtr of any type, passes all arguments to any available
 * constructor */
template <class T, typename... Args>
IPtr<T> INew(Args&&... args) {
  return IPtr<T>(new T(std::forward<Args>(args)...));
}

template <class T>
IPtr<T> INew(Ptr<T> p) {
  return IPtr<T>(p);
}

enum class DeviceType : size_t { gpu = 0, cpu = 1 };

struct DeviceId {
  size_t no{0};
  DeviceType type{DeviceType::gpu};

  DeviceId() : no{0}, type{DeviceType::gpu} {}
  DeviceId(size_t no_, DeviceType type_) : no(no_), type(type_) {}

  friend std::ostream& operator<<(std::ostream& out, DeviceId deviceId) {
    out << (deviceId.type == DeviceType::gpu ? "gpu" : "cpu") << deviceId.no;
    return out;
  }

  friend bool operator==(DeviceId id1, DeviceId id2) {
    return id1.no == id2.no && id1.type == id2.type;
  }
  friend bool operator!=(DeviceId id1, DeviceId id2) { return !(id1 == id2); }
};

// predefine a couple of devices for easier manual use
const DeviceId CPU0{0, DeviceType::cpu};
const DeviceId CPU1{1, DeviceType::cpu};
const DeviceId CPU2{2, DeviceType::cpu};
const DeviceId CPU3{3, DeviceType::cpu};
const DeviceId CPU4{4, DeviceType::cpu};
const DeviceId CPU5{5, DeviceType::cpu};
const DeviceId CPU6{6, DeviceType::cpu};
const DeviceId CPU7{7, DeviceType::cpu};

const DeviceId GPU0{0, DeviceType::gpu};
const DeviceId GPU1{1, DeviceType::gpu};
const DeviceId GPU2{2, DeviceType::gpu};
const DeviceId GPU3{3, DeviceType::gpu};
const DeviceId GPU4{4, DeviceType::gpu};
const DeviceId GPU5{5, DeviceType::gpu};
const DeviceId GPU6{6, DeviceType::gpu};
const DeviceId GPU7{7, DeviceType::gpu};

// These are many small objects, hence use IntrusivePtr
class TensorBase;
typedef IPtr<TensorBase> Tensor;

// These are many small objects, hence use IntrusivePtr
template <class DataType>
class Chainable;
typedef IPtr<Chainable<Tensor>> Expr;

class OptimizerBase;
typedef Ptr<OptimizerBase> OptimizerBasePtr;

class ClipperBase;
typedef Ptr<ClipperBase> ClipperBasePtr;

class RunBase;
typedef Ptr<RunBase> RunBasePtr;


const float NEMATUS_LN_EPS = 1e-5f;
}  // namespace marian<|MERGE_RESOLUTION|>--- conflicted
+++ resolved
@@ -1,7 +1,9 @@
 #pragma once
 
 #include "common/logging.h"
-#include "shape.h"
+#include "common/shape.h"
+#include "common/counting_ptr.h"
+#include "common/intrusive_ptr.h"
 
 #include <functional>
 #include <iostream>
@@ -9,15 +11,7 @@
 #include <string>
 #include <vector>
 
-<<<<<<< HEAD
-#include "common/counting_ptr.h"
-#include "common/intrusive_ptr.h"
 
-#include "common/logging.h"
-#include "shape.h"
-
-=======
->>>>>>> d231d0af
 #define THREAD_GUARD(body) std::thread([&]() { body; }).join()
 #define NodeOp(op) [=]() { op; }
 
