#pragma once

#include "common/definitions.h"
#include "3rd_party/any_type.h"
#include "3rd_party/phf/phf.h"
#include "3rd_party/yaml-cpp/yaml.h"

// This file contains code to create a fast access option class, 
// meant as a replacment/supplement to YAML::Node.

namespace marian {

namespace crc {
// has to stay in header due to constexpr

// This code comes from https://notes.underscorediscovery.com/constexpr-fnv1a/
// and is distributed as public domain as stated by the author under that link

// constants for hash computations
constexpr uint64_t val_64_const = 0xcbf29ce484222325;
constexpr uint64_t prime_64_const = 0x100000001b3;

// recursive compile-time hash, looking for stack-overflow source
inline constexpr uint64_t
hash_64_fnv1a_const(const char* const str,
                    const uint64_t value = val_64_const) noexcept {
  return (str[0] == '\0') ? value :
      hash_64_fnv1a_const(&str[1], (value ^ uint64_t(str[0])) * prime_64_const);
}

// Compile time string hashing. Should work particularly well for option look up with explicitly used keys like options->get("dim-input");
inline constexpr uint64_t crc(const char* const str) noexcept {
  return hash_64_fnv1a_const(str);
}

}

/*****************************************************************************/

// PerfectHash constructs a perfect hash for a set K of n numeric keys. The size of 
// the hash is m > n (not much larger) and n << max(K) (much smaller). The output array size is
// determined by PHF::init in "src/3rd_party/phf/phf.h". m - n fields stay undefined (a bit of waste).

// Wrapper class for the 3rd-party library in "src/3rd_party/phf"
class PerfectHash {
private:
  phf phf_;

  PerfectHash(const uint64_t keys[], size_t num) {
    int error = PHF::init<uint64_t, true>(&phf_, keys, num,
      /* bucket size */ 4,
      /* loading factor */ 90,
      /* seed */ 123456);
    ABORT_IF(error != 0, "PHF error {}", error);
  }

public:

  PerfectHash(const std::vector<uint64_t>& v)
   : PerfectHash(v.data(), v.size()) { }

  ~PerfectHash() {
    PHF::destroy(&phf_);
  }

  // subscript operator [] overloading: if the key is uint64_t, return the hash code directly
  uint32_t operator[](const uint64_t& key) const {
    return PHF::hash<uint64_t>(const_cast<phf*>(&phf_), key);
  }

  // If the key is a string, return the hash code for the string's CRC code
  uint32_t operator[](const char* const keyStr) const {
    return (*this)[crc::crc(keyStr)];
  }

  size_t size() const {
    return phf_.m;
  }
};

/*****************************************************************************/

class FastOpt;

// helper class for conversion, see fastopt.cpp
namespace fastopt_helpers {
  template <typename T> 
  struct As {
    static T apply(const FastOpt&);
  };

  template <typename T> 
  struct As<std::vector<T>> {
    static std::vector<T> apply(const FastOpt&);
  };

  template <typename T1, typename T2> 
  struct As<std::pair<T1, T2>> {
    static std::pair<T1, T2> apply(const FastOpt&);
  };
}

// Fast access option class, meant as a replacment/supplement to YAML::Node.
// Relatively expensive to construct, fast to access (not visible in profiler)
// via std::vector or perfect hash. The perfect hash only requires a few look-ups
// and arithmentic operations, still O(1).
// Still requires YAML::Node support for parsing and modification via rebuilding.
class FastOpt {
private:
  template <typename T>
  friend struct fastopt_helpers::As;

public:
  // Node types for FastOpt, seem to be enough to cover YAML:NodeType
  // Multi-element types include "Sequence" and "Map"
  // "Sequence" is implemented with STL vectors
  // "Map" is implemented with a 3rd-party PHF library (see the PerfectHash class)
  enum struct NodeType {
    Null, Bool, Int64, Float64, String, Sequence, Map
  };

private:
  any_type value_;
  std::unique_ptr<const PerfectHash> ph_;
  std::vector<std::unique_ptr<const FastOpt>> array_;
  NodeType type_{NodeType::Null};

  static const std::unique_ptr<const FastOpt> uniqueNullPtr; // return this unique_ptr if key not found, equivalent to nullptr

  uint64_t fingerprint_{0}; // When node is used as a value in a map, used to check if the perfect hash 
                            // returned the right value (they can produce false positives)
  size_t elements_{0};      // Number of elements if isMap or isSequence is true, 0 otherwise.

  // Used to find elements if isSequence() is true.
  // Retrieve the entry using array indexing.
  inline const std::unique_ptr<const FastOpt>& arrayLookup(size_t keyId) const {
    if(keyId < array_.size())
      return array_[keyId];
    else
      return uniqueNullPtr;
  }

  // Used to find elements if isMap() is true.
  // Retrieve the entry from the hash table.
  inline const std::unique_ptr<const FastOpt>& phLookup(uint64_t keyId) const {
    if(ph_)
      return array_[(*ph_)[keyId]];
    else
      return uniqueNullPtr;
  }

  // Builders for different types of nodes.
  // Build Null node.
  void makeNull() {
    elements_ = 0;
    type_ = NodeType::Null;

    ABORT_IF(ph_, "ph_ should be undefined");
    ABORT_IF(!array_.empty(), "array_ should be empty");
  }

  // Build Scalar node via controlled failure to convert from a YAML::Node object.
  void makeScalar(const YAML::Node& v) {
    elements_ = 0;
<<<<<<< HEAD
    try {
      // Cast node to text first, that works for any scalar node and test that it does not contain single characters
      // that according to YAML could be boolean values. Unfortunately, we do not have any type information at this point.
      // This means we are disabling support for boolean values in YAML that are expressed with these characters.
      auto asText = v.as<std::string>();
      if(asText.size() == 1 && asText.find_first_of("nyNYtfTF") == 0) // @TODO: should we disallow other strings too?
        throw YAML::BadConversion(YAML::Mark()); // get's picked up by next catch block

      value_ = v.as<bool>();
      type_ = NodeType::Bool;
    } catch(const YAML::BadConversion& /*e*/) {
      try {
        value_ = v.as<int64_t>();
        type_ = NodeType::Int64;
      } catch(const YAML::BadConversion& /*e*/) {
        try {
          value_ = v.as<double>();
          type_ = NodeType::Float64;
        } catch(const YAML::BadConversion& /*e*/) {
          try {
            value_ = v.as<std::string>();
            type_ = NodeType::String;
          } catch (const YAML::BadConversion& /*e*/) {
            ABORT("Cannot convert YAML node {}", v);
          }
        }
      }
    }
=======

    // Placeholders for decode
    bool asBool;
    int64_t asInt;
    double asDouble;

    // Text boolean values should be treated as a string
    auto asString  = v.as<std::string>();
    bool isTextBool = asString.size() == 1 && asString.find_first_of("nyNYtfTF") == 0;

    if(YAML::convert<bool>::decode(v, asBool) && !isTextBool) {
      value_ = asBool;
      type_ = NodeType::Bool;
    }
    else if(YAML::convert<int64_t>::decode(v, asInt)) {
      value_ = asInt;
      type_ = NodeType::Int64;
    }
    else if(YAML::convert<double>::decode(v, asDouble)) {
      value_ = asDouble;
      type_ = NodeType::Float64;
    }
    else {
      value_ = asString;
      type_ = NodeType::String;
    }
>>>>>>> 542be2f9

    ABORT_IF(ph_, "ph_ should be undefined");
    ABORT_IF(!array_.empty(), "array_ should be empty");
  }

  // Build a Sequence node, can by converted to std::vector<T> if elements can be converted to T.
  void makeSequence(const std::vector<YAML::Node>& v) {
    elements_ = v.size();
    ABORT_IF(!array_.empty(), "array_ is not empty??");
    for(size_t pos = 0; pos < v.size(); ++pos) {
      array_.emplace_back(new FastOpt(v[pos], pos));
    }
    type_ = NodeType::Sequence;

    ABORT_IF(ph_, "ph_ should be undefined");
  }

  // Build a Map node.
  void makeMap(const std::map<uint64_t, YAML::Node>& m) {
    std::vector<uint64_t> keys;
    for(const auto& it : m)
      keys.push_back(it.first);

    ABORT_IF(ph_, "ph_ is already defined??");
    ph_.reset(new PerfectHash(keys));

    ABORT_IF(!array_.empty(), "array_ is not empty??");

    // for lack of resize_emplace
    for(int i = 0; i < ph_->size(); ++i)
      array_.emplace_back(nullptr);
    elements_ = keys.size();

    for(const auto& it : m) {
      uint64_t key = it.first;
      size_t pos = (*ph_)[key];
      array_[pos].reset(new FastOpt(it.second, key));
    }

    type_ = NodeType::Map;
  }

  // Build a Map node, uses std::string as key, which gets hashed to uint64_t and used in the function above.
  void makeMap(const std::map<std::string, YAML::Node>& m) {
    std::map<uint64_t, YAML::Node> mi;
    for(const auto& it : m) {
      auto key = it.first.c_str();
      mi[crc::crc(key)] = it.second;
    }

    makeMap(mi);
  }

  // Only build from YAML::Node
  FastOpt(const FastOpt&) = delete;
  FastOpt() = delete;

  void construct(const YAML::Node& node) {
    switch(node.Type()) {
      case YAML::NodeType::Scalar:
        makeScalar(node);
        break;
      case YAML::NodeType::Sequence: {
        std::vector<YAML::Node> nodesVec;
        for(auto&& n : node)
          nodesVec.push_back(n);
        makeSequence(nodesVec);
      } break;
      case YAML::NodeType::Map: {
        std::map<std::string, YAML::Node> nodesMap;
        for(auto& n : node) {
          auto key = n.first.as<std::string>();
          nodesMap[key] = n.second;
        }
        makeMap(nodesMap);
      } break;
      case YAML::NodeType::Undefined:
      case YAML::NodeType::Null:
        makeNull();
    }
  }

public:
  // Constructor to recursively create a FastOpt object from a YAML::Node following the yaml structure.
  FastOpt(const YAML::Node& node)
  { construct(node); }

  FastOpt(const YAML::Node& node, uint64_t fingerprint)
     : fingerprint_{fingerprint}
  { construct(node); }

  // Predicates for node types
  bool isSequence() const {
    return type_ == NodeType::Sequence;
  }

  bool isMap() const {
    return type_ == NodeType::Map;
  }

  bool isScalar() const {
    return type_ == NodeType::Bool
      || type_ == NodeType::Float64
      || type_ == NodeType::Int64
      || type_ == NodeType::String;
  }

  bool isNull() const {
    return type_ == NodeType::Null;
  }

  bool isInt() const {
    return type_ == NodeType::Int64;
  }

  bool isBool() const {
    return type_ == NodeType::Bool;
  }

  bool isFloat() const {
    return type_ == NodeType::Float64;
  }

  bool isString() const {
    return type_ == NodeType::String;
  }

  // actual number of elements in a sequence or map, 0 (not 1) for scalar nodes.
  // 0 here means rather "not applicable".
  size_t size() const {
    return elements_;
  }

  // replace current node with an externally built FastOpt object
  void swap(FastOpt& other) {
    std::swap(value_, other.value_);
    std::swap(ph_, other.ph_);
    std::swap(array_, other.array_);
    std::swap(type_, other.type_);
    std::swap(elements_, other.elements_);
    // leave fingerprint alone as it needed by parent node.
  }

  // Is the hashed key in a map?
  bool has(uint64_t keyId) const {
    if(isMap() && elements_ > 0) {
      const auto& ptr = phLookup(keyId);
      return ptr ? ptr->fingerprint_ == keyId : false;
    } else {
      return false;
    }
  }

  bool has(const char* const key) const {
    return has(crc::crc(key));
  }

  bool has(const std::string& key) const {
    return has(key.c_str());
  }

  // convert to requested type
  template <typename T>
  inline T as() const {
    return fastopt_helpers::As<T>::apply(*this);
  }

  // access sequence or map element
  const FastOpt& operator[](uint64_t keyId) const {
    if(isSequence()) {
      const auto& ptr = arrayLookup((size_t)keyId);
      ABORT_IF(!ptr, "Unseen key {}" , keyId);
      return *ptr;
    } else if(isMap()) {
      const auto& ptr = phLookup(keyId);
      ABORT_IF(!ptr || ptr->fingerprint_ != keyId, "Unseen key {}", keyId);
      return *ptr;
    } else {
      ABORT("Not a sequence or map node");
    }
  }

  // operator [] overloading for non-uint64_t keys
  const FastOpt& operator[](int key) const {
    return operator[]((uint64_t)key);
  }

  const FastOpt& operator[](const char* const key) const {
    return operator[](crc::crc(key));
  }

  const FastOpt& operator[](const std::string& key) const {
    return operator[](key.c_str());
  }
};

}<|MERGE_RESOLUTION|>--- conflicted
+++ resolved
@@ -162,36 +162,6 @@
   // Build Scalar node via controlled failure to convert from a YAML::Node object.
   void makeScalar(const YAML::Node& v) {
     elements_ = 0;
-<<<<<<< HEAD
-    try {
-      // Cast node to text first, that works for any scalar node and test that it does not contain single characters
-      // that according to YAML could be boolean values. Unfortunately, we do not have any type information at this point.
-      // This means we are disabling support for boolean values in YAML that are expressed with these characters.
-      auto asText = v.as<std::string>();
-      if(asText.size() == 1 && asText.find_first_of("nyNYtfTF") == 0) // @TODO: should we disallow other strings too?
-        throw YAML::BadConversion(YAML::Mark()); // get's picked up by next catch block
-
-      value_ = v.as<bool>();
-      type_ = NodeType::Bool;
-    } catch(const YAML::BadConversion& /*e*/) {
-      try {
-        value_ = v.as<int64_t>();
-        type_ = NodeType::Int64;
-      } catch(const YAML::BadConversion& /*e*/) {
-        try {
-          value_ = v.as<double>();
-          type_ = NodeType::Float64;
-        } catch(const YAML::BadConversion& /*e*/) {
-          try {
-            value_ = v.as<std::string>();
-            type_ = NodeType::String;
-          } catch (const YAML::BadConversion& /*e*/) {
-            ABORT("Cannot convert YAML node {}", v);
-          }
-        }
-      }
-    }
-=======
 
     // Placeholders for decode
     bool asBool;
@@ -218,7 +188,6 @@
       value_ = asString;
       type_ = NodeType::String;
     }
->>>>>>> 542be2f9
 
     ABORT_IF(ph_, "ph_ should be undefined");
     ABORT_IF(!array_.empty(), "array_ should be empty");
