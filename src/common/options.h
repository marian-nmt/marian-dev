#pragma once

// @TODO: to be removed when sure it works
#define FASTOPT 1 // for diagnostics, 0 reverts to old behavior

#include <sstream>
#include <string>
#include "common/definitions.h"
#include "3rd_party/yaml-cpp/yaml.h"

#ifdef FASTOPT
#include "common/fastopt.h"
#endif

#define YAML_REGISTER_TYPE(registered, type)                \
namespace YAML {                                            \
  template <>                                               \
  struct convert<registered> {                              \
    static Node encode(const registered& rhs) {             \
      type value = static_cast<type>(rhs);                  \
      return Node(value);                                   \
    }                                                       \
    static bool decode(const Node& node, registered& rhs) { \
      type value = node.as<type>();                         \
      rhs = static_cast<registered>(value);                 \
      return true;                                          \
    }                                                       \
  };                                                        \
}

namespace marian {

/**
 * Container for options stored as key-value pairs. Keys are unique strings.
 * This is not thread-safe and locking is the responsibility of the caller.
 */
class Options {
protected:
  YAML::Node options_;  // YAML options use for parsing, modification and printing
  
#if FASTOPT
  // Only to be modified in lazyRebuild and setLazyRebuild
  mutable FastOpt fastOptions_; // FastOpt used for fast lookup, lazily rebuilt from YYAML whenever required
  mutable bool lazyRebuildPending_{false}; // flag if need to lazily rebuild

  // set flag that a rebuild is required
  void setLazyRebuild() const {
    lazyRebuildPending_ = true;
  }

  // check if rebuild is required, rebuild, unset flag.
  void lazyRebuild() const {
    if(lazyRebuildPending_) {
      FastOpt temp(options_);
      fastOptions_.swap(temp);
      lazyRebuildPending_ = false;
    }
  }
#endif

public:
  Options();
  Options(const Options& other);
 
  // constructor with one or more key-value pairs
  // New<Options>("var1", val1, "var2", val2, ...)
  template <typename T, typename... Args>
  Options(const std::string& key, T value, Args&&... moreArgs) : Options() {
    set(key, value, std::forward<Args>(moreArgs)...);
  }
<<<<<<< HEAD

=======
  
>>>>>>> 9a4f7843
  // constructor that clones and zero or more updates
  // options->with("var1", val1, "var2", val2, ...)
  template <typename... Args>
  Ptr<Options> with(Args&&... args) const {
    auto options = New<Options>(*this);
    options->set(std::forward<Args>(args)...);
    return options;
  }

  /**
   * @brief Return a copy of the object that can be safely modified.
   */
  Options clone() const;

  // Do not allow access to internal YAML object as changes on the outside are difficult to track
  // and mess with the rebuilding of the fast options lookup. Hence only return a clone which guarentees
  // full encapsulation.
  YAML::Node cloneToYamlNode() const;

  void parse(const std::string& yaml);

  /**
   * @brief Splice options from a YAML node
   *
   * By default, only options with keys that do not already exist in options_ are extracted from
   * node. These options are cloned if overwirte is true.
   *
   * @param node a YAML node to transfer the options from
   * @param overwrite overwrite all options
   */
  void merge(const YAML::Node& node, bool overwrite = false);
  void merge(Ptr<Options> options);

  std::string asYamlString();

  template <typename T>
  void set(const std::string& key, T value) {
    options_[key] = value;
#if FASTOPT
    setLazyRebuild();
#endif
  }

  // set multiple
  // options->set("var1", val1, "var2", val2, ...)
  template <typename T, typename... Args>
  void set(const std::string& key, T value, Args&&... moreArgs) {
    set(key, value);
    set(std::forward<Args>(moreArgs)...);
#if FASTOPT
    setLazyRebuild();
#endif
  }

  // set multiple
  // options->set("var1", val1, "var2", val2, ...)
  template <typename T, typename... Args>
  void set(const std::string& key, T value, Args&&... moreArgs) {
    set(key, value);
    set(std::forward<Args>(moreArgs)...);
  }

  template <typename T>
  T get(const char* const key) const {
#if FASTOPT
    lazyRebuild();
    ABORT_IF(!has(key), "Required option '{}' has not been set", key);
    return fastOptions_[key].as<T>();
#else
    ABORT_IF(!has(key), "Required option '{}' has not been set", key);
    return options_[key].as<T>();
#endif
  }

  template <typename T>
  T get(const std::string& key) const {
    return get<T>(key.c_str());
  }

  template <typename T>
  T get(const char* const key, T defaultValue) const {
#if FASTOPT
    lazyRebuild();
    if(has(key))
      return fastOptions_[key].as<T>();
#else
    if(has(key))
      return options_[key].as<T>();
#endif
    else
      return defaultValue;
  }

  template <typename T>
  T get(const std::string& key, T defaultValue) const {
    return get<T>(key.c_str(), defaultValue);
  }

  /**
   * @brief Check if a sequence or string option is defined and nonempty
   *
   * Aborts if the option does not store a sequence or string value. Returns false if an option with
   * the given key does not exist.
   *
   * @param key option name
   *
   * @return true if the option is defined and is a nonempty sequence or string
   */
  bool hasAndNotEmpty(const char* const key) const;
  bool hasAndNotEmpty(const std::string& key) const;

  bool has(const char* const key) const;
  bool has(const std::string& key) const;
};

}  // namespace marian<|MERGE_RESOLUTION|>--- conflicted
+++ resolved
@@ -68,11 +68,7 @@
   Options(const std::string& key, T value, Args&&... moreArgs) : Options() {
     set(key, value, std::forward<Args>(moreArgs)...);
   }
-<<<<<<< HEAD
-
-=======
   
->>>>>>> 9a4f7843
   // constructor that clones and zero or more updates
   // options->with("var1", val1, "var2", val2, ...)
   template <typename... Args>
@@ -125,14 +121,6 @@
 #if FASTOPT
     setLazyRebuild();
 #endif
-  }
-
-  // set multiple
-  // options->set("var1", val1, "var2", val2, ...)
-  template <typename T, typename... Args>
-  void set(const std::string& key, T value, Args&&... moreArgs) {
-    set(key, value);
-    set(std::forward<Args>(moreArgs)...);
   }
 
   template <typename T>
