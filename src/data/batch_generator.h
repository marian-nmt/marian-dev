--- conflicted
+++ resolved
@@ -261,11 +261,7 @@
                  Ptr<Options> options,
                  Ptr<BatchStats> stats = nullptr)
       : data_(data), options_(options), stats_(stats), threadPool_(1) {
-<<<<<<< HEAD
-    auto shuffle = options_->get<std::string>("shuffle","none");
-=======
     auto shuffle = options_->get<std::string>("shuffle", "none");
->>>>>>> c944633d
     shuffleData_ = shuffle == "data";
     shuffleBatches_ = shuffleData_ || shuffle == "batches";
   }
