--- conflicted
+++ resolved
@@ -322,11 +322,7 @@
       // set word indices to different values to avoid same hashes
       // rand() is OK, this does not affect state in any way
       std::transform(sb->data().begin(), sb->data().end(), sb->data().begin(),
-<<<<<<< HEAD
                      [&](Word) -> Word { return rand() % vocabs[batchIndex]->size(); });
-=======
-                     [&](Word) { return rand() % vocabs[batchIndex]->size(); });
->>>>>>> 8f1ceb14
       // mask: no items ask being masked out
       std::fill(sb->mask().begin(), sb->mask().end(), 1.f);
       batchIndex++;
