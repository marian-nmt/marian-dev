--- conflicted
+++ resolved
@@ -33,25 +33,6 @@
 // TextInput is mainly used for inference in the server mode, not for training, so skipping too long
 // or ill-formed inputs is not necessary here
 SentenceTuple TextInput::next() {
-<<<<<<< HEAD
-  // @TODO: This code mixes two patterns (while and early exit). Fix that.
-  bool cont = true;
-  while(cont) {
-    // get index of the current sentence
-    size_t curId = pos_++;
-
-    // fill up the sentence tuple with sentences from all input files
-    SentenceTuple tup(curId);
-    for(size_t i = 0; i < files_.size(); ++i) {
-      std::string line;
-      io::InputFileStream dummyStream(*files_[i]);
-      if(io::getline(dummyStream, line)) {
-        Words words = vocabs_[i]->encode(line, /*addEOS =*/ true, /*inference =*/ inference_);
-        if(words.empty())
-          words.push_back(Word::ZERO); // @TODO: What is this for? @BUGBUG: addEOS=true, so this can never happen, right?
-        tup.push_back(words);
-      }
-=======
   // get index of the current sentence
   size_t curId = pos_++;
 
@@ -63,9 +44,8 @@
     if(io::getline(dummyStream, line)) {
       Words words = vocabs_[i]->encode(line, /*addEOS =*/ true, /*inference =*/ inference_);
       if(words.empty())
-        words.push_back(DEFAULT_EOS_ID);
+        words.push_back(Word::ZERO); // @TODO: What is this for? @BUGBUG: addEOS=true, so this can never happen, right?
       tup.push_back(words);
->>>>>>> 9b54e7f1
     }
   }
 
