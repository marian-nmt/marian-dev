--- conflicted
+++ resolved
@@ -54,7 +54,6 @@
   return decoded;
 }
 
-<<<<<<< HEAD
 std::string Vocab::decode(const Words& sentence, bool reverse) const {
   std::string line;
   auto tokens = (*this)(sentence, true);
@@ -66,10 +65,7 @@
   return line;
 }
 
-const std::string& Vocab::operator[](size_t id) const {
-=======
 const std::string& Vocab::operator[](Word id) const {
->>>>>>> bd3fb10f
   ABORT_IF(id >= id2str_.size(), "Unknown word id: ", id);
   return id2str_[id];
 }
