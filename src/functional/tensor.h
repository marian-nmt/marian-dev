--- conflicted
+++ resolved
@@ -31,11 +31,7 @@
   x4Shape.set(-1, shape[-1] / 4);
   return x4Shape;
 }
-<<<<<<< HEAD
-#ifndef NO_AVX
-=======
 #ifdef __AVX__
->>>>>>> c343ced9
 template <>
 inline marian::Shape adapt<float32x8>(const marian::Shape& shape) {
   ABORT_IF(shape[-1] % 8 != 0,
