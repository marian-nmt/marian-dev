--- conflicted
+++ resolved
@@ -126,14 +126,6 @@
 
   std::unordered_map<size_t, std::vector<Expr>> memoized_;
 
-<<<<<<< HEAD
-  Type parameterType_{Type::float32}; // Type used for storing parameters, currently all parameters have to have the same type
-  Type saveType_{Type::float32};      // Type used for saving to disk, can be different, e.g. double or float16.
-
-  bool inferenceOnly_{false};
-
-  bool optimized_{false};     // during inference, use optimizations that might lead to precision loss, e.g. 8-bit MatMul.
-=======
   Type defaultElementType_{Type::float32}; // Type used for storing parameters, currently all parameters have to have the same type
 
   bool inferenceOnly_{false};
@@ -141,7 +133,6 @@
   // during inference, use optimizations that might lead to precision loss, e.g. 8-bit MatMul.
   // At this moment, this is used for int16 qunatized Matmul - 11/1/2019
   bool optimized_{false};
->>>>>>> 9a4f7843
   bool checkpointing_{false}; // use gradient checkpointing if true
 
   bool reloaded_{false};
@@ -154,11 +145,6 @@
   ExpressionGraph(ExpressionGraph&&) = delete;
 
   // Holds memory and expressions that correspond to graph parameters
-<<<<<<< HEAD
-  Ptr<Parameters> params_;
-  Ptr<Backend> backend_;
-
-=======
   // Now we can have multiple types of parameters in a separate parameters object per value type. 
   // This is currently only accessible through private functions during loading, will abort during training
   // when params() is called (e.g. optimizer) and there is more or other types than the default parameter type.
@@ -169,7 +155,6 @@
 
   std::string namespace_;
 
->>>>>>> 9a4f7843
 public:
   /** @brief Constructs a new expression graph
    *
@@ -184,11 +169,7 @@
   }
 
   virtual void setDevice(DeviceId deviceId = {0, DeviceType::gpu},
-<<<<<<< HEAD
-                 Ptr<Device> device = nullptr);
-=======
                          Ptr<Device> device = nullptr);
->>>>>>> 9a4f7843
 
   DeviceId getDeviceId() { return backend_->getDeviceId(); }
 
@@ -317,14 +298,9 @@
   Expr param(const std::string& pname,
              const Shape& shape,
              const Ptr<inits::NodeInitializer>& init,
-<<<<<<< HEAD
-             const Type valueType,
-             bool fixed = false) {
-=======
              const Type elementType,
              bool fixed,
              bool typeSpecified) {
->>>>>>> 9a4f7843
     std::string name = pname;
     if(!namespace_.empty())
       name = namespace_ + "::" + name;
@@ -362,12 +338,8 @@
     ABORT_IF(other, "Parameter with name '{}' already exists and has type {}", name, other->value_type());
 
     // create parameter node (adds to tape)
-<<<<<<< HEAD
-    p = Expression<ParamNode>(shared_from_this(), shape, init, valueType, fixed);
-=======
     p = Expression<ParamNode>(shared_from_this(), shape, init, elementType, fixed);
     LOG(debug, "Created parameter {} with shape {} and type {}", name, shape, elementType);
->>>>>>> 9a4f7843
 
     // set name and id and add to list of parameters
     p->set_name(name);
@@ -376,13 +348,6 @@
     return p;
   }
 
-<<<<<<< HEAD
-  Expr param(const std::string& pname,
-             const Shape& shape,
-             const Ptr<inits::NodeInitializer>& init,
-             bool fixed = false) {
-    return param(pname, shape, init, parameterType_, fixed);
-=======
 public:
   Expr param(const std::string& pname,
              const Shape& shape,
@@ -399,27 +364,17 @@
              bool fixed = false) {
     // since this param is called with out a specified type, we assume defaultElementType but allow to check for a different type
     return param(pname, shape, init, defaultElementType_, fixed, /*typeSpecified=*/false);
->>>>>>> 9a4f7843
   }
 
   Expr constant(const Shape& shape,
                 const Ptr<inits::NodeInitializer>& init,
-<<<<<<< HEAD
-                Type valueType) {
-    return Expression<ConstantNode>(shared_from_this(), shape, init, valueType);
-=======
                 Type elementType) {
     return Expression<ConstantNode>(shared_from_this(), shape, init, elementType);
->>>>>>> 9a4f7843
   }
 
   Expr constant(const Shape& shape,
                 const Ptr<inits::NodeInitializer>& init) {
-<<<<<<< HEAD
-    return Expression<ConstantNode>(shared_from_this(), shape, init, parameterType_);
-=======
     return Expression<ConstantNode>(shared_from_this(), shape, init, defaultElementType_);
->>>>>>> 9a4f7843
   }
 
   // @TODO: add version with iterators
@@ -442,24 +397,6 @@
                     Type::uint32);
   }
 
-<<<<<<< HEAD
-  Expr ones(const Shape& shape, Type valueType) {
-    return constant(shape, inits::ones(), valueType);
-  }
-  Expr ones(const Shape& shape) {
-    return constant(shape, inits::ones(), parameterType_);
-  }
-
-  Expr zeros(const Shape& shape, Type valueType) {
-    return constant(shape, inits::zeros(), valueType);
-  }
-  Expr zeros(const Shape& shape) {
-    return constant(shape, inits::zeros(), parameterType_);
-  }
-
-  // prob = dropProb, e.g. 0.1 means 90% of values are kept
-  Expr dropoutMask(float dropProb, const Shape& shape, Type valueType);
-=======
   Expr ones(const Shape& shape, Type elementType) {
     return constant(shape, inits::ones(), elementType);
   }
@@ -476,7 +413,6 @@
 
   // prob = dropProb, e.g. 0.1 means 90% of values are kept
   Expr dropoutMask(float dropProb, const Shape& shape, Type elementType);
->>>>>>> 9a4f7843
   Expr dropoutMask(float dropProb, const Shape& shape);
 
   Expr get(std::string name) {
@@ -487,21 +423,6 @@
     return p;
   }
 
-<<<<<<< HEAD
-  Ptr<Parameters>& params() { return params_; }
-
-  Type getParameterType() {
-    return parameterType_;
-  }
-
-  Type getSaveType() {
-    return parameterType_;
-  }
-
-  void setParameterType(Type parameterType, Type saveType = Type::float32) {
-    parameterType_ = parameterType;
-    saveType_ = saveType;
-=======
   Expr get(std::string name, Type specifiedElementType) {
     if(!namespace_.empty())
       name = namespace_ + "::" + name;
@@ -529,7 +450,6 @@
              "Parameter objects already exist, cannot change default type from {} to {}", 
              defaultElementType_, defaultElementType);
     defaultElementType_ = defaultElementType;
->>>>>>> 9a4f7843
   }
 
   Expr add(Expr node);
@@ -577,11 +497,7 @@
       // skip over special parameters starting with "special:"
       if(pName.substr(0, 8) == "special:")
         continue;
-<<<<<<< HEAD
-      param(pName, item.shape, inits::fromItem(item));
-=======
       param(pName, item.shape, inits::fromItem(item), item.type, /*fixed=*/false);
->>>>>>> 9a4f7843
     }
     if(markReloaded)
       setReloaded(true);
@@ -605,8 +521,6 @@
 
     LOG(info, "Memory mapping model at {}", ptr);
     auto items = io::mmapItems(ptr);
-<<<<<<< HEAD
-=======
     
     // Deal with default parameter set object that might not be a mapped object.
     // This gets assigned during ExpressionGraph::setDevice(...) and by default 
@@ -634,7 +548,6 @@
       }
     }
 
->>>>>>> 9a4f7843
     load(items, markReloaded);
   }
 
