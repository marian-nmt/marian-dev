#pragma once

#include "common/config.h"
#include "common/definitions.h"

#include "tensors/backend.h"
#include "tensors/tensor_allocator.h"

#include "graph/chainable.h"
#include "graph/node_initializers.h"
#include "graph/node_operators.h"
#include "graph/parameters.h"

#include <map>
#include <unordered_set>

namespace marian {

template <class T, typename... Args>
Expr Expression(Args&&... args);

class Tensors {
private:
  Ptr<TensorAllocator> tensors_;
  Ptr<TensorAllocator> cache_;

  typedef std::unordered_map<size_t, std::vector<WExpr>> WeakMemory;
  typedef std::unordered_map<size_t, std::vector<Expr>> Memory;

  Ptr<WeakMemory> shortterm_;
  Ptr<Memory> longterm_;

public:
  Tensors(Ptr<Backend> backend)
      : tensors_(New<TensorAllocator>(backend)),
        cache_(New<TensorAllocator>(backend)),
        shortterm_(New<WeakMemory>()),
        longterm_(New<Memory>()) {}

  Tensors(Ptr<Backend> backend, Ptr<Device> device)
      : tensors_(New<TensorAllocator>(backend, device)),
        cache_(New<TensorAllocator>(backend)),
        shortterm_(New<WeakMemory>()),
        longterm_(New<Memory>()) {}

  void reserve(size_t bytes) { tensors_->reserve(bytes); }

  void throwAtReallocation(bool throwAtRealloc) {
    tensors_->throwAtReallocation(throwAtRealloc);
  }

  void allocateForward(Expr node) {
    if(!node->val()) {
      if(node->memoize())
        cache_->allocate(node->val(), node->shape(), node->value_type());
      else
        tensors_->allocate(node->val(), node->shape(), node->value_type());
    }
  }

  void allocateBackward(Expr node) {
    if(!node->grad())
      tensors_->allocate(node->grad(), node->shape(), node->value_type());
  }

  void free(Tensor& tensor) { tensors_->free(tensor); }

  // @TODO: get rid of this, not really used or can be done better
  Ptr<Allocator> allocator() { return tensors_->allocator(); }

  Expr findOrRemember(Expr node) {
    size_t hash = node->hash();
    // memoize constant nodes that are not parameters
    // parameters are already memoized in the graph itself
    if(node->type() != "param" && node->memoize()) {
      auto it = longterm_->find(hash);
      if(it != longterm_->end()) {
        for(auto found : it->second) {
          return found;
          // @TODO: check why below code does not work for certain nodes and
          // autotuning.
          // if(node->equal(found)) {
          // std::cerr << "found memoized" << std::endl;
          // return found;
          //}
        }
      }
      (*longterm_)[hash].push_back(node);
    }

    auto it = shortterm_->find(hash);
    if(it != shortterm_->end()) {
      for(auto foundWeak : it->second) {
        auto found = foundWeak.lock();
        if(node->equal(found)) {
          return found;
        }
      }
    }
    (*shortterm_)[hash].push_back(node);
    return nullptr;
  }

  void clear() {
    tensors_->clear();
    shortterm_->clear();
  }

  void clearShorttermMemory() { shortterm_->clear(); }

  void clearLongtermMemory() { longterm_->clear(); }
};

class ExpressionGraph : public std::enable_shared_from_this<ExpressionGraph> {
private:
  size_t count_{0};

  std::list<Expr> nodesForward_;
  std::list<Expr> nodesBackward_;

  std::unordered_set<Expr> topNodes_; // current set of roots. In the end, all but one must have been consumed.

  // Holds memory and expressions that correspond to graph parameters
  Ptr<Parameters> params_;

  // Holds memory and expressions that correspond to temporary expressions.
  // This gets cleared before a new graph is built.
  Ptr<Tensors> tensors_;

  std::unordered_map<size_t, std::vector<Expr>> memoized_;

  bool inferenceOnly_{false};
  bool optimized_{false};
  Ptr<Backend> backend_;

  bool reloaded_{false};
  std::string namespace_;

  bool throwNaN_{false};

protected:
  // Delete, copy and move constructors
  ExpressionGraph(const ExpressionGraph&) = delete;
  ExpressionGraph(ExpressionGraph&&) = delete;

public:
  /** @brief Constructs a new expression graph
   *
   * Constructor should be used as New<ExpressionGraph>()
   */
  ExpressionGraph(bool inference = false, bool optimized = false);

  void setInference(bool inference) { inferenceOnly_ = inference; }
  bool isInference() { return inferenceOnly_; }

  ~ExpressionGraph() {
    clear();
    params_->clear();
  }

  void setDevice(DeviceId deviceId = {0, DeviceType::gpu},
                 Ptr<Device> device = nullptr);

  DeviceId getDeviceId() { return backend_->getDeviceId(); }

  Ptr<Backend> getBackend() { return backend_; }

  void setOptimized(bool optimized) { optimized_ = optimized; }
  bool isOptimized() { return (optimized_ && inferenceOnly_); }

  void switchParams(const std::string& newNamespace) {
    namespace_ = newNamespace;
  }

  void copyParams(Ptr<ExpressionGraph> graph) {
    for(auto p : *graph->params())
      param(p->name(), p->shape(), inits::dummy);
    params()->allocateForward();
    params()->vals()->copyFrom(graph->params()->vals());
  }

  void reserveWorkspaceMB(size_t num) {
    size_t bytes = num * 1024 * 1024 - 1;
    tensors_->reserve(bytes);
  }

  void reuseWorkspace(Ptr<ExpressionGraph> graph) {
    tensors_ = graph->tensors_;
  }

  /**
   * @brief Performs backpropogation on this expression graph.
   *
   * Backpropogation is implemented by performing first the forward pass and
   * then the backward pass of algorithmic differentiation (AD) on the nodes of
   * the graph.
   */
  void backprop() {
    forward();
    backward();
  }

  bool fits() {
    try {
      tensors_->throwAtReallocation(true);
      backprop();
      tensors_->throwAtReallocation(false);
    } catch(AllocationException&) {
      tensors_->throwAtReallocation(false);
      return false;
    }
    return true;
  }

  void forward() {
    params_->allocateForward();
    forwardNext();
  }

  void checkNan(Tensor t);

  void forwardNext() {
    // @TODO: check if allocation works properly
    tensors_->clearShorttermMemory();

    while(!nodesForward_.empty()) {
      auto v = nodesForward_.front();
      v->allocate();
      v->init();
      v->forward();

      checkNan(v->val());

      if(v->marked_for_debug()) {
        std::cerr << "Debug: " << v->debug_message() << " op=" << v->type()
                  << std::endl;
        std::cerr << v->val()->debug() << std::endl;
      }

      if(inferenceOnly_)
        v->children().clear();
      nodesForward_.pop_front();
    }
  }

  void backward(bool zero = true) {
    if(topNodes_.size() > 1) {
      LOG(critical, "There are more ({}) than one top most node for backward step:", topNodes_.size());
      for(auto node : topNodes_) {
        LOG(critical,
            "\tType: {}, Shape: {}, Name: {}, Id: {}, Hash: {}",
            node->type(),
            node->shape(),
            node->name(),
            node->getId(),
            node->hash());
      }
      ABORT("Aborting");
    }

    params_->allocateBackward();
    if(zero)
      params_->set_zero_adjoint();

    for(auto&& v : topNodes_)
      v->init_dependent();

    // named_.clear();
    topNodes_.clear();

    tensors_->clearShorttermMemory();

    while(!nodesBackward_.empty()) {
      auto v = nodesBackward_.back();
      nodesBackward_.pop_back();

      for(auto&& child : v->children()) {
        if(child->trainable() && child->type() != "param")
          child->set_zero_adjoint();
      }

      if(v->trainable())
        v->backward();

      checkNan(v->grad());

      if(v->trainable() && v->marked_for_debug()) {
        std::cerr << "Debug Grad: " << v->debug_message() << std::endl;
        std::cerr << v->grad()->debug() << std::endl;
      }

      v->children().clear();
    }
  }

  std::string graphviz() {
    std::stringstream ss;
    ss << "digraph ExpressionGraph {" << std::endl;
    // ss << "graph[splines=ortho]" << std::endl;
    ss << "rankdir=LR" << std::endl;

    auto it = nodesForward_.rbegin();
    while(it != nodesForward_.rend()) {
      auto v = *it;
      ss << v->graphviz();
      it++;
    }

    ss << "}" << std::endl;
    return ss.str();
  }

  void graphviz(const std::string& filename) {
    std::ofstream dot(filename);
    dot << graphviz();
    dot.close();
  }

  Expr param(const std::string& pname,
             const Shape& shape,
             const NodeInitializer& init,
             bool fixed = false) {
    std::string name = pname;
    if(!namespace_.empty())
      name = namespace_ + "::" + name;

    // check first if parameter already exists
    auto p = params_->get(name);
    if(p) {
      // if yes add to tape and return
      ABORT_IF(shape != p->shape(),
               "Requested shape {} for existing parameter '{}' does not match "
               "original shape {}",
               shape,
               name,
               p->shape());

      p->setTrainable(!fixed);
      add(p);
      return p;
    }

    // if graph was reloaded do not allow creation of new parameters
    ABORT_IF(reloaded_,
             "Graph was reloaded and parameter '{}' is newly created",
             name);

    // if not check if name is not taken by other node
    ABORT_IF(get(name), "Non-parameter with name '{}' already exists", name);

    // create parameter node (adds to tape)
    p = Expression<ParamNode>(shared_from_this(), shape, init, fixed);

    // set name and id and add to list of parameters
    p->set_name(name);
    params_->add(p, name);

    return p;
  }

  Expr constant(const Shape& shape, const NodeInitializer& init, Type value_type = Type::float32) {
    return Expression<ConstantNode>(shared_from_this(), shape, init, value_type);
  }

<<<<<<< HEAD
  // shortcut to turn vector of indices to integer tensor, to be used with operators
  // like rows or select
  Expr indices(const std::vector<IndexType>& indices) {
    return constant({(int)indices.size()},
                    inits::from_vector(indices),
=======
  // @TODO: add version with iterators
  // shortcut to turn vector of indices to integer tensor, to be used with operators
  // like rows or select
  Expr indices(const std::vector<IndexType>& indicesVector) {
    return constant({(int)indicesVector.size()},
                    inits::from_vector(indicesVector),
>>>>>>> 4d261b01
                    Type::uint32);
  }

  Expr ones(const Shape& shape) {
    return constant(shape, inits::ones);
  }

  Expr zeros(const Shape& shape) {
    return constant(shape, inits::zeros);
  }

  Expr dropout(float prob, const Shape& shape);

  Expr get(std::string name) {
    if(!namespace_.empty())
      name = namespace_ + "::" + name;

    auto e = params_->get(name);
    if(e)
      return e;
    return Expr();
  }

  Ptr<Parameters>& params() { return params_; }

  Expr add(Expr node) {
    auto found = tensors_->findOrRemember(node);
    if(found) {
      return found;
    } else {
      node->setId(count_++);

      // record in foward graph
      nodesForward_.push_back(node);

      // record in backward graph if training, and keep track of roots
      if(!inferenceOnly_ && node->trainable()) {
        nodesBackward_.push_back(node);
        topNodes_.insert(node); // opportunistically record all new nodes as roots (gets removed once consumed)
      }
      for(auto child : node->children())
        topNodes_.erase(child); // this child is consumed and therefore not a root

      return node;
    }
  }

  void allocateForward(Expr node) {
    if(tensors_)
      tensors_->allocateForward(node);
  }

  void allocateBackward(Expr node) {
    if(tensors_)
      tensors_->allocateBackward(node);
  }

  void free(Tensor& tensor) {
    if(tensors_)
      tensors_->free(tensor);
  }

  // @TODO: get rid of this, not really used or can be done better
  Ptr<Allocator> allocator() { return tensors_->allocator(); }

  void clear() {
    // clear everything apart from parameters and memoized nodes
    count_ = 0;
    nodesForward_.clear();
    nodesBackward_.clear();

    topNodes_.clear();

    tensors_->clear();
  }

  void clearParameters() { params_->clear(); }

  void setReloaded(bool reloaded) { reloaded_ = reloaded; }

  void setThrowNaN(bool throwNaN) { throwNaN_ = throwNaN; }

private:
  // convert all parameters into an array of IoItem elements, for saving
  void itemsToParameters(const std::vector<io::Item>& ioItems,
                         const std::map<std::string, std::string>& nameMap,
                         bool markReloaded = true) {
    setReloaded(false);
    for(auto& item : ioItems) {
      std::string pName = item.name;

      // skip over special parameters starting with "special:"
      if(pName.substr(0, 8) == "special:")
        continue;

      auto it = nameMap.find(pName);
      if(it != nameMap.end())
        pName = it->second;

      param(pName, item.shape, inits::from_item(item));
    }
    if(markReloaded)
      setReloaded(true);
  }

public:
  void load(const std::string& name,
            const std::map<std::string, std::string>& nameMap,
            bool markReloaded = true) {
    LOG(info, "Loading model from {}", name);
    itemsToParameters(io::loadItems(name), nameMap, markReloaded);
  }

  void load(const std::string& name, bool markReloaded = true) {
    std::map<std::string, std::string> emptyNameMap;
    load(name, emptyNameMap, markReloaded);
  }

  void load(const void* ptr,
            const std::map<std::string, std::string>& nameMap,
            bool markReloaded = true) {
    LOG(info, "Loading model from buffer at {}", ptr);
    itemsToParameters(io::loadItems(ptr), nameMap, markReloaded);
  }

  void load(const void* ptr, bool markReloaded = true) {
    std::map<std::string, std::string> emptyNameMap;
    load(ptr, emptyNameMap, markReloaded);
  }

  void mmap(const void* ptr,
            const std::map<std::string, std::string>& nameMap,
            bool markReloaded = true) {
    ABORT_IF(backend_->getDeviceId().type != DeviceType::cpu || !inferenceOnly_,
             "Memory mapping only supported for CPU inference mode");

    params_ = New<MappedParameters>();
    params_->init(backend_);

    LOG(info, "Memory mapping model at {}", ptr);
    itemsToParameters(io::mmapItems(ptr), nameMap, markReloaded);
  }

  void mmap(const void* ptr, bool markReloaded = true) {
    std::map<std::string, std::string> emptyNameMap;
    mmap(ptr, emptyNameMap, markReloaded);
  }

private:
  // convert all parameters into an array of io::Item elements, for saving
  void parametersToItems(std::vector<io::Item>& ioItems,
                         const std::map<std::string, std::string>& nameMap);

public:
  void save(const std::string& name,
            const std::string& meta,
            const std::map<std::string, std::string>& nameMap) {
    // LOG(info, "Saving model to {}", name);

    std::vector<io::Item> ioItems;
    parametersToItems(ioItems, nameMap);
    if(!meta.empty())
      io::addMetaToItems(meta, "special:model.yml", ioItems);
    io::saveItems(name, ioItems);

    // LOG(info, "Saved {} items.", ioItems.size());
  }

  void save(const std::string& name) {
    std::map<std::string, std::string> emptyNameMap;
    save(name, "", emptyNameMap);
  }

  void save(const std::string& name, const std::string& meta) {
    std::map<std::string, std::string> emptyNameMap;
    save(name, meta, emptyNameMap);
  }

  void save(const std::string& name,
            const std::map<std::string, std::string>& nameMap) {
    save(name, "", nameMap);
  }
};

template <class T, typename... Args>
Expr Expression(Args&&... args) {
  auto e = Expr(new T(std::forward<Args>(args)...));
  return e->graph()->add(e);
}
}  // namespace marian<|MERGE_RESOLUTION|>--- conflicted
+++ resolved
@@ -362,20 +362,12 @@
     return Expression<ConstantNode>(shared_from_this(), shape, init, value_type);
   }
 
-<<<<<<< HEAD
-  // shortcut to turn vector of indices to integer tensor, to be used with operators
-  // like rows or select
-  Expr indices(const std::vector<IndexType>& indices) {
-    return constant({(int)indices.size()},
-                    inits::from_vector(indices),
-=======
   // @TODO: add version with iterators
   // shortcut to turn vector of indices to integer tensor, to be used with operators
   // like rows or select
   Expr indices(const std::vector<IndexType>& indicesVector) {
     return constant({(int)indicesVector.size()},
                     inits::from_vector(indicesVector),
->>>>>>> 4d261b01
                     Type::uint32);
   }
 
