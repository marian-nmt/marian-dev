#include "graph/expression_operators.h"
#include "layers/constructors.h"

#include "graph/node_operators.h"
#include "graph/node_operators_binary.h"
#include "graph/node_operators_unary.h"

#include "graph/auto_tuner.h"
#include "tensors/cpu/int16.h"

namespace marian {

Expr debug(Expr a, const std::string& message) {
  a->debug(message);
  return a;
}

// logistic function. Note: scipy name is expit()
Expr sigmoid(Expr a) {
  return Expression<SigmoidNodeOp>(a);
}

Expr relu(Expr a) {
  return Expression<ReLUNodeOp>(a);
}

Expr leakyrelu(Expr a) {
  return Expression<PReLUNodeOp>(0.01f, a);
}

Expr prelu(Expr a, float alpha) {
  return Expression<PReLUNodeOp>(alpha, a);
}

Expr clip(Expr a, float c) {
  if(c == 0)
    return a;
  else
    return Expression<ClipNodeOp>(a, c);
}

Expr log(Expr a) {
  return Expression<LogNodeOp>(a);
};

Expr exp(Expr a) {
  return Expression<ExpNodeOp>(a);
};

Expr swish(Expr a) {
  return Expression<SwishNodeOp>(a);
}

Expr operator-(Expr a) {
  return Expression<NegNodeOp>(a);
};

Expr softmax(Expr a) {
  return Expression<SoftmaxNodeOp>(a);
}

Expr softmax(Expr a, Expr zeroOneMask) {
  auto logMask = (1 - zeroOneMask) * -99999999.f;
  return softmax(a + logMask);
}

Expr logsoftmax(Expr a) {
  return Expression<LogSoftmaxNodeOp>(a);
}

/*********************************************************/

Expr operator+(Expr a, Expr b) {
  return Expression<PlusNodeOp>(a, b);
}

Expr operator-(Expr a, Expr b) {
  return Expression<MinusNodeOp>(a, b);
}

Expr operator*(Expr a, Expr b) {
  return Expression<MultNodeOp>(a, b);
}

Expr operator/(Expr a, Expr b) {
  return Expression<DivNodeOp>(a, b);
}

Expr logaddexp(Expr a, Expr b) {
  return Expression<LogAddExpNodeOp>(a, b);
}

Expr maximum(Expr a, Expr b) {
  return Expression<MaximumNodeOp>(a, b);
}

Expr minimum(Expr a, Expr b) {
  return Expression<MinimumNodeOp>(a, b);
}

/*********************************************************/

Expr operator+(Expr a, float b) {
  return Expression<ScalarAddNodeOp>(a, b);
}

Expr operator+(float a, Expr b) {
  return Expression<ScalarAddNodeOp>(b, a);
}

Expr operator-(Expr a, float b) {
  return Expression<ScalarAddNodeOp>(a, -b);
}

Expr operator-(float a, Expr b) {
  return Expression<ScalarAddNodeOp>(-b, a);
}

Expr operator*(float a, Expr b) {
  return Expression<ScalarMultNodeOp>(b, a);
}

Expr operator*(Expr a, float b) {
  return Expression<ScalarMultNodeOp>(a, b);
}

Expr operator/(Expr a, float b) {
  return Expression<ScalarMultNodeOp>(a, 1.f / b);
}

// TODO: efficient version of this without constant()
Expr operator/(float a, Expr b) {
  auto aExpr = b->graph()->constant({}, inits::from_value(a));
  return aExpr / b;
}

// Expr pow(float a, Expr b) {
//  return Expression<Scalar1PowNodeOp>(a, b);
//
//}
//
// Expr pow(Expr a, float b) {
//  return Expression<Scalar2PowNodeOp>(a, b);
//
//}
//
// Expr pow(Expr a, Expr b) {
//  return Expression<PowNodeOp>(a, b);
//}

/*********************************************************/

Expr concatenate(const std::vector<Expr>& concats, int ax) {
  return Expression<ConcatenateNodeOp>(concats, ax);
}

Expr repeat(Expr a, size_t repeats, int ax) {
  if(repeats == 1)
    return a;
  return concatenate(std::vector<Expr>(repeats, a), ax);
}

Expr reshape(Expr a, Shape shape) {
  return Expression<ReshapeNodeOp>(a, shape);
}

Expr atleast_1d(Expr a) {
  return atleast_nd(a, 1);
}

Expr atleast_2d(Expr a) {
  return atleast_nd(a, 2);
}

Expr atleast_3d(Expr a) {
  return atleast_nd(a, 3);
}

Expr atleast_4d(Expr a) {
  return atleast_nd(a, 4);
}

Expr atleast_nd(Expr a, size_t dims) {
  if(a->shape().size() >= dims)
    return a;

  Shape nShape;
  nShape.resize(dims);
  for(int i = 1; i <= (int)a->shape().size(); ++i)
    nShape.set(-i, a->shape()[-i]);

  return reshape(a, nShape);
}

Expr flatten(Expr a) {
  Shape shape = {a->shape().elements()};
  return Expression<ReshapeNodeOp>(a, shape);
}

Expr flatten_2d(Expr a) {
  Shape shape = {a->shape().elements() / a->shape()[-1], a->shape()[-1]};

  return Expression<ReshapeNodeOp>(a, shape);
}

Expr rows(Expr a, Expr indices) {
  // @TODO:: replace with `select(a, indices, -2)` 
  // as soon as select is efficient enough
  return Expression<RowsNodeOp>(a, indices);
}

Expr rows(Expr a, const std::vector<IndexType>& indices) {
  auto indexExpr = a->graph()->indices(indices);
  return rows(a, indexExpr);
}


Expr cols(Expr a, Expr indices) {
  // @TODO:: replace with `select(a, indices, -1)` 
  // as soon as select is efficient enough
  return Expression<ColsNodeOp>(a, indices);
}

Expr cols(Expr a, const std::vector<IndexType>& indices) {
  auto indexExpr = a->graph()->indices(indices);
  return cols(a, indexExpr);
}

<<<<<<< HEAD
=======
Expr select(Expr a, Expr indices, int axis) {
  return Expression<SelectNodeOp>(a, indices, axis);
}

Expr select(Expr a, const std::vector<IndexType>& indices, int axis) {
  auto indexExpr = a->graph()->indices(indices);
  return select(a, indexExpr, axis);
}

>>>>>>> f19e270d
Expr sum(Expr a, int ax) {
  return Expression<SumNodeOp>(a, ax);
}

Expr mean(Expr a, int ax) {
  return Expression<MeanNodeOp>(a, ax);
}

Expr scalar_product(Expr a, Expr b, int ax) {
  return Expression<ScalarProductNodeOp>(a, b, ax);
}

Expr weighted_average(Expr in, Expr weights, int ax) {
  auto p = scalar_product(in, weights, ax);
  auto s = sum(weights, ax);
  return p / s;
}

Expr dot(Expr a, Expr b, bool transA, bool transB, float scale) {
  auto device = a->graph()->getDeviceId().type;
  float clipValue = a->graph()->getBackend()->getClip();

  // Currently only true when command line options
  // --optimize --cpu-thread=N with N > 0 are set.
  if(a->graph()->isOptimized() && device == DeviceType::cpu) {
    // dotInt16 computes A * B.T, hence the transpose for B to get A * B
    // if transA = false and transB = false.

    return cpu::int16::dot(
        cpu::int16::quantize(transA ? transpose(a) : a, clipValue),
        cpu::int16::quantize(transB ? b : transpose(b), clipValue),
        scale);
  } else {
    return Expression<DotNodeOp>(
        clip(a, clipValue), clip(b, clipValue), transA, transB, scale);
  }
}

Expr bdot(Expr a, Expr b, bool transA, bool transB, float scale) {
  return Expression<DotBatchedNodeOp>(a, b, transA, transB, scale);
}

Expr affine(Expr a, Expr b, Expr bias, bool transA, bool transB, float scale) {
  auto device = a->graph()->getDeviceId().type;

  float clipValue = a->graph()->getBackend()->getClip();

  if(a->graph()->isOptimized() && device == DeviceType::cpu) {
    bool autotune = true;
    if(autotune) {
      thread_local Ptr<AutoTuner<Expr>> tuner = New<AutoTuner<Expr>>();

      // start with new set of algorithms
      tuner->clear();

      // lower precicion for shapes, reduces data sparsity
      auto sh = [](Shape sh) {
        for(size_t i = 0; i < sh.size(); ++i)
          sh.set(i, sh[i] / 4);
        return sh;
      };

      // create context for current call as hash
      std::size_t hash = sh(a->shape()).hash();
      util::hash_combine(hash, sh(b->shape()).hash());
      util::hash_combine(hash, sh(bias->shape()).hash());
      util::hash_combine(hash, transA);
      util::hash_combine(hash, transB);

      // add first algorithm variant (Int16)
      size_t hash1 = hash;
      util::hash_combine(hash1, 1);
      auto rec1 = [=](Expr e, bool stop = false) {
        e->record(tuner, hash1, stop);
        return e;
      };
      auto alg1 = [=]() {
        return rec1(
            cpu::int16::affine(
                rec1(cpu::int16::quantize(transA ? rec1(transpose(a)) : a,
                                          clipValue)),
                cpu::int16::quantize(transB ? b : transpose(b), clipValue),
                bias,
                scale),
            true);
      };
      tuner->insert({hash1, alg1});

      // add second algorithm variant (CBlas)
      size_t hash2 = hash;
      util::hash_combine(hash2, 2);
      auto rec2 = [=](Expr e, bool stop = false) {
        e->record(tuner, hash2, stop);
        return e;
      };

      auto alg2 = [=]() {
        auto ac = clip(a, clipValue);
        if(ac != a)
          ac = rec2(ac);

        auto bc = clip(b, clipValue);
        if(bc != b)
          bc = rec2(bc);

        int rows = ac->shape().elements() / ac->shape()[-1];
        Expr ones = ac->graph()->ones({rows, 1});
        std::vector<Expr> nodes = {ac, bc, bias, ones};
        return rec2(Expression<AffineNodeOp>(nodes, transA, transB, scale),
                    true);
      };
      tuner->insert({hash2, alg2});

      // execute algorithm with autotuning
      return tuner->run();

    } else {
      // cpu int16 version
      return cpu::int16::affine(
          cpu::int16::quantize(transA ? transpose(a) : a, clipValue),
          cpu::int16::quantize(transB ? b : transpose(b), clipValue),
          bias,
          scale);
    }
  } else {
    // general version, MKL, CBlas or CUDA

    // if clipValue > 0, the inputs will be clipped to range [-clipValue,
    // clipValue] This is meant to keep values at the same range as used during
    // training when optimizing for 8-bit integer products. Likely to be removed
    // in the future when we explore better ways to handle this.

    int rows = a->shape().elements() / a->shape()[-1];
    Expr ones = a->graph()->ones({rows, 1});
    std::vector<Expr> nodes
        = {clip(a, clipValue), clip(b, clipValue), bias, ones};
    return Expression<AffineNodeOp>(nodes, transA, transB, scale);
  }
}

// swap the last two axes
Expr transpose(Expr a) {
  std::vector<int> axes(a->shape().size());
  for(int i = 0; i < axes.size(); ++i) {
    axes[i] = i;
  }
  if(axes.size() > 1) {
    axes[axes.size() - 1] = (int)axes.size() - 2;
    axes[axes.size() - 2] = (int)axes.size() - 1;
  }
  return Expression<TransposeNodeOp>(a, axes);
}

Expr transpose(Expr a, const std::vector<int>& axes) {
  return Expression<TransposeNodeOp>(a, axes);
}

Expr step(Expr a, int step, int axis) {
  return Expression<StepNodeOp>(a, step, axis);
}

Expr cross_entropy(Expr a, Expr indices) {
  return Expression<CrossEntropyNodeOp>(a, indices);
}

Expr plus(const std::vector<Expr>&) {
  ABORT("Not implemented");
}

Expr swish(const std::vector<Expr>&) {
  ABORT("Not implemented");
}

Expr tanh(const std::vector<Expr>& nodes) {
  return Expression<TanhNodeOp>(nodes);
}

Expr sigmoid(const std::vector<Expr>&) {
  ABORT("Not implemented");
}

Expr relu(const std::vector<Expr>&) {
  ABORT("Not implemented");
}

Expr leakyrelu(const std::vector<Expr>&) {
  ABORT("Not implemented");
}

Expr prelu(const std::vector<Expr>&, float /*alpha*/) {
  ABORT("Not implemented");
}

Expr sqrt(Expr a, float eps) {
  return Expression<SqrtNodeOp>(a, eps);
}

Expr square(Expr a) {
  return Expression<SquareNodeOp>(a);
}

Expr layerNorm(Expr x,
               Expr gamma,
               Expr beta /*= nullptr*/,
               float eps /*= 1e-9*/) {
  std::vector<Expr> nodes = {x, gamma};
  if(beta)
    nodes.push_back(beta);
  return Expression<LayerNormalizationOp>(nodes, eps);
}

Expr highway(Expr y, Expr x, Expr t) {
  std::vector<Expr> nodes = {y, x, t};
  return Expression<HighwayNodeOp>(nodes);
}

Expr highway(const std::string prefix, Expr x) {
  // clang-format off
  size_t outDim = x->shape()[-1];
  auto g = mlp::dense(x->graph())
      ("prefix", prefix + "_highway_d1")
      ("dim", outDim)
      ("activation", mlp::act::sigmoid)
      .construct()->apply(x);
  auto relued = mlp::dense(x->graph())
      ("prefix", prefix + "_highway_d2")
      ("dim", outDim)
      ("activation", mlp::act::ReLU)
      .construct()->apply(x);
  return (g * relued) + ((1 - g) * x);
  // clang-format on
}

// Expr batch_norm(Expr x, Expr gamma, Expr beta) {
//  auto mju = mean(x, keywords::axis=0);
//  auto xmmju = x - mju;
//  auto std = sqrt(mean(square(xmmju), keywords::axis=0), 1e-9);
//
//  if(beta)
//    return gamma * (xmmju / std) + beta;
//  else
//    return gamma * (xmmju / std);
//}

Expr shift(Expr a, Shape shift, float padValue) {
  return Expression<ShiftNodeOp>(a, shift, padValue);
}

// Expr lexical_bias(Expr logits, Expr att, float eps, Ptr<sparse::CSR> lf) {
//  return Expression<LexicalProbNodeOp>(logits, att, eps, lf);
//}

#ifdef CUDA_FOUND
#ifdef CUDNN

Expr avg_pooling(Expr x,
                 int height,
                 int width,
                 int padHeight,
                 int padWidth,
                 int strideHeight,
                 int strideWidth) {
  return Expression<PoolingOp>(
      x, height, width, padHeight, padWidth, strideHeight, strideWidth, "avg");
}

Expr max_pooling(Expr x,
                 int height,
                 int width,
                 int padHeight,
                 int padWidth,
                 int strideHeight,
                 int strideWidth) {
  return Expression<PoolingOp>(
      x, height, width, padHeight, padWidth, strideHeight, strideWidth, "max");
}

Expr convert2cudnnFormat(Expr x) {
  int numWords = x->shape()[0];
  int numExamples = x->shape()[1];
  int embSize = x->shape()[2];

  std::vector<IndexType> newIndeces;
  for(int b = 0; b < numExamples; ++b) {
    for(int t = 0; t < numWords; ++t) {
      newIndeces.push_back((t * numExamples) + b);
    }
  }

  auto xRows = reshape(x, {x->shape()[0] * x->shape()[1], x->shape()[2]});

  Shape outShape({numExamples, 1, numWords, embSize});
  return reshape(rows(xRows, newIndeces), outShape);
}

Expr convertFromcudnnFormat(Expr x) {
  int batchDim = x->shape()[0];
  int sentenceDim = x->shape()[2];
  int embSize = x->shape()[3];

  auto reshapedX = reshape(x, {batchDim * sentenceDim, embSize});

  std::vector<IndexType> newIndeces;
  for(int t = 0; t < sentenceDim; ++t) {
    for(int b = 0; b < batchDim; ++b) {
      newIndeces.push_back(b * sentenceDim + t);
    }
  }

  Shape shape({batchDim, sentenceDim, embSize});
  return reshape(rows(reshapedX, newIndeces), shape);
}

Expr pooling_with_masking(Expr x, Expr mask, int width, bool isEven) {
  return Expression<PoolingWithMaskingOp>(x, mask, width, isEven);
}

#endif
#endif
}  // namespace marian<|MERGE_RESOLUTION|>--- conflicted
+++ resolved
@@ -226,8 +226,6 @@
   return cols(a, indexExpr);
 }
 
-<<<<<<< HEAD
-=======
 Expr select(Expr a, Expr indices, int axis) {
   return Expression<SelectNodeOp>(a, indices, axis);
 }
@@ -237,7 +235,6 @@
   return select(a, indexExpr, axis);
 }
 
->>>>>>> f19e270d
 Expr sum(Expr a, int ax) {
   return Expression<SumNodeOp>(a, ax);
 }
