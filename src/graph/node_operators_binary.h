--- conflicted
+++ resolved
@@ -509,13 +509,8 @@
 
 struct RowsNodeOp : public NaryNodeOp {
   RowsNodeOp(Expr a, Expr indices)
-<<<<<<< HEAD
-      : NaryNodeOp({a, indices}, newShape(a, indices), a->value_type()) {
+    : NaryNodeOp({a, indices}, newShape(a, indices), a->value_type()) {
       matchOrAbort<IndexType>(indices->value_type());
-=======
-      : NaryNodeOp({a, indices}, newShape(a, indices->shape().elements())) {
-    matchOrAbort<IndexType>(indices->value_type());
->>>>>>> 7e517e2e
   }
 
   NodeOps forwardOps() override {
@@ -527,11 +522,7 @@
     return {NodeOp(PasteRows(child(0)->grad(), adj_, child(1)->val()))};
   }
 
-<<<<<<< HEAD
   Shape newShape(Expr a, Expr indices) {
-=======
-  Shape newShape(Expr a, size_t num) {
->>>>>>> 7e517e2e
     Shape shape = a->shape();
     ABORT_IF(shape.size() != 2,
              "rows operator can only be used with 2-dimensional tensors");
@@ -633,11 +624,7 @@
   virtual bool equal(Expr node) override {
     if(!NaryNodeOp::equal(node))
       return false;
-<<<<<<< HEAD
-    auto cnode = std::dynamic_pointer_cast<SelectNodeOp>(node);
-=======
     Ptr<GatherNodeOp> cnode = std::dynamic_pointer_cast<GatherNodeOp>(node);
->>>>>>> 7e517e2e
     if(!cnode)
       return false;
     if(axis_ != cnode->axis_)
@@ -662,11 +649,7 @@
     return {NodeOp(PasteCols(child(0)->grad(), adj_, child(1)->val()))};
   }
 
-<<<<<<< HEAD
   Shape newShape(Expr a, Expr indices) {
-=======
-  Shape newShape(Expr a, size_t num) {
->>>>>>> 7e517e2e
     Shape shape = a->shape();
     shape.set(1, (int)indices->shape().elements());
     return shape;
