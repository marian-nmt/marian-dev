--- conflicted
+++ resolved
@@ -283,7 +283,6 @@
       };
 
       if (shortlist_ && !cachedShortWt_) { // shortlisted versions of parameters are cached within one batch, then clear()ed
-<<<<<<< HEAD
 #if COMPILE_CPU
         // Shortlisting with intgemm. We either get float32 Wt_ or intgemm formatted Wt_ (in future implementation potentially)
         // The two cases do exactly the same, with the difference that the first case is for 8bit integers and the second is for 16bit integers
@@ -315,12 +314,8 @@
 #else
         cachedShortWt_ = index_select(Wt_, isLegacyUntransposedW ? -1 : 0, shortlist_->indices());
 #endif
-        cachedShortb_  = index_select(b_ ,                             -1, shortlist_->indices());
-=======
-        cachedShortWt_  = index_select(Wt_, isLegacyUntransposedW ? -1 : 0, shortlist_->indices());
         if(hasBias_)
           cachedShortb_ = index_select(b_ ,                             -1, shortlist_->indices());
->>>>>>> 9c6ad012
       }
 
       if (factoredVocab_) {
