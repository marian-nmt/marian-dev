#include "marian.h"

#include "layers/generic.h"
#include "layers/constructors.h"
#include "layers/loss.h"
#include "data/factored_vocab.h"
#include "rnn/types.h"     // for State::select()
#include "models/states.h" // for EncoderState
#include "layers/lsh.h"

namespace marian {
  Logits::Logits(Expr logits) : Logits(New<RationalLoss>(logits, nullptr)) {} // single-output constructor from Expr only (RationalLoss has no count)

  Ptr<ExpressionGraph> Logits::graph() const {
    ABORT_IF(logits_.empty(), "Empty logits object??");
    return logits_.front()->loss()->graph();
  }

  // This function assumes that the object holds one or more factor logits.
  // It applies the supplied loss function to each, and then returns the aggregate loss over all factors.
  Expr Logits::applyLossFunction(const Words& labels, const std::function<Expr(Expr/*logits*/, Expr/*indices*/)>& lossFn) const {
    LOG_ONCE(info, "[logits] Applying loss function for {} factor(s)", logits_.size());
    ABORT_IF(empty(), "Attempted to read out logits on empty Logits object");

    auto firstLogits = logits_.front()->loss();
    ABORT_IF(labels.size() * firstLogits->shape()[-1] != firstLogits->shape().elements(),
             "Labels not matching logits shape ({} != {}, {})??",
             labels.size() * firstLogits->shape()[-1],
             firstLogits->shape().elements(),
             firstLogits->shape());

    // base case (no factors)
    if (!factoredVocab_) {
      ABORT_IF(logits_.size() != 1, "Factors without factor mappings??");
      return lossFn(firstLogits, indices(toWordIndexVector(labels)));
    }

    auto numGroups = factoredVocab_->getNumGroups();

    // split labels into individual factor labels
    auto allMaskedFactoredLabels = factorizeWords(labels); // [numGroups][labels.size()] = [numGroups][B... flattened]

    //Expr indices = this->indices(toWordIndexVector(labels));
    // accumulate all CEs for all words that have the factor
    // Memory-wise, this is cheap, all temp objects below are batches of scalars or lookup vectors.
    Expr loss;
    for (size_t g = 0; g < numGroups; g++) {
      if (!logits_[g])
        continue; // empty factor  --@TODO: use an array of indices of non-empty logits_[]
      const auto& maskedFactoredLabels = allMaskedFactoredLabels[g]; // array of (word index, mask)
      auto factorIndices = indices (maskedFactoredLabels.indices); // [B... flattened] factor-label indices, or 0 if factor does not apply
      auto factorMask    = constant(maskedFactoredLabels.masks);   // [B... flattened] loss values get multiplied with 0 for labels that don't have this factor
      auto factorLogits  = logits_[g];                             // [B... * Ug] label-wise loss values (not aggregated yet)
      // For each location in [B...] select [indices[B...]]. If not using factor, select [0] and mask it out next.
      auto factorLoss = lossFn(factorLogits->loss(), factorIndices); // [B... x 1]
      factorLoss = factorLoss * reshape(factorMask, factorLoss->shape()); // mask out factor for words that do not have that factor
      loss = loss ? (loss + factorLoss) : factorLoss; // [B... x 1]
    }
    return loss;
  }

  // This function assumes this object holds a single factor that represents a rational loss (with count).
  //Ptr<RationalLoss> Logits::getRationalLoss() const {
  //  ABORT_IF(logits_.size() != 1 || factoredVocab_, "getRationalLoss() cannot be used on multi-factor outputs");
  //  ABORT_IF(!logits_.front()->count(), "getRationalLoss() used on rational loss without count");
  //  return logits_.front();
  //}

  // get logits for one factor group
  // For groupIndex == 0, the function also requires the shortlist if there is one.
  Expr Logits::getFactoredLogits(size_t groupIndex, Ptr<data::Shortlist> shortlist /*= nullptr*/, const std::vector<IndexType>& hypIndices /*= {}*/, size_t beamSize /*= 0*/) const {
    ABORT_IF(empty(), "Attempted to read out logits on empty Logits object");
    auto sel = logits_[groupIndex]->loss(); // [localBeamSize, 1, dimBatch, dimFactorVocab]

    // normalize for decoding:
    //  - all secondary factors: subtract their max
    //  - lemma: add all maxes of applicable factors
    if (groupIndex > 0) {
      sel = sel - max(sel, -1);
    }
    else {
      auto numGroups = getNumFactorGroups();
      for (size_t g = 1; g < numGroups; g++) {
        auto factorMaxima = max(logits_[g]->loss(), -1);
        auto factorMasks = constant(getFactorMasks(g, shortlist ? shortlist->indices() : std::vector<WordIndex>()));
        sel = sel + factorMaxima * factorMasks; // those lemmas that don't have a factor get multiplied with 0
      }
    }

    // if selIdx are given, then we must reshuffle accordingly
    if (!hypIndices.empty()) // use the same function that shuffles decoder state
      sel = rnn::State::select(sel, hypIndices, (int)beamSize, /*isBatchMajor=*/false);
    return sel;
  }

  // used for breakDown() only
  // Index is flattened
  Tensor Logits::getFactoredLogitsTensor(size_t groupIndex) const {
    ABORT_IF(empty(), "Attempted to read out logits on empty Logits object");
    return logits_[groupIndex]->loss()->val();
  }

  // This function assumes that the object holds one or more factor logits, which are summed up
  // into output-vocab logits according to the factored model (with correct normalization of factors).
  // This is infeasible for realistic factor sets, and therefore only implemented for 1 factor.
  // @TODO: remove altogether
  Expr Logits::getLogits() const {
    ABORT_IF(empty(), "Attempted to read out logits on empty Logits object");
    if (!factoredVocab_) {
      ABORT_IF(logits_.size() != 1, "Factors without factor mappings??");
      return getFactoredLogits(0);
    }

#ifdef FACTOR_FULL_EXPANSION
    // compute normalized factor log probs
    std::vector<Expr> logProbs(logits_.size());
    for (size_t g = 0; g < logits_.size(); g++)
      logProbs[g] = logsoftmax(logits_[g]->loss());
    auto y = concatenate(logProbs, /*axis=*/ -1);

    // sum up the unit logits across factors for each target word
    auto graph = y->graph();
    auto factorMatrix = factoredVocab_->getGlobalFactorMatrix(); // [V x U]
    y = dot_csr(
        y,  // [B x U]
        factorMatrix.shape,
        graph->constant({(int)factorMatrix.weights.size()}, inits::fromVector(factorMatrix.weights), Type::float32),
        graph->constant({(int)factorMatrix.indices.size()}, inits::fromVector(factorMatrix.indices), Type::uint32),
        graph->constant({(int)factorMatrix.offsets.size()}, inits::fromVector(factorMatrix.offsets), Type::uint32),
        /*transB=*/ true); // -> [B x V]

    // mask out gaps
    auto gapLogMask = factoredVocab_->getGapLogMask(); // [V]
    y = y + graph->constant({ (int)gapLogMask.size() }, inits::fromVector(gapLogMask), Type::float32);

    return y;
#else
    ABORT("getLogits() no longer supported for actual factored vocab"); // because it is infeasible
#endif
  }

  void Logits::MaskedFactorIndices::push_back(size_t factorIndex) {
    bool isValid = FactoredVocab::isFactorValid(factorIndex);
    indices.push_back(isValid ? (WordIndex)factorIndex : 0);
    masks.push_back((float)isValid);
  }

  std::vector<Logits::MaskedFactorIndices> Logits::factorizeWords(const Words& words) const { // [numGroups][words.size()] -> breaks encoded Word into individual factor indices
    if (!factoredVocab_) {
      ABORT_IF(logits_.size() != 1, "Factors without factor mappings??");
      return {MaskedFactorIndices(words)};
    }
    auto numGroups = factoredVocab_->getNumGroups();
    std::vector<MaskedFactorIndices> res(numGroups);
    for (size_t g = 0; g < numGroups; g++) {
      auto& resg = res[g];
      resg.reserve(words.size());
      for (const auto& word : words)
        resg.push_back(factoredVocab_->getFactor(word, g));
    }
    return res;
  }

  //// use first factor of each word to determine whether it has a specific factor
  //std::vector<float> Logits::getFactorMasks(const Words& words, size_t factorGroup) const { // 1.0 for words that do have this factor; else 0
  //  std::vector<float> res;
  //  res.reserve(words.size());
  //  for (const auto& word : words) {
  //    auto lemma = factoredVocab_->getFactor(word, 0);
  //    res.push_back((float)factoredVocab_->lemmaHasFactorGroup(lemma, factorGroup));
  //  }
  //  return res;
  //}

  // return a vector of 1 or 0 indicating for each lemma whether it has a specific factor
  // If 'indices' is given, then return the masks for the indices; otherwise for all lemmas
  std::vector<float> Logits::getFactorMasks(size_t factorGroup, const std::vector<WordIndex>& indices) const { // [lemmaIndex] -> 1.0 for words that do have this factor; else 0
    size_t n = indices.empty() ? (factoredVocab_->getGroupRange(0).second - factoredVocab_->getGroupRange(0).first) : indices.size();
    std::vector<float> res;
    res.reserve(n);
    // @TODO: we should rearrange lemmaHasFactorGroup as vector[groups[i] of float; then move this into FactoredVocab
    for (size_t i = 0; i < n; i++) {
      auto lemma = indices.empty() ? i : (indices[i] - factoredVocab_->getGroupRange(0).first);
      res.push_back((float)factoredVocab_->lemmaHasFactorGroup(lemma, factorGroup));
    }
    return res;
  }

  Logits Logits::applyUnaryFunction(const std::function<Expr(Expr)>& f) const { // clone this but apply f to all loss values
    std::vector<Ptr<RationalLoss>> newLogits;
    for (const auto& l : logits_)
      newLogits.emplace_back(New<RationalLoss>(f(l->loss()), l->count()));
    return Logits(std::move(newLogits), factoredVocab_);
  }

  Logits Logits::applyUnaryFunctions(const std::function<Expr(Expr)>& f1, const std::function<Expr(Expr)>& fother) const {
      std::vector<Ptr<RationalLoss>> newLogits;
      bool first = true;
      for (const auto& l : logits_) {
        newLogits.emplace_back(New<RationalLoss>((first?f1:fother)(l->loss()), l->count())); // f1 for first, fother for all others
        first = false;
      }
      return Logits(std::move(newLogits), factoredVocab_);
  }

  // @TODO: code dup with above; we can merge it into applyToRationalLoss()
  Logits Logits::withCounts(const Expr& count) const { // create new Logits with 'count' implanted into all logits_
    std::vector<Ptr<RationalLoss>> newLogits;
    for (const auto& l : logits_)
      newLogits.emplace_back(New<RationalLoss>(l->loss(), count));
    return Logits(std::move(newLogits), factoredVocab_);
  }

  namespace mlp {
    /*private*/ void Output::lazyConstruct(int inputDim) {
      // We must construct lazily since we won't know tying nor input dim in constructor.
      if (Wt_)
        return;

      // this option is only set in the decoder
      if(!lsh_ && options_->hasAndNotEmpty("output-approx-knn")) {
        auto k     = opt<std::vector<int>>("output-approx-knn")[0];
        auto nbits = opt<std::vector<int>>("output-approx-knn")[1];
        lsh_ = New<LSH>(k, nbits);
      }

      auto name = options_->get<std::string>("prefix");
      auto numOutputClasses = options_->get<int>("dim");

      factoredVocab_ = FactoredVocab::tryCreateAndLoad(options_->get<std::string>("vocab", ""));
      if (factoredVocab_) {
        numOutputClasses = (int)factoredVocab_->factorVocabSize();
        LOG_ONCE(info, "[embedding] Factored outputs enabled");
      }

      if(tiedParam_) {
        Wt_ = tiedParam_;
      } else {
        if (graph_->get(name + "_W")) { // support of legacy models that did not transpose
          Wt_ = graph_->param(name + "_W", {inputDim, numOutputClasses}, inits::glorotUniform(true, false));
          isLegacyUntransposedW = true;
        }
        else // this is the regular case:
          Wt_ = graph_->param(name + "_Wt", {numOutputClasses, inputDim}, inits::glorotUniform(false, true));
      }

      if(hasBias_)
        b_ = graph_->param(name + "_b", {1, numOutputClasses}, inits::zeros());

      /*const*/ int lemmaDimEmb = options_->get<int>("lemma-dim-emb", 0);
      std::string lemmaDependency = options_->get<std::string>("lemma-dependency", "");
      ABORT_IF(lemmaDimEmb && !factoredVocab_, "--lemma-dim-emb requires a factored vocabulary");
      if (lemmaDependency == "re-embedding") { // embed the (expected) word with a different embedding matrix
        ABORT_IF(lemmaDimEmb == 0, "In order to predict factors by re-embedding them, a lemma-dim-emb must be specified.");
#define HARDMAX_HACK
#ifdef HARDMAX_HACK
        lemmaDimEmb = lemmaDimEmb & 0xfffffffe; // hack to select hard-max: use an odd number
#endif
        auto range = factoredVocab_->getGroupRange(0);
        auto lemmaVocabDim = (int)(range.second - range.first);
        auto initFunc = inits::glorotUniform(/*fanIn=*/true, /*fanOut=*/false); // -> embedding vectors have roughly unit length
        lemmaEt_ = graph_->param(name + "_lemmaEt", {lemmaDimEmb, lemmaVocabDim}, initFunc); // [L x U] L=lemmaDimEmb; transposed for speed
      }
    }

    Logits Output::applyAsLogits(Expr input) /*override final*/ {
      lazyConstruct(input->shape()[-1]);

      auto affineOrDot = [](Expr x, Expr W, Expr b, bool transA, bool transB) {
        if(b)
          return affine(x, W, b, transA, transB);
        else
          return dot(x, W, transA, transB);
      };

      auto affineOrLSH = [this, affineOrDot](Expr x, Expr W, Expr b, bool transA, bool transB) {
        if(lsh_) {
          ABORT_IF( transA, "Transposed query not supported for LSH");
          ABORT_IF(!transB, "Untransposed indexed matrix not supported for LSH");
          return lsh_->apply(x, W, b); // knows how to deal with undefined bias
        } else {
          return affineOrDot(x, W, b, transA, transB);
        }
      };

      if (shortlist_ && !cachedShortWt_) { // shortlisted versions of parameters are cached within one batch, then clear()ed
        cachedShortWt_  = index_select(Wt_, isLegacyUntransposedW ? -1 : 0, shortlist_->indices());
        if(hasBias_)
          cachedShortb_ = index_select(b_ ,                             -1, shortlist_->indices());
      }

      if (factoredVocab_) {
        auto graph = input->graph();

        // project each factor separately
        auto numGroups = factoredVocab_->getNumGroups();
        std::vector<Ptr<RationalLoss>> allLogits(numGroups, nullptr); // (note: null entries for absent factors)
        Expr input1 = input; // [B... x D]
        Expr Plemma = nullptr;     // used for lemmaDependency = lemma-dependent-bias
        Expr inputLemma = nullptr; // used for lemmaDependency = hard-transformer-layer and soft-transformer-layer
        for (size_t g = 0; g < numGroups; g++) {
          auto range = factoredVocab_->getGroupRange(g);
          if (g > 0 && range.first == range.second) // empty entry
            continue;
          ABORT_IF(g > 0 && range.first != factoredVocab_->getGroupRange(g-1).second, "Factor groups must be consecutive (group {} vs predecessor)", g);
          // slice this group's section out of W_
          Expr factorWt, factorB;
          if (g == 0 && shortlist_) {
            factorWt = cachedShortWt_;
            factorB  = cachedShortb_;
          }
          else {
            factorWt  = slice(Wt_, isLegacyUntransposedW ? -1 : 0, Slice((int)range.first, (int)range.second));
            if(hasBias_)
              factorB = slice(b_,                              -1, Slice((int)range.first, (int)range.second));
          }
          /*const*/ int lemmaDimEmb = options_->get<int>("lemma-dim-emb", 0);
          std::string lemmaDependency = options_->get<std::string>("lemma-dependency", "");
          if ((lemmaDependency == "soft-transformer-layer" || lemmaDependency == "hard-transformer-layer") && g > 0) {
            // this mimics one transformer layer
            //  - attention over two inputs:
            //     - e = current lemma. We use the original embedding vector; specifically, expectation over all lemmas.
            //     - input = hidden state FF(h_enc+h_dec)
            //  - dot-prod attention to allow both sides to influence (unlike our recurrent self-attention)
            //  - multi-head to allow for multiple conditions to be modeled
            //  - add & norm, for gradient flow and scaling
            //  - FF layer   --this is expensive; it is per-factor
            // multi-head attention
            int inputDim = input->shape()[-1];
            int heads = 8;
            auto name = options_->get<std::string>("prefix") + "_factor" + std::to_string(g);
            auto Wq = graph_->param(name + "_Wq", { inputDim,  inputDim }, inits::glorotUniform());
            auto Wk = graph_->param(name + "_Wk", { inputDim,  inputDim }, inits::glorotUniform());
            auto Wv = graph_->param(name + "_Wv", { inputDim,  inputDim }, inits::glorotUniform());
            auto toMultiHead = [&](Expr x, int heads) {
              const auto& shape = x->shape();
              int inputDim = shape[-1];
              int otherDim = shape.elements() / inputDim;
              ABORT_IF(inputDim / heads * heads != inputDim, "inputDim ({}) must be multiple of number of heads ({})", inputDim, heads);
              return reshape(x, { otherDim, heads, 1, inputDim / heads });
            };
            input1 = inputLemma;
            auto qm  = toMultiHead(dot(input1,         Wq), heads); // [B... x H x D/H] projected query
            auto kdm = toMultiHead(dot(input1 - input, Wk), heads); // [B... x H x D/H] the two data vectors projected as keys. Use diff and sigmoid, instead of softmax.
            auto vem = toMultiHead(dot(input1,         Wv), heads); // [B... x H x D/H] one of the two data vectors projected as values
            auto vim = toMultiHead(dot(         input, Wv), heads); // [B... x H x D/H] the other
            auto zm = bdot(qm, kdm, false, true);              // [B... x H x 1]
            auto sm = sigmoid(zm);                // [B... x H x 1]
            auto rm = sm * (vem - vim) + vim;     // [B... x H x D/H]
            auto r = reshape(rm, input->shape()); // [B... x D]
            // add & norm
            input1 = r + input1;
            input1 = layerNorm(input1, name + "_att");
            // FF layer
            auto ffnDropProb = 0.1f;    // @TODO: get as a parameter
            auto ffnDim = inputDim * 2; // @TODO: get as a parameter
            auto f = denseInline(input1, name + "_ffn", /*suffix=*/"1", ffnDim, (ActivationFunction*)relu, ffnDropProb);
            f      = denseInline(f,      name + "_ffn", /*suffix=*/"2", inputDim);
            // add & norm
            input1 = f + input1;
            input1 = layerNorm(input1, name + "_ffn");
          }
          // @TODO: b_ should be a vector, not a matrix; but shotlists use cols() in, which requires a matrix
          Expr factorLogits;
          if(g == 0)
            factorLogits = affineOrLSH(input1, factorWt, factorB, false, /*transB=*/isLegacyUntransposedW ? false : true); // [B... x U] factor logits
          else
            factorLogits = affineOrDot(input1, factorWt, factorB, false, /*transB=*/isLegacyUntransposedW ? false : true); // [B... x U] factor logits
          
          // optionally add lemma-dependent bias
          if (Plemma) { // [B... x U0]
            int lemmaVocabDim = Plemma->shape()[-1];
            int factorVocabDim = factorLogits->shape()[-1];
            auto name = options_->get<std::string>("prefix");
            Expr lemmaBt = graph_->param(name + "_lemmaBt_" + std::to_string(g), {factorVocabDim, lemmaVocabDim}, inits::zeros()); // [U x U0] U0=#lemmas one bias per class per lemma
            auto b = dot(Plemma, lemmaBt, false, true); // [B... x U]
            factorLogits = factorLogits + b;
          }
          allLogits[g] = New<RationalLoss>(factorLogits, nullptr);
          // optionally add a soft embedding of lemma back to create some lemma dependency
          // @TODO: if this works, move it into lazyConstruct
          if (lemmaDependency == "soft-transformer-layer" && g == 0) {
            LOG_ONCE(info, "[embedding] using lemma conditioning with gate, soft-max version");
            // get expected lemma embedding vector
            auto factorLogSoftmax = logsoftmax(factorLogits); // [B... x U] note: with shortlist, this is not the full lemma set
            auto factorSoftmax = exp(factorLogSoftmax);
            inputLemma = dot(factorSoftmax, factorWt, false, /*transB=*/isLegacyUntransposedW ? true : false); // [B... x D]
          }
          else if (lemmaDependency == "hard-transformer-layer" && g == 0) {
            LOG_ONCE(info, "[embedding] using lemma conditioning with gate, hard-max version");
            // get max-lemma embedding vector
            auto maxVal = max(factorLogits, -1); // [B... x U] note: with shortlist, this is not the full lemma set
            auto factorHardmax = eq(factorLogits, maxVal);
            inputLemma = dot(factorHardmax, factorWt, false, /*transB=*/isLegacyUntransposedW ? true : false); // [B... x D]
          }
          else if (lemmaDependency == "lemma-dependent-bias" && g == 0) { // -1 means learn a lemma-dependent bias
            ABORT_IF(shortlist_, "Lemma-dependent bias with short list is not yet implemented");
            LOG_ONCE(info, "[embedding] using lemma-dependent bias");
            auto factorLogSoftmax = logsoftmax(factorLogits); // (we do that again later, CSE will kick in)
            auto z = /*stopGradient*/(factorLogSoftmax);
            Plemma = exp(z); // [B... x U]
          }
          else if (lemmaDependency == "re-embedding" && g == 0) {
            ABORT_IF(lemmaDimEmb == 0, "In order to predict factors by re-embedding them, a lemma-dim-emb must be specified.");
            LOG_ONCE(info, "[embedding] enabled re-embedding of lemma, at dim {}", lemmaDimEmb);
            // compute softmax. We compute logsoftmax() separately because this way, computation will be reused later via CSE
            auto factorLogSoftmax = logsoftmax(factorLogits);
            auto factorSoftmax = exp(factorLogSoftmax);
#ifdef HARDMAX_HACK
            bool hardmax = (lemmaDimEmb & 1) != 0; // odd value triggers hardmax for now (for quick experimentation)
            if (hardmax) {
              lemmaDimEmb = lemmaDimEmb & 0xfffffffe;
              LOG_ONCE(info, "[embedding] HARDMAX_HACK enabled. Actual dim is {}", lemmaDimEmb);
              auto maxVal = max(factorSoftmax, -1);
              factorSoftmax = eq(factorSoftmax, maxVal);
            }
#endif
            // re-embedding lookup, soft-indexed by softmax
            if (shortlist_ && !cachedShortLemmaEt_) // short-listed version of re-embedding matrix
              cachedShortLemmaEt_ = index_select(lemmaEt_, -1, shortlist_->indices());
            auto e = dot(factorSoftmax, cachedShortLemmaEt_ ? cachedShortLemmaEt_ : lemmaEt_, false, true); // [B... x L]
            // project it back to regular hidden dim
            int inputDim = input1->shape()[-1];
            auto name = options_->get<std::string>("prefix");
            // note: if the lemmaEt[:,w] have unit length (var = 1/L), then lemmaWt @ lemmaEt is also length 1
            Expr lemmaWt = inputDim == lemmaDimEmb ? nullptr : graph_->param(name + "_lemmaWt", { inputDim,  lemmaDimEmb }, inits::glorotUniform()); // [D x L] D=hidden-vector dimension
            auto f = lemmaWt ? dot(e, lemmaWt, false, true) : e; // [B... x D]
            // augment the original hidden vector with this additional information
            input1 = input1 + f;
          }
        }
        return Logits(std::move(allLogits), factoredVocab_);
      } else if (shortlist_) {
        return Logits(affineOrLSH(input, cachedShortWt_, cachedShortb_, false, /*transB=*/isLegacyUntransposedW ? false : true));
      } else {
        return Logits(affineOrLSH(input, Wt_, b_, false, /*transB=*/isLegacyUntransposedW ? false : true));
      }
    }
  }

  Embedding::Embedding(Ptr<ExpressionGraph> graph, Ptr<Options> options) 
    : LayerBase(graph, options), inference_(opt<bool>("inference")) {
    std::string name = opt<std::string>("prefix");
    int dimVoc = opt<int>("dimVocab");
    int dimEmb = opt<int>("dimEmb");
    int dimFactorEmb = opt<int>("dimFactorEmb");

    bool fixed = opt<bool>("fixed", false);

    // Embedding layer initialization should depend only on embedding size, hence fanIn=false
    auto initFunc = inits::glorotUniform(/*fanIn=*/false, /*fanOut=*/true); // -> embedding vectors have roughly unit length

    factoredVocab_ = FactoredVocab::tryCreateAndLoad(options_->get<std::string>("vocab", ""));
    if (factoredVocab_) {
      dimVoc = (int)factoredVocab_->factorVocabSize();
      LOG_ONCE(info, "[embedding] Factored embeddings enabled");
      if (opt<std::string>("factorsCombine") == "concat") {
        ABORT_IF(dimFactorEmb == 0, "Embedding: If concatenation is chosen to combine the factor embeddings, a factor embedding size should be specified.");
        int numberOfFactors = (int) factoredVocab_->getTotalFactorCount();
        dimVoc -= numberOfFactors;
        FactorEmbMatrix_ = graph_->param("factor_" + name, {numberOfFactors, dimFactorEmb}, initFunc, fixed);
        LOG_ONCE(info, "[embedding] Combining lemma and factors embeddings with concatenation enabled");
      }      
    }
    
    if (options_->has("embFile")) {
      std::string file = opt<std::string>("embFile");
      if (!file.empty()) {
        bool norm = opt<bool>("normalization", false);
        initFunc = inits::fromWord2vec(file, dimVoc, dimEmb, norm);
      }
    }

    E_ = graph_->param(name, {dimVoc, dimEmb}, initFunc, fixed);
  }

  //Embeds a sequence of words (given as indices), where they have factor information. The matrices are concatenated
  /*private*/ Expr Embedding::embedWithConcat(const Words& data) const {
    auto graph = E_->graph();
    std::vector<IndexType> lemmaIndices;
    std::vector<float> factorIndices;
    factoredVocab_->lemmaAndFactorsIndexes(data, lemmaIndices, factorIndices);
    auto lemmaEmbs = rows(E_, lemmaIndices);
    int dimFactors =  FactorEmbMatrix_->shape()[0];
    auto factEmbs = dot(graph->constant({(int) data.size(), dimFactors}, inits::fromVector(factorIndices), Type::float32), FactorEmbMatrix_);

    auto out = concatenate({lemmaEmbs, factEmbs}, -1);

    return out;
  }

  // helper to embed a sequence of words (given as indices) via factored embeddings
  /*private*/ Expr Embedding::multiRows(const Words& data, float dropProb) const
  {
    auto graph = E_->graph();
    auto factoredData = factoredVocab_->csr_rows(data);
    // multi-hot factor vectors are represented as a sparse CSR matrix
    // [row index = word position index] -> set of factor indices for word at this position
    ABORT_IF(factoredData.shape != Shape({(int)factoredData.offsets.size()-1/*=rows of CSR*/, E_->shape()[0]}), "shape mismatch??");
    // the CSR matrix is passed in pieces
    auto weights = graph->constant({ (int)factoredData.weights.size() }, inits::fromVector(factoredData.weights), Type::float32);
    auto indices = graph->constant({ (int)factoredData.indices.size() }, inits::fromVector(factoredData.indices), Type::uint32);
    auto offsets = graph->constant({ (int)factoredData.offsets.size() }, inits::fromVector(factoredData.offsets), Type::uint32);
    // apply dropout
    // We apply it to the weights, i.e. factors get dropped out separately, but always as entire vectors.
    weights = dropout(weights, dropProb);
    // perform the product
    return csr_dot(factoredData.shape, weights, indices, offsets, E_);
  }

  std::tuple<Expr/*embeddings*/, Expr/*mask*/> Embedding::apply(Ptr<data::SubBatch> subBatch) const /*override final*/ {
    auto graph = E_->graph();
    int dimBatch = (int)subBatch->batchSize();
    int dimEmb = (factoredVocab_ && opt<std::string>("factorsCombine") == "concat") ? E_->shape()[-1] + FactorEmbMatrix_->shape()[-1] : E_->shape()[-1];
    int dimWidth = (int)subBatch->batchWidth();

    // factored embeddings:
    //  - regular:
    //     - y = x @ E    x:[B x 1ofV] ; E:[V x D] ; y:[B x D]
    //  - factored:
    //     - u = x @ M    one-hot to U-dimensional multi-hot (all factors in one concatenated space)
    //        - each row of M contains the set of factors for one word => we want a CSR matrix
    //     - y = (x @ M) @ E   (x:[B x 1ofV] ; M:[V x U]) ; E:[U x D] ; y:[B x D]
    //  - first compute x @ M on the CPU
    //     - (Uvalues, Uindices, Uoffsets) = csr_rows(Mvalues, Mindices, Moffsets, subBatch->data()):
    //        - shape (U, specifically) not actually needed here
    //     - foreach input x[i]
    //        - locate row M[i,*]
    //        - copy through its index values (std::vector<push_back>)
    //     - create a matching ones vector (we can keep growing)
    //     - convert to GPU-side CSR matrix. CSR matrix now has #rows equal to len(x)
    //     - CSR matrix product with E
    //     - csr_dot(Uvalues, Uindices, Uoffsets, E_, transposeU)
    //        - double-check if all dimensions are specified. Probably not for transpose (which would be like csc_dot()).
    //  - weighting:
    //     - core factors' gradients are sums over all words that use the factors;
    //        - core factors' embeddings move very fast
    //        - words will need to make up for the move; rare words cannot
    //     - so, we multiply each factor with 1/refCount
    //        - core factors get weighed down a lot
    //        - no impact on gradients, as Adam makes up for it; embeddings still move fast just as before
    //        - but forward pass weighs them down, so that all factors are in a similar numeric range
    //        - if it is required to be in a different range, the embeddings can still learn that, but more slowly

    auto batchEmbeddings = apply(subBatch->data(), {dimWidth, dimBatch, dimEmb});
<<<<<<< HEAD
#if 0
=======
#if 1
    auto batchMask = graph->constant({dimWidth, dimBatch, 1},
                                     inits::fromVector(subBatch->mask()));
#else // @TODO: this is dead code now, get rid of it
>>>>>>> f88ded2b
    // experimental: hide inline-fix source tokens from cross attention
    auto batchMask = graph->constant({dimWidth, dimBatch, 1},
                                     inits::fromVector(subBatch->crossMaskWithInlineFixSourceSuppressed()));
#else
    auto batchMask = graph->constant({dimWidth, dimBatch, 1},
                                     inits::fromVector(subBatch->mask()));
#endif
    // give the graph inputs readable names for debugging and ONNX
    batchMask->set_name("data_" + std::to_string(/*batchIndex_=*/0) + "_mask");

    return std::make_tuple(batchEmbeddings, batchMask);
  }

  Expr Embedding::apply(const Words& words, const Shape& shape) const /*override final*/ {
    if (factoredVocab_) {
      Expr selectedEmbs;
      if (opt<std::string>("factorsCombine") == "concat")
        selectedEmbs = embedWithConcat(words);        // [(B*W) x E]
      else
        selectedEmbs = multiRows(words, options_->get<float>("dropout", 0.0f));        // [(B*W) x E]
      selectedEmbs = reshape(selectedEmbs, shape); // [W, B, E]
      //selectedEmbs = dropout(selectedEmbs, options_->get<float>("dropout", 0.0f), { selectedEmbs->shape()[-3], 1, 1 }); // @TODO: replace with factor dropout
      return selectedEmbs;
    }
    else
      return applyIndices(toWordIndexVector(words), shape);
  }

  Expr Embedding::applyIndices(const std::vector<WordIndex>& embIdx, const Shape& shape) const /*override final*/ {
    ABORT_IF(factoredVocab_, "Embedding: applyIndices must not be used with a factored vocabulary");
    auto embIdxExpr = E_->graph()->indices(embIdx);
    embIdxExpr->set_name("data_" + std::to_string(/*batchIndex_=*/0));  // @TODO: how to know the batch index?
    auto selectedEmbs = rows(E_, embIdxExpr);     // [(B*W) x E]
    selectedEmbs = reshape(selectedEmbs, shape);  // [W, B, E]
    // @BUGBUG: We should not broadcast along dimBatch=[-2]. Then we can also dropout before reshape() (test that separately)
    selectedEmbs = dropout(selectedEmbs, options_->get<float>("dropout", 0.0f), { selectedEmbs->shape()[-3], 1, 1 });
    return selectedEmbs;
  }

  // standard encoder word embeddings
  /*private*/ Ptr<IEmbeddingLayer> EncoderDecoderLayerBase::createEmbeddingLayer() const {
    auto options = New<Options>(
<<<<<<< HEAD
        "dimVocab", opt<std::vector<int>>("dim-vocabs")[batchIndex_],
        "dimEmb",   opt<int>("dim-emb"),
        "dimFactorEmb", opt<int>("factors-dim-emb"),
        "factorsCombine", opt<std::string>("factors-combine"),
        "dropout",  dropout_,
        "prefix",   (opt<bool>("tied-embeddings-src") || opt<bool>("tied-embeddings-all")) ? "Wemb" : prefix_ + "_Wemb",
        "fixed",    embeddingFix_,
        "vocab",    opt<std::vector<std::string>>("vocabs")[batchIndex_]); // for factored embeddings
=======
        "dimVocab",           opt<std::vector<int>>("dim-vocabs")[batchIndex_],
        "dimEmb",             opt<int>("dim-emb"),
        "dropout-embeddings", dropoutEmbeddings_,
        "inference",          inference_,
        "prefix",             (opt<bool>("tied-embeddings-src") || opt<bool>("tied-embeddings-all")) ? "Wemb" : prefix_ + "_Wemb",
        "fixed",              embeddingFix_,
        "vocab",              opt<std::vector<std::string>>("vocabs")[batchIndex_]); // for factored embeddings
>>>>>>> f88ded2b
    if(options_->hasAndNotEmpty("embedding-vectors")) {
      auto embFiles = opt<std::vector<std::string>>("embedding-vectors");
      options->set(
          "embFile", embFiles[batchIndex_],
          "normalization", opt<bool>("embedding-normalization"));
    }
    return New<Embedding>(graph_, options);
  }

  // ULR word embeddings
  /*private*/ Ptr<IEmbeddingLayer> EncoderDecoderLayerBase::createULREmbeddingLayer() const {
    return New<ULREmbedding>(graph_, New<Options>(
        "dimSrcVoc",          opt<std::vector<int>>("dim-vocabs")[0],  // ULR multi-lingual src
        "dimTgtVoc",          opt<std::vector<int>>("dim-vocabs")[1],  // ULR monon tgt
        "dimUlrEmb",          opt<int>("ulr-dim-emb"),
        "dimEmb",             opt<int>("dim-emb"),
        "ulr-dropout",        opt<float>("ulr-dropout"),
        "dropout-embeddings", dropoutEmbeddings_,
        "inference",          inference_,
        "ulrTrainTransform",  opt<bool>("ulr-trainable-transformation"),
        "ulrQueryFile",       opt<std::string>("ulr-query-vectors"),
        "ulrKeysFile",        opt<std::string>("ulr-keys-vectors")));
  }

  // get embedding layer for this encoder or decoder
  // This is lazy mostly because the constructors of the consuming objects are not
  // guaranteed presently to have access to their graph.
  Ptr<IEmbeddingLayer> EncoderDecoderLayerBase::getEmbeddingLayer(bool ulr) const {
    if (embeddingLayers_.size() <= batchIndex_ || !embeddingLayers_[batchIndex_]) { // lazy
      if (embeddingLayers_.size() <= batchIndex_)
        embeddingLayers_.resize(batchIndex_ + 1);
      if (ulr)
        embeddingLayers_[batchIndex_] = createULREmbeddingLayer(); // embedding uses ULR
      else
        embeddingLayers_[batchIndex_] = createEmbeddingLayer();
    }
    return embeddingLayers_[batchIndex_];
  }
}  // namespace marian<|MERGE_RESOLUTION|>--- conflicted
+++ resolved
@@ -543,14 +543,9 @@
     //        - if it is required to be in a different range, the embeddings can still learn that, but more slowly
 
     auto batchEmbeddings = apply(subBatch->data(), {dimWidth, dimBatch, dimEmb});
-<<<<<<< HEAD
+
 #if 0
-=======
-#if 1
-    auto batchMask = graph->constant({dimWidth, dimBatch, 1},
-                                     inits::fromVector(subBatch->mask()));
-#else // @TODO: this is dead code now, get rid of it
->>>>>>> f88ded2b
+    // @TODO: this is dead code now, get rid of it
     // experimental: hide inline-fix source tokens from cross attention
     auto batchMask = graph->constant({dimWidth, dimBatch, 1},
                                      inits::fromVector(subBatch->crossMaskWithInlineFixSourceSuppressed()));
@@ -593,24 +588,16 @@
   // standard encoder word embeddings
   /*private*/ Ptr<IEmbeddingLayer> EncoderDecoderLayerBase::createEmbeddingLayer() const {
     auto options = New<Options>(
-<<<<<<< HEAD
-        "dimVocab", opt<std::vector<int>>("dim-vocabs")[batchIndex_],
-        "dimEmb",   opt<int>("dim-emb"),
-        "dimFactorEmb", opt<int>("factors-dim-emb"),
-        "factorsCombine", opt<std::string>("factors-combine"),
-        "dropout",  dropout_,
-        "prefix",   (opt<bool>("tied-embeddings-src") || opt<bool>("tied-embeddings-all")) ? "Wemb" : prefix_ + "_Wemb",
-        "fixed",    embeddingFix_,
-        "vocab",    opt<std::vector<std::string>>("vocabs")[batchIndex_]); // for factored embeddings
-=======
         "dimVocab",           opt<std::vector<int>>("dim-vocabs")[batchIndex_],
         "dimEmb",             opt<int>("dim-emb"),
         "dropout-embeddings", dropoutEmbeddings_,
         "inference",          inference_,
         "prefix",             (opt<bool>("tied-embeddings-src") || opt<bool>("tied-embeddings-all")) ? "Wemb" : prefix_ + "_Wemb",
         "fixed",              embeddingFix_,
+        "dimFactorEmb",       opt<int>("factors-dim-emb"), // for factored embeddings
+        "factorsCombine",     opt<std::string>("factors-combine"), // for factored embeddings
         "vocab",              opt<std::vector<std::string>>("vocabs")[batchIndex_]); // for factored embeddings
->>>>>>> f88ded2b
+    
     if(options_->hasAndNotEmpty("embedding-vectors")) {
       auto embFiles = opt<std::vector<std::string>>("embedding-vectors");
       options->set(
