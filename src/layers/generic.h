--- conflicted
+++ resolved
@@ -173,7 +173,6 @@
     bool fixed = opt<bool>("fixed", false);
 
     NodeInitializer initFunc = inits::glorot_uniform;
-<<<<<<< HEAD
   if (options_->has("embFile")) {
     std::string file = opt<std::string>("embFile");
     if (!file.empty()) {
@@ -236,13 +235,6 @@
       {
         initFunc = inits::eye(); // identity matrix
         fixed = true;
-=======
-    if (options_->has("embFile")) {
-      std::string file = opt<std::string>("embFile");
-      if (!file.empty()) {
-        bool norm = opt<bool>("normalization", false);
-        initFunc = inits::from_word2vec(file, dimVoc, dimEmb, norm);
->>>>>>> d168d63f
       }
       name = "ulr_transform";
       auto ulr_transform = graph_->param(name, { dimUlrEmb, dimUlrEmb }, initFunc, fixed);
