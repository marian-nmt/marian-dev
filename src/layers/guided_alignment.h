#pragma once

#include "layers/loss.h"

namespace marian {

static inline RationalLoss guidedAlignmentCost(Ptr<ExpressionGraph> graph,
                                               Ptr<data::CorpusBatch> batch,
                                               Ptr<Options> options,
                                               Expr attention) {

  // @TODO: there should be positional masking here ... on the other hand, positions that are not 
  // in a sentence should always agree (both being 0). Lack of masking affects label count only which is 
  // probably negligible?

<<<<<<< HEAD
  auto aln = graph->constant(att->shape(),
                             inits::fromVector(batch->getGuidedAlignment()));

  //debug(aln, "Alignment");

  std::string guidedCostType
      = options->get<std::string>("guided-alignment-cost");

  std::string costType = options->get<std::string>("cost-type");

  int div = 1;
  if(costType == "ce-mean-words") {
    div = dimBatch * dimSrc * dimTrg;
  } else if(costType == "perplexity") {
    div = dimBatch * dimSrc * dimTrg;
  } else if(costType == "ce-sum") {
    div = 1;
  } else {
    div = dimBatch;
  }

  Expr alnCost;
=======
  // @TODO: change "cost" to "loss"
  std::string guidedLossType = options->get<std::string>("guided-alignment-cost");
  float guidedScalar = options->get<float>("guided-alignment-weight");
  
>>>>>>> 7e517e2e
  float epsilon = 1e-6f;
  Expr alignment = constant_like(attention, inits::from_vector(batch->getGuidedAlignment()));
  Expr alignmentLoss; // sum up loss over all attention/alignment positions
  if(guidedLossType == "mse") {
    alignmentLoss = sum(flatten(square(attention - alignment))) / 2.f;
  } else if(guidedLossType == "mult") {
    alignmentLoss = -log(sum(flatten(attention * alignment)) + epsilon);
  } else if(guidedLossType == "ce") {
    alignmentLoss = -sum(flatten(alignment * log(attention + epsilon)));
  } else {
    ABORT("Unknown alignment cost type: {}", guidedLossType);
  }
  
  alignmentLoss = guidedScalar * alignmentLoss; // weigh by scalar

  // every position is a label as they should all agree, see caveat at the top.
  size_t numLabels = alignment->shape().elements();
  
  // Create label node, also weigh by scalar so labels and cost are in the same domain.
  // Fractional label counts are OK
  return RationalLoss(alignmentLoss, guidedScalar * numLabels);
}

}  // namespace marian<|MERGE_RESOLUTION|>--- conflicted
+++ resolved
@@ -13,37 +13,12 @@
   // in a sentence should always agree (both being 0). Lack of masking affects label count only which is 
   // probably negligible?
 
-<<<<<<< HEAD
-  auto aln = graph->constant(att->shape(),
-                             inits::fromVector(batch->getGuidedAlignment()));
-
-  //debug(aln, "Alignment");
-
-  std::string guidedCostType
-      = options->get<std::string>("guided-alignment-cost");
-
-  std::string costType = options->get<std::string>("cost-type");
-
-  int div = 1;
-  if(costType == "ce-mean-words") {
-    div = dimBatch * dimSrc * dimTrg;
-  } else if(costType == "perplexity") {
-    div = dimBatch * dimSrc * dimTrg;
-  } else if(costType == "ce-sum") {
-    div = 1;
-  } else {
-    div = dimBatch;
-  }
-
-  Expr alnCost;
-=======
   // @TODO: change "cost" to "loss"
   std::string guidedLossType = options->get<std::string>("guided-alignment-cost");
   float guidedScalar = options->get<float>("guided-alignment-weight");
   
->>>>>>> 7e517e2e
   float epsilon = 1e-6f;
-  Expr alignment = constant_like(attention, inits::from_vector(batch->getGuidedAlignment()));
+  Expr alignment = constant_like(attention, inits::fromVector(batch->getGuidedAlignment()));
   Expr alignmentLoss; // sum up loss over all attention/alignment positions
   if(guidedLossType == "mse") {
     alignmentLoss = sum(flatten(square(attention - alignment))) / 2.f;
