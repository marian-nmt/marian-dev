#pragma once

#include "layers/constructors.h"

namespace marian {

<<<<<<< HEAD
class Motorway {
  public:
    Motorway(const std::string name, size_t depth)
      : name_(name),
        depth_(depth)
    {}

    Expr operator()(Expr x) {
      Expr input = x;
      for (size_t i = 0; i < depth_; ++i) {
        size_t out_dim = x->shape()[1];
        auto gmlp = mlp::mlp(x->graph()).push_back(
            mlp::dense(x->graph())
            ("prefix", name_ + "_d1_" + std::to_string(i))
            ("dim", out_dim)
            ("activation", mlp::act::logit));
        auto g = gmlp->apply(x);

        auto dense2_mlp = mlp::mlp(x->graph()).push_back(
            mlp::dense(x->graph())
            ("prefix", name_ + "_d2_" + std::to_string(i))
            ("dim", out_dim)
            ("activation", mlp::act::linear));
        auto rr = relu(dense2_mlp->apply(x));
        input = (g * rr) + ((1 - g) * input);
      }
      return input;
=======
class Motorway : public Layer {
public:
  Motorway(const std::string name, size_t depth) : Layer(name), depth_(depth) {}

  Expr operator()(Expr x) {
    Expr input = x;
    for(size_t i = 0; i < depth_; ++i) {
      size_t out_dim = x->shape()[1];
      auto g = Dense(name_ + "d1_" + std::to_string(i),
                     out_dim,
                     keywords::activation = act::logit)(x);
      auto dense_2 = Dense(name_ + "d2_" + std::to_string(i),
                           out_dim,
                           keywords::activation = act::linear)(x);
      auto rr = relu(dense_2);
      input = (g * rr) + ((1 - g) * input);
>>>>>>> 64224100
    }
    return input;
  }

<<<<<<< HEAD
  protected:
    std::string name_;
    size_t depth_;
=======
protected:
  size_t depth_;
>>>>>>> 64224100
};

using Highway = Motorway;

}  // namespace marian<|MERGE_RESOLUTION|>--- conflicted
+++ resolved
@@ -4,7 +4,6 @@
 
 namespace marian {
 
-<<<<<<< HEAD
 class Motorway {
   public:
     Motorway(const std::string name, size_t depth)
@@ -32,36 +31,11 @@
         input = (g * rr) + ((1 - g) * input);
       }
       return input;
-=======
-class Motorway : public Layer {
-public:
-  Motorway(const std::string name, size_t depth) : Layer(name), depth_(depth) {}
-
-  Expr operator()(Expr x) {
-    Expr input = x;
-    for(size_t i = 0; i < depth_; ++i) {
-      size_t out_dim = x->shape()[1];
-      auto g = Dense(name_ + "d1_" + std::to_string(i),
-                     out_dim,
-                     keywords::activation = act::logit)(x);
-      auto dense_2 = Dense(name_ + "d2_" + std::to_string(i),
-                           out_dim,
-                           keywords::activation = act::linear)(x);
-      auto rr = relu(dense_2);
-      input = (g * rr) + ((1 - g) * input);
->>>>>>> 64224100
-    }
-    return input;
   }
 
-<<<<<<< HEAD
   protected:
     std::string name_;
     size_t depth_;
-=======
-protected:
-  size_t depth_;
->>>>>>> 64224100
 };
 
 using Highway = Motorway;
