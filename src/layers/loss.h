#pragma once

#include "graph/expression_operators.h"
#include "data/types.h"

namespace marian {

/**
 * We represent loss as pair of expressions, where loss_ is usually a sum
 * of all accumulated loss values per label and count_ is the total number
 * of labels over which the loss was collected.
 *
 * These two values can then be used to represent various cost variants -
 * for instance label-wise cross-entropy or perplexity. Optimization is
 * only performed with regard to the summed loss_.
 *
 * Since both, loss_ and count_ are dynamic graph nodes they can be further
 * combined into larger structures. See multi-objective losses below.
 */
class RationalLoss {
protected:
  Expr loss_;  // numerator
  Expr count_; // denominator

  RationalLoss() = default; // protected

public:
  RationalLoss(Expr loss, Expr count)
  : loss_(loss), count_(count) {}

  RationalLoss(Expr loss, float count)
  : loss_(loss),
    count_(constant_like(loss, inits::from_value(count))) {}

  RationalLoss(const RationalLoss& other)
  : loss_(other.loss_), count_(other.count_) {}

  virtual ~RationalLoss() = default;

  Expr loss() const { return loss_; }

  template <typename T>
  void loss(std::vector<T>& losses) const {
    ABORT_IF(!loss_, "Loss has not been defined");
    loss_->val()->get(losses);
  }

  template <typename T>
  T loss() const { // this will fail if loss is not a single value
    ABORT_IF(!loss_, "Loss has not been defined");
    return loss_->val()->scalar<T>();
  }

  Expr count() const { return count_; }

  template <typename T>
  void count(std::vector<T>& labels) const {
    ABORT_IF(!count_, "Labels have not been defined");
    count_->val()->get(labels);
  }

  template <typename T>
  T count() const { // this will fail if loss is not a single value
    ABORT_IF(!count_, "Labels have not been defined");
    return count_->val()->scalar<T>();
  }

  // @TODO: add a funtion for returning maybe ratio?

  size_t size() const {
    ABORT_IF(!count_, "Labels have not been defined");
    return count_->shape().elements();
  }
};

/**
 * POD for accumulating loss values after forward/backward used in
 * Scheduler for updating statistics. This can only be used after a
 * successful forward step in a computation graph that owns the assigned
 * RationalLoss object.
 */
struct StaticLoss {
  float loss;  // numerator
  float count; // denominator

  StaticLoss() : loss(0.f), count(0.f) {}

  StaticLoss(const RationalLoss& dynamic)
  : loss(dynamic.loss<float>()), count(dynamic.count<float>()) {}

  StaticLoss& operator +=(const StaticLoss& other) {
    loss = loss + other.loss;
    count = count + other.count;
    return *this;
  }

  void reset() {
    loss = 0.f;
    count = 0.f;
  }
};

/**
 * @brief Base class for multi-objective losses
 * Base class for multi-objective losses which is a list of RationalLoss
 * but also defines how to accumulate that list into a single RationalLoss
 */
class MultiRationalLoss : public RationalLoss {
protected:
  std::vector<RationalLoss> partialLosses_;

  /**
   * @brief Accumulation rule for losses
   * In the default case this would just be a sum, see SumMultiRationalLoss, but there are
   * special cases like ScaledMultiRationalLoss (scale other loses according to first label count)
   * or MeanMultiRationalLoss (sum of means) where the accumulation is more complex.
   */
  virtual Expr accumulateLoss(const RationalLoss& current) = 0;

  /**
   * @brief Accumulation rule for labels
   * Similar as above, the naive case is summation, but for instance MeanMultiRationalLoss
   * is including all label counts in the loss hence label counts are always just 1 which is
   * passed through without summation or other modifications.
   */
  virtual Expr accumulateCount(const RationalLoss& current) = 0;

public:
  MultiRationalLoss() : RationalLoss() {}

  MultiRationalLoss(const RationalLoss& rl) : RationalLoss() {
    push_back(rl);
  }

  virtual void push_back(const RationalLoss& current) {
    loss_   = accumulateLoss(current);
    count_ =  accumulateCount(current);
    partialLosses_.push_back(current);
  }

  const RationalLoss& operator[](size_t i) {
    return partialLosses_[i];
  }

  auto begin() -> decltype(partialLosses_.begin()) const {
    return partialLosses_.begin();
  }

  auto end() -> decltype(partialLosses_.end()) const {
    return partialLosses_.end();
  }

  size_t size() const {
    return partialLosses_.size();
  }

};

/**
 * @brief Simple sum of losses.
 * Using this makes sense when the two loss types are similar in scale and
 * number of labels. For instance two decoders over similarly sized vocabularies
 */
class SumMultiRationalLoss : public MultiRationalLoss {
private:
  virtual Expr accumulateLoss(const RationalLoss& current) override {
    if(loss_)
      return loss_ + current.loss();
    else
      return current.loss();
  }

  virtual Expr accumulateCount(const RationalLoss& current) override {
    if(count_)
      return count_ + current.count();
    else
      return current.count();
  }

public:
  SumMultiRationalLoss() : MultiRationalLoss() {}
  SumMultiRationalLoss(const RationalLoss& rl) : MultiRationalLoss(rl) {}
};

/**
 * @brief Scaled sum of losses.
 * This can weigh losses equally by choosing the first loss_0 as a reference
 * and scaling all remaining losses loss_i by count_0 / count_i. Labels are
 * summed up by the same rule. By this we simulate a sum of losses at similar
 * scales. Dividing by scaled label counts yields a value close to an equally
 * weighted sum of means.
 *
 * L = sum_i^N L_i + N/M sum_j^M L_j
 *
 * We set labels to N. When reporting L/N this is equvalient to sum of means.
 * Compare to sum of means below where N is factored into the loss, but labels
 * are set to 1.
 */
class ScaledMultiRationalLoss : public MultiRationalLoss {
private:
  virtual Expr accumulateLoss(const RationalLoss& current) override {
    if(loss_) {
      const auto& first = partialLosses_.front();
      return loss_ + first.count() * (current.loss() / current.count()); // scale up/down to match scale of first loss
    } else {
      return current.loss(); // first reference loss, keeps to scale with this one
    }
  }

  virtual Expr accumulateCount(const RationalLoss& current) override {
    if(count_) {
      return count_; // Keep first label count // or: count_ + first.count() / current.count();
    } else {
      return current.count(); // This is the first loss
    }
  }

public:
  ScaledMultiRationalLoss() : MultiRationalLoss() {}
  ScaledMultiRationalLoss(const RationalLoss& rl) : MultiRationalLoss(rl) {}
};

/**
 * @brief Sum of mean losses.
 * Not really a rational loss as labels are factored into loss. Contribution of
 * losses is equal, same as for ScaledMultiRationalLoss, just divided by different
 * number of labels. See:
 *
 * L = (1/N sum_i^N L_i + 1/M sum_j^M L_j) = (sum_i^N L_i + N/M sum_j^M L_j) / N
 *
 * We set labels to 1. During reporting, we would see the same numbers, but gradients
 * are scaled differently which may result in different learning curves.
 */
class MeanMultiRationalLoss : public MultiRationalLoss {
private:
  virtual Expr accumulateLoss(const RationalLoss& current) override {
    if(loss_)
      return loss_ + current.loss() / current.count();
    else
      return current.loss() / current.count();
  }

  virtual Expr accumulateCount(const RationalLoss& current) override {
    if(count_)
      return count_; // keep the existing '1'
    else
      return current.count()->graph()->ones({1}); // just '1' as labels are factored into loss_
  }

public:
  MeanMultiRationalLoss() : MultiRationalLoss() {}
  MeanMultiRationalLoss(const RationalLoss& rl) : MultiRationalLoss(rl) {}
};

/**
 * @brief Factory for multi-objective rational loss functions
 */
Ptr<MultiRationalLoss> newMultiLoss(Ptr<Options> options);

//***********************************************************************************//
// This needs to be refactored. Currently easiest route for backwards compat, but
// still feels somewhat hacky.

/**
 * @brief Computes loss per given groundtruth label and then reduces to RationalLoss
 */
class LabelwiseLoss {
protected:
  std::vector<int> axes_;

  virtual Expr compute(Expr logits, const Words& labels,
                       Expr mask = nullptr, Expr labelWeights = nullptr) = 0;

  // label counts are available, reduce together with loss to obtain counts
  RationalLoss reduce(Expr loss, Expr labels) {
    ABORT_IF(!loss, "Loss has not been computed");
    ABORT_IF(!labels, "Labels have not been computed");

    Expr lossSum   = loss;
    Expr labelsSum = labels;
    for(int i = 0; i < axes_.size(); ++i) {
      lossSum   = sum(lossSum, axes_[i]);
      labelsSum = sum(labelsSum, axes_[i]);
    }

    return RationalLoss(lossSum, labelsSum);
  }

  // label counts are not available, assume every element of tensor corresponds to label count 1
  RationalLoss reduce(Expr loss) {
    ABORT_IF(!loss, "Loss has not been computed");

    Expr  lossSum    = loss;
    for(int i = 0; i < axes_.size(); ++i)
      lossSum = sum(lossSum, axes_[i]);

    // reduction factor tells how over how many labels we reduced in total.
    float reducedLabels = (float)loss->shape().elements() / (float)lossSum->shape().elements();
    return RationalLoss(lossSum, reducedLabels);
  }

public:
  LabelwiseLoss(const std::vector<int>& axes)
  : axes_(axes) { }

  virtual RationalLoss apply(Expr logits, const Words& labels,
                             Expr mask = nullptr, Expr labelWeights = nullptr) {
    Expr loss = compute(logits, labels, mask, labelWeights);

    if(mask)
      return reduce(loss, mask); // mask can be used as element-wise label count with broadcasting
    else
      return reduce(loss); // we have no mask, assume all items are labels
  }
};

/**
 * @brief Cross entropy loss across last axis, summed up over batch and time dimensions
 */
class CrossEntropyLoss : public LabelwiseLoss {
public:
  CrossEntropyLoss(float labelSmoothing)
  : LabelwiseLoss(/*axes=*/{-2, -3}), // cross-entropy already reduces over axis -1
    labelSmoothing_(labelSmoothing) {}

  CrossEntropyLoss(const std::vector<int>& axes, float labelSmoothing)
  : LabelwiseLoss(axes), // cross-entropy already reduces over axis -1
    labelSmoothing_(labelSmoothing) {}

protected:
  float labelSmoothing_; // interpolation factor for label smoothing, see below

  virtual Expr compute(Expr logits, const Words& labels,
                       Expr mask = nullptr, Expr labelWeights = nullptr) override {
<<<<<<< HEAD
    auto labelIndices = logits->graph()->indices(toWordIndexVector(labels));
=======
    logits = atleast_3d(logits); // we always assuma a time and batch dimension exists.
    // for bert training or classification the time dimension is lot.
    // Here safeguard against 2d classifier output, adds 1 on the left, non-op.

>>>>>>> 7c7f94c4
    Expr ce = cross_entropy(logits, labelIndices);

    if(labelSmoothing_ > 0) {
      // @TODO: add this to CE kernels instead

      // Label smoothing (see https://arxiv.org/pdf/1512.00567.pdf, section 7)
      // We compute smoothed H(q',p) = (1 - eps) * H(q,p) + eps * H(u,p) where H(q,p) is the normal cross-entropy
      // and H(u,p) penalizes deviation of p from u, u being uniform distribution over vocab V => u_v = 1/|V|.
      // H(u,p) = - \sum_{v \in V} u_v * \log p_v = - 1/|V| \sum_{v \in V} \log \softmax_v => -mean(logsoftmax(logits))
      // ceq = -H(u,p) - avoid one kernel call by negating in the interpolation below
      Expr ceq = mean(logsoftmax(logits), /*axis=*/ -1);

      // H(q',p) = (1 - eps) * H(q,p) - eps * -H(u,p)
      ce = (1 - labelSmoothing_) * ce - labelSmoothing_ * ceq;
    }

    if(mask)
      ce = ce * mask;

    if(labelWeights)
      ce = ce * labelWeights;

    return ce;
  }
};

/**
 * @brief Cross entropy in rescorer used for computing sentences-level log probabilities
 */
class RescorerLoss : public CrossEntropyLoss {
public:
  // sentence-wise CE, hence reduce only over time axis. CE reduces over last axis (-1)
  RescorerLoss() : CrossEntropyLoss(/*axes=*/{-3}, /*smoothing=*/0.f) {}

  virtual RationalLoss apply(Expr logits, const Words& labels,
                             Expr mask = nullptr, Expr labelWeights = nullptr) override {
    auto ce = CrossEntropyLoss::apply(logits, labels, mask, labelWeights);
    return RationalLoss(ce.loss(), ce.count());
  }
};

/**
 * @brief Factory for label-wise loss functions
 */
Ptr<LabelwiseLoss> newLoss(Ptr<Options> options, bool inference);

}  // namespace marian<|MERGE_RESOLUTION|>--- conflicted
+++ resolved
@@ -332,14 +332,11 @@
 
   virtual Expr compute(Expr logits, const Words& labels,
                        Expr mask = nullptr, Expr labelWeights = nullptr) override {
-<<<<<<< HEAD
     auto labelIndices = logits->graph()->indices(toWordIndexVector(labels));
-=======
     logits = atleast_3d(logits); // we always assuma a time and batch dimension exists.
     // for bert training or classification the time dimension is lot.
     // Here safeguard against 2d classifier output, adds 1 on the left, non-op.
 
->>>>>>> 7c7f94c4
     Expr ce = cross_entropy(logits, labelIndices);
 
     if(labelSmoothing_ > 0) {
