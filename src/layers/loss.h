--- conflicted
+++ resolved
@@ -337,27 +337,6 @@
 
   virtual Expr compute(Logits logits, const Words& labels,
                        Expr mask = nullptr, Expr labelWeights = nullptr) override {
-<<<<<<< HEAD
-    logits = atleast_3d(logits); // we always assume a time and batch dimension exists.
-    // for bert training or classification the time dimension is lot.
-    // Here safeguard against 2d classifier output, adds 1 on the left, non-op.
-
-    Expr ce = cross_entropy(logits, labelIndices);
-
-    if(labelSmoothing_ > 0) {
-      // @TODO: add this to CE kernels instead
-
-      // Label smoothing (see https://arxiv.org/pdf/1512.00567.pdf, section 7)
-      // We compute smoothed H(q',p) = (1 - eps) * H(q,p) + eps * H(u,p) where H(q,p) is the normal cross-entropy
-      // and H(u,p) penalizes deviation of p from u, u being uniform distribution over vocab V => u_v = 1/|V|.
-      // H(u,p) = - \sum_{v \in V} u_v * \log p_v = - 1/|V| \sum_{v \in V} \log \softmax_v => -mean(logsoftmax(logits))
-      // ceq = -H(u,p) - avoid one kernel call by negating in the interpolation below
-      Expr ceq = mean(logsoftmax(logits), /*axis=*/ -1);
-
-      // H(q',p) = (1 - eps) * H(q,p) - eps * -H(u,p)
-      ce = (1 - labelSmoothing_) * ce - labelSmoothing_ * ceq;
-    }
-=======
     // logits may be factored; in that case, the getLoss() function computes one loss for each, and sums them up
     int inFactor = false;
     auto ce = logits.applyLossFunction(labels, [&](Expr logits, Expr indices) {
@@ -382,7 +361,6 @@
       }
       return ce;
     });
->>>>>>> 967acf91
 
     if(mask)
       ce = ce * mask;
