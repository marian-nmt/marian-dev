--- conflicted
+++ resolved
@@ -68,13 +68,8 @@
     Ptr<MultiRationalLoss> multiLoss = newMultiLoss(options_);
 
     // @TODO: adapt to multi-objective training with multiple decoders
-<<<<<<< HEAD
     auto partialLoss = loss_->apply(state->getLogProbs().getLogits(),
-                                    state->getTargetIndices(),
-=======
-    auto partialLoss = loss_->apply(state->getLogProbs(),
                                     state->getTargetWords(),
->>>>>>> 1b9dad40
                                     state->getTargetMask(),
                                     weights);
     multiLoss->push_back(partialLoss);
