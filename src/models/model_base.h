#pragma once

#include <string>
#include "marian.h"
#include "layers/loss.h"
#include "layers/generic.h" // @HACK for Frank's factored embeddings/Logits class

namespace marian {
namespace models {

enum struct usage { raw, training, scoring, translation };
}
}  // namespace marian

YAML_REGISTER_TYPE(marian::models::usage, int)

namespace marian {
namespace models {

// model = input -> predictions
class ModelBase {
public:
  virtual void load(Ptr<ExpressionGraph>,
                    const std::string&,
                    bool markReloaded = true)
      = 0;
  virtual void save(Ptr<ExpressionGraph>,
                    const std::string&,
                    bool saveTranslatorConfig = false)
      = 0;

<<<<<<< HEAD
  virtual Logits build(Ptr<ExpressionGraph> graph,
                     Ptr<data::Batch> batch,
                     bool clearGraph = true)
=======
  virtual Expr build(Ptr<ExpressionGraph> graph,
                          Ptr<data::Batch> batch,
                          bool clearGraph = true)
      = 0;

  virtual void clear(Ptr<ExpressionGraph> graph) = 0;
};

// criterion = (input, reference) -> loss
class CriterionBase {
public:
  virtual void load(Ptr<ExpressionGraph>,
                    const std::string&,
                    bool markReloaded = true)
      = 0;
  virtual void save(Ptr<ExpressionGraph>,
                    const std::string&,
                    bool saveTranslatorConfig = false)
      = 0;

  virtual Ptr<RationalLoss> build(Ptr<ExpressionGraph> graph,
                                  Ptr<data::Batch> batch,
                                  bool clearGraph = true)
>>>>>>> 23ece004
      = 0;

  virtual void clear(Ptr<ExpressionGraph> graph) = 0;
};

}  // namespace models
}  // namespace marian<|MERGE_RESOLUTION|>--- conflicted
+++ resolved
@@ -29,14 +29,9 @@
                     bool saveTranslatorConfig = false)
       = 0;
 
-<<<<<<< HEAD
   virtual Logits build(Ptr<ExpressionGraph> graph,
-                     Ptr<data::Batch> batch,
-                     bool clearGraph = true)
-=======
-  virtual Expr build(Ptr<ExpressionGraph> graph,
-                          Ptr<data::Batch> batch,
-                          bool clearGraph = true)
+                       Ptr<data::Batch> batch,
+                       bool clearGraph = true)
       = 0;
 
   virtual void clear(Ptr<ExpressionGraph> graph) = 0;
@@ -57,7 +52,6 @@
   virtual Ptr<RationalLoss> build(Ptr<ExpressionGraph> graph,
                                   Ptr<data::Batch> batch,
                                   bool clearGraph = true)
->>>>>>> 23ece004
       = 0;
 
   virtual void clear(Ptr<ExpressionGraph> graph) = 0;
