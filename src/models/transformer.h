// TODO: This is really a .CPP file now. I kept the .H name to minimize confusing git, until this is code-reviewed.
// This is meant to speed-up builds, and to support Ctrl-F7 to rebuild.

#pragma once

#include "marian.h"

#include "layers/constructors.h"
#include "layers/factory.h"
#include "models/decoder.h"
#include "models/encoder.h"
#include "models/states.h"
#include "models/transformer_factory.h"
#include "rnn/constructors.h"

namespace marian {

// clang-format off

// shared base class for transformer-based EncoderTransformer and DecoderTransformer
// Both classes share a lot of code. This template adds that shared code into their
// base while still deriving from EncoderBase and DecoderBase, respectively.
template<class EncoderOrDecoderBase>
class Transformer : public EncoderOrDecoderBase {
  typedef EncoderOrDecoderBase Base;

protected:
  using Base::options_; using Base::inference_; using Base::batchIndex_;
  std::unordered_map<std::string, Expr> cache_;

  // attention weights produced by step()
  // If enabled, it is set once per batch during training, and once per step during translation.
  // It can be accessed by getAlignments(). @TODO: move into a state or return-value object
  std::vector<Expr> alignments_; // [max tgt len or 1][beam depth, max src length, batch size, 1]

  template <typename T> T opt(const std::string& key) const { Ptr<Options> options = options_; return options->get<T>(key); }  // need to duplicate, since somehow using Base::opt is not working
  // FIXME: that separate options assignment is weird

  template <typename T> T opt(const std::string& key, const T& def) const { Ptr<Options> options = options_; if (options->has(key)) return options->get<T>(key); else return def; }

  Ptr<ExpressionGraph> graph_;

public:
  Transformer(Ptr<Options> options)
    : EncoderOrDecoderBase(options) {
  }

  static Expr transposeTimeBatch(Expr input) { return transpose(input, {0, 2, 1, 3}); }

  Expr addPositionalEmbeddings(Expr input, int start = 0, bool learnedPosEmbeddings = false) const {
    int dimEmb   = input->shape()[-1];
    int dimWords = input->shape()[-3];

    Expr embeddings = input;

    if(learnedPosEmbeddings) {
      int maxLength = opt<int>("max-length");

      // Hack for translating with length longer than trained embeddings
      Expr seenEmb = graph_->get("Wpos");
      int numPos = seenEmb ? seenEmb->shape()[-2] : maxLength;

      auto posEmbFactory = embedding(graph_)
                            ("prefix", "Wpos") // share positional embeddings across all encoders/decorders
                            ("dimVocab", numPos)
                            ("dimEmb", dimEmb)
                            .construct();

      // fill with increasing numbers until current length or maxPos
      std::vector<IndexType> positions(dimWords, numPos - 1);
      for(int i = 0; i < std::min(dimWords, numPos); ++i)
        positions[i] = i;

      // @TODO : test if embeddings should be scaled here too!
      auto signal = rows(posEmbFactory, graph_->indices(positions));
      signal = reshape(signal, {dimWords, 1, dimEmb});
      embeddings = embeddings + signal;
    } else {
      auto signal = graph_->constant({dimWords, 1, dimEmb},
                                     inits::positions(start));
      // according to paper embeddings are scaled up by \sqrt(d_m)
      embeddings = std::sqrt((float)dimEmb) * embeddings;
      embeddings = embeddings + signal;
    }

    return embeddings;
  }

  virtual Expr addSpecialEmbeddings(Expr input, int start = 0, Ptr<data::CorpusBatch> /*batch*/ = nullptr) const {
    bool learnedPosEmbeddings = opt<bool>("transformer-learned-positions", false);
    return addPositionalEmbeddings(input, start, learnedPosEmbeddings);
  }

  Expr triangleMask(int length) const {
    // fill triangle mask
    std::vector<float> vMask(length * length, 0);
    for(int i = 0; i < length; ++i)
      for(int j = 0; j <= i; ++j)
        vMask[i * length + j] = 1.f;
    return graph_->constant({1, length, length}, inits::from_vector(vMask));
  }

  // convert multiplicative 1/0 mask to additive 0/-inf log mask, and transpose to match result of bdot() op in Attention()
  static Expr transposedLogMask(Expr mask) { // mask: [-4: beam depth=1, -3: batch size, -2: vector dim=1, -1: max length]
    auto ms = mask->shape();
    mask = (1 - mask) * -99999999.f;
    return reshape(mask, {ms[-3], 1, ms[-2], ms[-1]}); // [-4: batch size, -3: num heads broadcast=1, -2: max length broadcast=1, -1: max length]
  }

  static Expr SplitHeads(Expr input, int dimHeads) {
    int dimModel = input->shape()[-1];
    int dimSteps = input->shape()[-2];
    int dimBatch = input->shape()[-3];
    int dimBeam  = input->shape()[-4];

    int dimDepth = dimModel / dimHeads;

    auto output
        = reshape(input, {dimBatch * dimBeam, dimSteps, dimHeads, dimDepth});

    return transpose(output, {0, 2, 1, 3}); // [dimBatch*dimBeam, dimHeads, dimSteps, dimDepth]
  }

  static Expr JoinHeads(Expr input, int dimBeam = 1) {
    int dimDepth = input->shape()[-1];
    int dimSteps = input->shape()[-2];
    int dimHeads = input->shape()[-3];
    int dimBatchBeam = input->shape()[-4];

    int dimModel = dimHeads * dimDepth;
    int dimBatch = dimBatchBeam / dimBeam;

    auto output = transpose(input, {0, 2, 1, 3});

    return reshape(output, {dimBeam, dimBatch, dimSteps, dimModel});
  }

  // like affine() but with built-in parameters, activation, and dropout
  static inline
  Expr dense(Expr x, std::string prefix, std::string suffix, int outDim, const std::function<Expr(Expr)>& actFn = nullptr, float dropProb = 0.0f)
  {
    auto graph = x->graph();

    auto W = graph->param(prefix + "_W" + suffix, { x->shape()[-1], outDim }, inits::glorot_uniform);
    auto b = graph->param(prefix + "_b" + suffix, { 1,              outDim }, inits::zeros);

    x = affine(x, W, b);
    if (actFn)
      x = actFn(x);
    if (dropProb)
      x = dropout(x, dropProb);
    return x;
  }

  Expr layerNorm(Expr x, std::string prefix, std::string suffix = std::string()) const {
    int dimModel = x->shape()[-1];
    auto scale = graph_->param(prefix + "_ln_scale" + suffix, { 1, dimModel }, inits::ones);
    auto bias  = graph_->param(prefix + "_ln_bias"  + suffix, { 1, dimModel }, inits::zeros);
    return marian::layerNorm(x, scale, bias, 1e-6f);
  }

  Expr preProcess(std::string prefix, std::string ops, Expr input, float dropProb = 0.0f) const {
    auto output = input;
    for(auto op : ops) {
      // dropout
      if (op == 'd')
        output = dropout(output, dropProb);
      // layer normalization
      else if (op == 'n')
        output = layerNorm(output, prefix, "_pre");
      else
        ABORT("Unknown pre-processing operation '{}'", op);
    }
    return output;
  }

  Expr postProcess(std::string prefix, std::string ops, Expr input, Expr prevInput, float dropProb = 0.0f) const {
    auto output = input;
    for(auto op : ops) {
      // dropout
      if(op == 'd')
        output = dropout(output, dropProb);
      // skip connection
      else if(op == 'a')
        output = output + prevInput;
      // highway connection
      else if(op == 'h') {
        int dimModel = input->shape()[-1];
        auto t = dense(prevInput, prefix, /*suffix=*/"h", dimModel);
        output = highway(output, prevInput, t);
      }
      // layer normalization
      else if(op == 'n')
        output = layerNorm(output, prefix);
      else
        ABORT("Unknown pre-processing operation '{}'", op);
    }
    return output;
  }

  void collectOneHead(Expr weights, int dimBeam) {
    // select first head, this is arbitrary as the choice does not really matter
    auto head0 = select(weights, std::vector<IndexType>({0}), -3); // @TODO: implement an index() or slice() operator and use that

    int dimBatchBeam = head0->shape()[-4];
    int srcWords = head0->shape()[-1];
    int trgWords = head0->shape()[-2];
    int dimBatch = dimBatchBeam / dimBeam;

    // reshape and transpose to match the format guided_alignment expects
    head0 = reshape(head0, {dimBeam, dimBatch, trgWords, srcWords});
    head0 = transpose(head0, {0, 3, 1, 2}); // [-4: beam depth, -3: max src length, -2: batch size, -1: max tgt length]

    // save only last alignment set. For training this will be all alignments,
    // for translation only the last one. Also split alignments by target words.
    // @TODO: make splitting obsolete
    alignments_.clear();
    for(int i = 0; i < trgWords; ++i) {
      alignments_.push_back(select(head0, std::vector<IndexType>({(IndexType)i}), -1)); // [tgt index][-4: beam depth, -3: max src length, -2: batch size, -1: 1]
    }
  }

  // determine the multiplicative-attention probability and performs the associative lookup as well
  // q, k, and v have already been split into multiple heads, undergone any desired linear transform.
  Expr Attention(std::string /*prefix*/,
                 Expr q,              // [-4: beam depth * batch size, -3: num heads, -2: max tgt length, -1: split vector dim]
                 Expr k,              // [-4: batch size, -3: num heads, -2: max src length, -1: split vector dim]
                 Expr v,              // [-4: batch size, -3: num heads, -2: max src length, -1: split vector dim]
                 Expr mask = nullptr, // [-4: batch size, -3: num heads broadcast=1, -2: max length broadcast=1, -1: max length]
                 bool saveAttentionWeights = false,
                 int dimBeam = 1) {
    int dk = k->shape()[-1];

    // softmax over batched dot product of query and keys (applied over all
    // time steps and batch entries), also add mask for illegal connections

    // multiplicative attention with flattened softmax
    float scale = 1.0f / std::sqrt((float)dk); // scaling to avoid extreme values due to matrix multiplication
    auto z = bdot(q, k, false, true, scale); // [-4: beam depth * batch size, -3: num heads, -2: max tgt length, -1: max src length]

    // mask out garbage beyond end of sequences
    z = z + mask;

    // take softmax along src sequence axis (-1)
    auto weights = softmax(z); // [-4: beam depth * batch size, -3: num heads, -2: max tgt length, -1: max src length]

    if(saveAttentionWeights)
      collectOneHead(weights, dimBeam);

    // optional dropout for attention weights
    float dropProb
        = inference_ ? 0 : opt<float>("transformer-dropout-attention");
    weights = dropout(weights, dropProb);

    // apply attention weights to values
    auto output = bdot(weights, v);   // [-4: beam depth * batch size, -3: num heads, -2: max tgt length, -1: split vector dim]
    return output;
  }

  Expr MultiHead(std::string prefix,
                 int dimOut,
                 int dimHeads,
                 Expr q,             // [-4: beam depth * batch size, -3: num heads, -2: max q length, -1: split vector dim]
                 const Expr &keys,   // [-4: beam depth, -3: batch size, -2: max kv length, -1: vector dim]
                 const Expr &values, // [-4: beam depth, -3: batch size, -2: max kv length, -1: vector dim]
                 const Expr &mask,   // [-4: batch size, -3: num heads broadcast=1, -2: max length broadcast=1, -1: max length]
                 bool cache = false,
                 bool saveAttentionWeights = false) {
    int dimModel = q->shape()[-1];
    // @TODO: good opportunity to implement auto-batching here or do something manually?
    auto Wq = graph_->param(prefix + "_Wq", {dimModel, dimModel}, inits::glorot_uniform);
    auto bq = graph_->param(prefix + "_bq", {       1, dimModel}, inits::zeros);
    auto qh = affine(q, Wq, bq);
    qh = SplitHeads(qh, dimHeads); // [-4: beam depth * batch size, -3: num heads, -2: max length, -1: split vector dim]

    Expr kh;
    // Caching transformation of the encoder that should not be created again.
    // @TODO: set this automatically by memoizing encoder context and
    // memoization propagation (short-term)
    if (!cache || (cache && cache_.count(prefix + "_keys") == 0)) {
      auto Wk = graph_->param(prefix + "_Wk", {dimModel, dimModel}, inits::glorot_uniform);
      auto bk = graph_->param(prefix + "_bk", {1,        dimModel}, inits::zeros);

      kh = affine(keys,Wk, bk);      // [-4: beam depth, -3: batch size, -2: max length, -1: vector dim]
      kh = SplitHeads(kh, dimHeads); // [-4: batch size, -3: num heads, -2: max length, -1: split vector dim]
      cache_[prefix + "_keys"] = kh;
    }
    else {
      kh = cache_[prefix + "_keys"];
    }

    Expr vh;
    if (!cache || (cache && cache_.count(prefix + "_values") == 0)) {
      auto Wv = graph_->param(prefix + "_Wv", {dimModel, dimModel}, inits::glorot_uniform);
      auto bv = graph_->param(prefix + "_bv", {1,        dimModel}, inits::zeros);

      vh = affine(values, Wv, bv); // [-4: batch size, -3: num heads, -2: max length, -1: split vector dim]
      vh = SplitHeads(vh, dimHeads);
      cache_[prefix + "_values"] = vh;
    } else {
      vh = cache_[prefix + "_values"];
    }

    int dimBeam = q->shape()[-4];

    // apply multi-head attention to downscaled inputs
    auto output
        = Attention(prefix, qh, kh, vh, mask, saveAttentionWeights, dimBeam); // [-4: beam depth * batch size, -3: num heads, -2: max length, -1: split vector dim]

    output = JoinHeads(output, dimBeam); // [-4: beam depth, -3: batch size, -2: max length, -1: vector dim]

    int dimAtt = output->shape()[-1];

    bool project = !opt<bool>("transformer-no-projection");
    if(project || dimAtt != dimOut) {
      auto Wo
        = graph_->param(prefix + "_Wo", {dimAtt, dimOut}, inits::glorot_uniform);
      auto bo = graph_->param(prefix + "_bo", {1, dimOut}, inits::zeros);
      output = affine(output, Wo, bo);
    }

    return output;
  }

  Expr LayerAttention(std::string prefix,
                      Expr input,         // [-4: beam depth, -3: batch size, -2: max length, -1: vector dim]
                      const Expr& keys,   // [-4: beam depth=1, -3: batch size, -2: max length, -1: vector dim]
                      const Expr& values, // ...?
                      const Expr& mask,   // [-4: batch size, -3: num heads broadcast=1, -2: max length broadcast=1, -1: max length]
                      bool cache = false,
                      bool saveAttentionWeights = false) {
    int dimModel = input->shape()[-1];

    float dropProb = inference_ ? 0 : opt<float>("transformer-dropout");
    auto opsPre = opt<std::string>("transformer-preprocess");
    auto output = preProcess(prefix + "_Wo", opsPre, input, dropProb);

    auto heads = opt<int>("transformer-heads");

    // multi-head self-attention over previous input
    output = MultiHead(prefix, dimModel, heads, output, keys, values, mask, cache, saveAttentionWeights);

    auto opsPost = opt<std::string>("transformer-postprocess");
    output = postProcess(prefix + "_Wo", opsPost, output, input, dropProb);

    return output;
  }

  Expr DecoderLayerSelfAttention(rnn::State& decoderLayerState,
                                 const rnn::State& prevdecoderLayerState,
                                 std::string prefix,
                                 Expr input,
                                 Expr selfMask,
                                 int startPos) {
    selfMask = transposedLogMask(selfMask);

    auto values = input;
    if(startPos > 0) {
      values = concatenate({prevdecoderLayerState.output, input}, /*axis=*/-2);
    }
    decoderLayerState.output = values;

    return LayerAttention(prefix, input, values, values, selfMask,
                          /*cache=*/false);
  }

  static inline
  std::function<Expr(Expr)> activationByName(const std::string& actName)
  {
    if (actName == "relu")
      return (ActivationFunction*)relu;
    else if (actName == "swish")
      return (ActivationFunction*)swish;
    ABORT("Invalid activation name '{}'", actName);
  }

  Expr LayerFFN(std::string prefix, Expr input) const {
    int dimModel = input->shape()[-1];

    float dropProb = inference_ ? 0 : opt<float>("transformer-dropout");
    auto opsPre = opt<std::string>("transformer-preprocess");
    auto output = preProcess(prefix + "_ffn", opsPre, input, dropProb);

    int dimFfn = opt<int>("transformer-dim-ffn");
    int depthFfn = opt<int>("transformer-ffn-depth");
    auto actFn = activationByName(opt<std::string>("transformer-ffn-activation"));
    float ffnDropProb
      = inference_ ? 0 : opt<float>("transformer-dropout-ffn");

    ABORT_IF(depthFfn < 1, "Filter depth {} is smaller than 1", depthFfn);

    // the stack of FF layers
    for(int i = 1; i < depthFfn; ++i)
      output = dense(output, prefix, /*suffix=*/std::to_string(i), dimFfn, actFn, ffnDropProb);
    output = dense(output, prefix, /*suffix=*/std::to_string(depthFfn), dimModel);

    auto opsPost = opt<std::string>("transformer-postprocess");
    output
      = postProcess(prefix + "_ffn", opsPost, output, input, dropProb);

    return output;
  }

  // Implementation of Average Attention Network Layer (AAN) from
  // https://arxiv.org/pdf/1805.00631.pdf
  Expr LayerAAN(std::string prefix, Expr x, Expr y) const {
    int dimModel = x->shape()[-1];

    float dropProb = inference_ ? 0 : opt<float>("transformer-dropout");
    auto opsPre = opt<std::string>("transformer-preprocess");

    y = preProcess(prefix + "_ffn", opsPre, y, dropProb);

    // FFN
    int dimAan   = opt<int>("transformer-dim-aan");
    int depthAan = opt<int>("transformer-aan-depth");
    auto actFn = activationByName(opt<std::string>("transformer-aan-activation"));
    float aanDropProb = inference_ ? 0 : opt<float>("transformer-dropout-ffn");

    // the stack of AAN layers
    for(int i = 1; i < depthAan; ++i)
      y = dense(y, prefix, /*suffix=*/std::to_string(i), dimAan, actFn, aanDropProb);
    if(y->shape()[-1] != dimModel) // bring it back to the desired dimension if needed
      y = dense(y, prefix, std::to_string(depthAan), dimModel);

    bool noGate = opt<bool>("transformer-aan-nogate");
    if(!noGate) {
      auto gi = dense(x, prefix, /*suffix=*/"i", dimModel, (ActivationFunction*)sigmoid);
      auto gf = dense(y, prefix, /*suffix=*/"f", dimModel, (ActivationFunction*)sigmoid);
      y = gi * x + gf * y;
    }

    auto opsPost = opt<std::string>("transformer-postprocess");
    y = postProcess(prefix + "_ffn", opsPost, y, x, dropProb);

    return y;
  }

  // Implementation of Average Attention Network Layer (AAN) from
  // https://arxiv.org/pdf/1805.00631.pdf
  // Function wrapper using decoderState as input.
  Expr DecoderLayerAAN(rnn::State& decoderState,
                       const rnn::State& prevDecoderState,
                       std::string prefix,
                       Expr input,
                       Expr selfMask,
                       int startPos) const {
    auto output = input;
    if(startPos > 0) {
      // we are decoding at a position after 0
      output = (prevDecoderState.output * (float)startPos + input) / float(startPos + 1);
    }
    else if(startPos == 0 && output->shape()[-2] > 1) {
      // we are training or scoring, because there is no history and
      // the context is larger than a single time step. We do not need
      // to average batch with only single words.
      selfMask = selfMask / sum(selfMask, /*axis=*/-1);
      output = bdot(selfMask, output);
    }
    decoderState.output = output; // BUGBUG: mutable?

    return LayerAAN(prefix, input, output);
  }

  Expr DecoderLayerRNN(rnn::State& decoderState,
                       const rnn::State& prevDecoderState,
                       std::string prefix,
                       Expr input,
                       Expr /*selfMask*/,
                       int /*startPos*/) const {
    float dropoutRnn = inference_ ? 0.f : opt<float>("dropout-rnn");

    auto rnn = rnn::rnn()                                          //
        ("type", opt<std::string>("dec-cell"))                     //
        ("prefix", prefix)                                         //
        ("dimInput", opt<int>("dim-emb"))                          //
        ("dimState", opt<int>("dim-emb"))                          //
        ("dropout", dropoutRnn)                                    //
        ("layer-normalization", opt<bool>("layer-normalization"))  //
        .push_back(rnn::cell())                                    //
        .construct(graph_);

    float dropProb = inference_ ? 0 : opt<float>("transformer-dropout");
    auto opsPre = opt<std::string>("transformer-preprocess");
    auto output = preProcess(prefix, opsPre, input, dropProb);

    output = transposeTimeBatch(output);
    output = rnn->transduce(output, prevDecoderState);
    decoderState = rnn->lastCellStates()[0];
    output = transposeTimeBatch(output);

    auto opsPost = opt<std::string>("transformer-postprocess");
    output = postProcess(prefix + "_ffn", opsPost, output, input, dropProb);

    return output;
  }
};

class EncoderTransformer : public Transformer<EncoderBase> {
public:
  EncoderTransformer(Ptr<Options> options) : Transformer(options) {}
  virtual ~EncoderTransformer() {}

  // returns the embedding matrix based on options
  // and based on batchIndex_.

  Ptr<IEmbeddingLayer> createULREmbeddingLayer() const {
    // standard encoder word embeddings
    int dimSrcVoc = opt<std::vector<int>>("dim-vocabs")[0];  //ULR multi-lingual src
    int dimTgtVoc = opt<std::vector<int>>("dim-vocabs")[1];  //ULR monon tgt
    int dimEmb = opt<int>("dim-emb");
    int dimUlrEmb = opt<int>("ulr-dim-emb");
    auto embFactory = ulr_embedding()("dimSrcVoc", dimSrcVoc)("dimTgtVoc", dimTgtVoc)
                                     ("dimUlrEmb", dimUlrEmb)("dimEmb", dimEmb)
                                     ("ulrTrainTransform", opt<bool>("ulr-trainable-transformation"))
                                     ("ulrQueryFile", opt<std::string>("ulr-query-vectors"))
                                     ("ulrKeysFile", opt<std::string>("ulr-keys-vectors"));
    return embFactory.construct(graph_);
  }

  Ptr<IEmbeddingLayer> createWordEmbeddingLayer(size_t subBatchIndex) const {
    // standard encoder word embeddings
    int dimVoc = opt<std::vector<int>>("dim-vocabs")[subBatchIndex];
    int dimEmb = opt<int>("dim-emb");
<<<<<<< HEAD
    auto embFactory = embedding(graph_)("dimVocab", dimVoc)("dimEmb", dimEmb);

=======
    auto embFactory = embedding()("dimVocab", dimVoc)("dimEmb", dimEmb);
>>>>>>> 16acabb3
    if (opt<bool>("tied-embeddings-src") || opt<bool>("tied-embeddings-all"))
      embFactory("prefix", "Wemb");
    else
      embFactory("prefix", prefix_ + "_Wemb");
    if (options_->has("embedding-fix-src"))
      embFactory("fixed", opt<bool>("embedding-fix-src"));
    if (options_->has("embedding-vectors")) {
      auto embFiles = opt<std::vector<std::string>>("embedding-vectors");
      embFactory("embFile", embFiles[subBatchIndex])
                ("normalization", opt<bool>("embedding-normalization"));
    }
    return embFactory.construct(graph_);
  }

  virtual Ptr<EncoderState> build(Ptr<ExpressionGraph> graph,
                                  Ptr<data::CorpusBatch> batch) override {
    graph_ = graph;
    return apply(batch);
  }

  virtual Ptr<EncoderState> apply(Ptr<data::CorpusBatch> batch) {
    int dimBatch = (int)batch->size();
    int dimSrcWords = (int)(*batch)[batchIndex_]->batchWidth();
    // create the embedding matrix, considering tying and some other options
    // embed the source words in the batch
    Expr batchEmbeddings, batchMask;
<<<<<<< HEAD
    if (options_->has("ulr") && options_->get<bool>("ulr") == true) {
      auto embeddings = ULREmbeddings(); // embedding uses ULR
      std::tie(batchEmbeddings, batchMask)
        = EncoderBase::ulrLookup(graph_, embeddings, batch);
    }
    else {
      auto embeddings = wordEmbeddings(batchIndex_);
      std::tie(batchEmbeddings, batchMask)
        = EncoderBase::lookup(graph_, embeddings, batch);
    }
=======
    Ptr<IEmbeddingLayer> embedding;
    if (options_->has("ulr") && options_->get<bool>("ulr") == true)
      embedding = createULREmbeddingLayer(); // embedding uses ULR
    else
      embedding = createWordEmbeddingLayer(batchIndex_);
    std::tie(batchEmbeddings, batchMask) = embedding->apply((*batch)[batchIndex_]);
>>>>>>> 16acabb3
    // apply dropout over source words
    float dropoutSrc = inference_ ? 0 : opt<float>("dropout-src");
    if(dropoutSrc) {
      int srcWords = batchEmbeddings->shape()[-3];
      batchEmbeddings = dropout(batchEmbeddings, dropoutSrc, {srcWords, 1, 1});
    }

    batchEmbeddings = addSpecialEmbeddings(batchEmbeddings, /*start=*/0, batch);

    // reorganize batch and timestep
    batchEmbeddings = atleast_nd(batchEmbeddings, 4);
    batchMask = atleast_nd(batchMask, 4);
    auto layer = transposeTimeBatch(batchEmbeddings); // [-4: beam depth=1, -3: batch size, -2: max length, -1: vector dim]
    auto layerMask
      = reshape(transposeTimeBatch(batchMask), {1, dimBatch, 1, dimSrcWords}); // [-4: beam depth=1, -3: batch size, -2: vector dim=1, -1: max length]

    auto opsEmb = opt<std::string>("transformer-postprocess-emb");

    float dropProb = inference_ ? 0 : opt<float>("transformer-dropout");
    layer = preProcess(prefix_ + "_emb", opsEmb, layer, dropProb);

    layerMask = transposedLogMask(layerMask); // [-4: batch size, -3: 1, -2: vector dim=1, -1: max length]

    // apply encoder layers
    auto encDepth = opt<int>("enc-depth");
    for(int i = 1; i <= encDepth; ++i) {
      layer = LayerAttention(prefix_ + "_l" + std::to_string(i) + "_self",
                             layer, // query
                             layer, // keys
                             layer, // values
                             layerMask);

      layer = LayerFFN(prefix_ + "_l" + std::to_string(i) + "_ffn", layer);
    }

    // restore organization of batch and time steps. This is currently required
    // to make RNN-based decoders and beam search work with this. We are looking
    // into making this more natural.
    auto context = transposeTimeBatch(layer); // [-4: beam depth=1, -3: max length, -2: batch size, -1: vector dim]

    return New<EncoderState>(context, batchMask, batch);
  }

  virtual void clear() override {}
};

class TransformerState : public DecoderState {
public:
  TransformerState(const rnn::States& states,
                   Expr logProbs,
                   const std::vector<Ptr<EncoderState>>& encStates,
                   Ptr<data::CorpusBatch> batch)
      : DecoderState(states, logProbs, encStates, batch) {}

  virtual Ptr<DecoderState> select(const std::vector<IndexType>& selIdx,
                                   int beamSize) const override {
    // Create hypothesis-selected state based on current state and hyp indices
    auto selectedState = New<TransformerState>(states_.select(selIdx, beamSize, /*isBatchMajor=*/true), logProbs_, encStates_, batch_);

    // Set the same target token position as the current state
    // @TODO: This is the same as in base function.
    selectedState->setPosition(getPosition());
    return selectedState;
  }
};

class DecoderTransformer : public Transformer<DecoderBase> {
private:
  Ptr<mlp::MLP> output_;

private:
  void LazyCreateOutputLayer()
  {
    if(output_) // create it lazily
      return;

    int dimTrgVoc = opt<std::vector<int>>("dim-vocabs")[batchIndex_];

    auto layerOut = mlp::output()              //
        ("prefix", prefix_ + "_ff_logit_out")  //
        ("dim", dimTrgVoc);

    if(opt<bool>("tied-embeddings") || opt<bool>("tied-embeddings-all")) {
      std::string tiedPrefix = prefix_ + "_Wemb";
      if(opt<bool>("tied-embeddings-all") || opt<bool>("tied-embeddings-src"))
        tiedPrefix = "Wemb";
      layerOut.tieTransposed(tiedPrefix);
    }

    if(shortlist_)
      layerOut.setShortlist(shortlist_);

    // [-4: beam depth=1, -3: max length, -2: batch size, -1: vocab dim]
    // assemble layers into MLP and apply to embeddings, decoder context and
    // aligned source context
    output_ = mlp::mlp()                //
                  .push_back(layerOut)  //
                  .construct(graph_);
  }

public:
  DecoderTransformer(Ptr<Options> options) : Transformer(options) {}

  virtual Ptr<DecoderState> startState(
      Ptr<ExpressionGraph> graph,
      Ptr<data::CorpusBatch> batch,
      std::vector<Ptr<EncoderState>>& encStates) override {
    graph_ = graph;

    std::string layerType = opt<std::string>("transformer-decoder-autoreg", "self-attention");
    if (layerType == "rnn") {
      int dimBatch = (int)batch->size();
      int dim = opt<int>("dim-emb");

      auto start = graph->constant({1, 1, dimBatch, dim}, inits::zeros);
      rnn::States startStates(opt<size_t>("dec-depth"), {start, start});

      // don't use TransformerState for RNN layers
      return New<DecoderState>(startStates, nullptr, encStates, batch);
    }
    else {
      rnn::States startStates;
      return New<TransformerState>(startStates, nullptr, encStates, batch);
    }
  }

  virtual Ptr<DecoderState> step(Ptr<ExpressionGraph> graph,
                                 Ptr<DecoderState> state) override {
    ABORT_IF(graph != graph_, "An inconsistent graph parameter was passed to step()");
    LazyCreateOutputLayer();
    return step(state);
  }

  Ptr<DecoderState> step(Ptr<DecoderState> state) {
    auto embeddings  = state->getTargetEmbeddings(); // [-4: beam depth=1, -3: max length, -2: batch size, -1: vector dim]
    auto decoderMask = state->getTargetMask();       // [max length, batch size, 1]  --this is a hypothesis

    // dropout target words
    float dropoutTrg = inference_ ? 0 : opt<float>("dropout-trg");
    if(dropoutTrg) {
      int trgWords = embeddings->shape()[-3];
      embeddings = dropout(embeddings, dropoutTrg, {trgWords, 1, 1});
    }

    //************************************************************************//

    int dimBeam = 1;
    if(embeddings->shape().size() > 3)
      dimBeam = embeddings->shape()[-4];

    // set current target token position during decoding or training. At training
    // this should be 0. During translation the current length of the translation.
    // Used for position embeddings and creating new decoder states.
    int startPos = (int)state->getPosition();

    auto scaledEmbeddings = addSpecialEmbeddings(embeddings, startPos);
    scaledEmbeddings = atleast_nd(scaledEmbeddings, 4);

    // reorganize batch and timestep
    auto query = transposeTimeBatch(scaledEmbeddings); // [-4: beam depth=1, -3: batch size, -2: max length, -1: vector dim]

    auto opsEmb = opt<std::string>("transformer-postprocess-emb");
    float dropProb = inference_ ? 0 : opt<float>("transformer-dropout");

    query = preProcess(prefix_ + "_emb", opsEmb, query, dropProb);

    int dimTrgWords = query->shape()[-2];
    int dimBatch    = query->shape()[-3];
    auto selfMask = triangleMask(dimTrgWords);  // [ (1,) 1, max length, max length]
    if(decoderMask) {
      decoderMask = atleast_nd(decoderMask, 4);             // [ 1, max length, batch size, 1 ]
      decoderMask = reshape(transposeTimeBatch(decoderMask),// [ 1, batch size, max length, 1 ]
                            {1, dimBatch, 1, dimTrgWords}); // [ 1, batch size, 1, max length ]
      selfMask = selfMask * decoderMask;
    }

    std::vector<Expr> encoderContexts;
    std::vector<Expr> encoderMasks;

    for(auto encoderState : state->getEncoderStates()) {
      auto encoderContext = encoderState->getContext();
      auto encoderMask = encoderState->getMask();

      encoderContext = transposeTimeBatch(encoderContext); // [-4: beam depth=1, -3: batch size, -2: max length, -1: vector dim]

      int dimSrcWords = encoderContext->shape()[-2];

      //int dims = encoderMask->shape().size();
      encoderMask = atleast_nd(encoderMask, 4);
      encoderMask = reshape(transposeTimeBatch(encoderMask),
                            {1, dimBatch, 1, dimSrcWords});
      encoderMask = transposedLogMask(encoderMask);
      if(dimBeam > 1)
        encoderMask = repeat(encoderMask, dimBeam, /*axis=*/ -4);

      encoderContexts.push_back(encoderContext);
      encoderMasks.push_back(encoderMask);
    }

    rnn::States prevDecoderStates = state->getStates();
    rnn::States decoderStates;
    // apply decoder layers
    auto decDepth = opt<int>("dec-depth");
    std::vector<size_t> tiedLayers = opt<std::vector<size_t>>("transformer-tied-layers",
                                                              std::vector<size_t>());
    ABORT_IF(!tiedLayers.empty() && tiedLayers.size() != decDepth,
             "Specified layer tying for {} layers, but decoder has {} layers",
             tiedLayers.size(),
             decDepth);

    for(int i = 0; i < decDepth; ++i) {
      std::string layerNo = std::to_string(i + 1);
      if (!tiedLayers.empty())
        layerNo = std::to_string(tiedLayers[i]);

      rnn::State prevDecoderState;
      if(prevDecoderStates.size() > 0)
        prevDecoderState = prevDecoderStates[i];

      // self-attention
      std::string layerType = opt<std::string>("transformer-decoder-autoreg", "self-attention");
      rnn::State decoderState;
      if(layerType == "self-attention")
        query = DecoderLayerSelfAttention(decoderState, prevDecoderState, prefix_ + "_l" + layerNo + "_self", query, selfMask, startPos);
      else if(layerType == "average-attention")
        query = DecoderLayerAAN(decoderState, prevDecoderState, prefix_ + "_l" + layerNo + "_aan", query, selfMask, startPos);
      else if(layerType == "rnn")
        query = DecoderLayerRNN(decoderState, prevDecoderState, prefix_ + "_l" + layerNo + "_rnn", query, selfMask, startPos);
      else
        ABORT("Unknown auto-regressive layer type in transformer decoder {}",
              layerType);

      // source-target attention
      // Iterate over multiple encoders and simply stack the attention blocks
      if(encoderContexts.size() > 0) {
        for(size_t j = 0; j < encoderContexts.size(); ++j) { // multiple encoders are applied one after another
          std::string prefix
            = prefix_ + "_l" + layerNo + "_context";
          if(j > 0)
            prefix += "_enc" + std::to_string(j + 1);

          // if training is performed with guided_alignment or if alignment is requested during
          // decoding or scoring return the attention weights of one head of the last layer.
          // @TODO: maybe allow to return average or max over all heads?
          bool saveAttentionWeights = false;
          if(j == 0 && (options_->get("guided-alignment", std::string("none")) != "none" || options_->has("alignment"))) {
            size_t attLayer = decDepth - 1;
            std::string gaStr = options_->get<std::string>("transformer-guided-alignment-layer", "last");
            if(gaStr != "last")
              attLayer = std::stoull(gaStr) - 1;

            ABORT_IF(attLayer >= decDepth,
                     "Chosen layer for guided attention ({}) larger than number of layers ({})",
                     attLayer + 1, decDepth);

            saveAttentionWeights = i == attLayer;
          }

          query = LayerAttention(prefix,
                                 query,
                                 encoderContexts[j], // keys
                                 encoderContexts[j], // values
                                 encoderMasks[j],
                                 /*cache=*/true,
                                 saveAttentionWeights);
        }
      }

      // remember decoder state
      decoderStates.push_back(decoderState);

      query = LayerFFN(prefix_ + "_l" + layerNo + "_ffn", query); // [-4: beam depth=1, -3: batch size, -2: max length, -1: vector dim]
    }

    auto decoderContext = transposeTimeBatch(query); // [-4: beam depth=1, -3: max length, -2: batch size, -1: vector dim]

    //************************************************************************//

    // final feed-forward layer (output)
    Expr logits = output_->apply(decoderContext); // [-4: beam depth=1, -3: max length, -2: batch size, -1: vocab dim]

    // return unormalized(!) probabilities
    Ptr<DecoderState> nextState;
    if (opt<std::string>("transformer-decoder-autoreg", "self-attention") == "rnn") {
      nextState = New<DecoderState>(
          decoderStates, logits, state->getEncoderStates(), state->getBatch());
    } else {
      nextState = New<TransformerState>(
          decoderStates, logits, state->getEncoderStates(), state->getBatch());
    }
    nextState->setPosition(state->getPosition() + 1);
    return nextState;
  }

  // helper function for guided alignment
  // @TODO: const vector<> seems wrong. Either make it non-const or a const& (more efficient but dangerous)
  virtual const std::vector<Expr> getAlignments(int /*i*/ = 0) override {
    return alignments_;
  }

  void clear() override {
    output_ = nullptr;
    cache_.clear();
    alignments_.clear();
  }
};

// factory functions
Ptr<EncoderBase> NewEncoderTransformer(Ptr<Options> options)
{
  return New<EncoderTransformer>(options);
}

Ptr<DecoderBase> NewDecoderTransformer(Ptr<Options> options)
{
  return New<DecoderTransformer>(options);
}

// clang-format on

}  // namespace marian<|MERGE_RESOLUTION|>--- conflicted
+++ resolved
@@ -60,11 +60,11 @@
       Expr seenEmb = graph_->get("Wpos");
       int numPos = seenEmb ? seenEmb->shape()[-2] : maxLength;
 
-      auto posEmbFactory = embedding(graph_)
+      auto posEmbFactory = embedding()
                             ("prefix", "Wpos") // share positional embeddings across all encoders/decorders
                             ("dimVocab", numPos)
                             ("dimEmb", dimEmb)
-                            .construct();
+                            .construct(graph_);
 
       // fill with increasing numbers until current length or maxPos
       std::vector<IndexType> positions(dimWords, numPos - 1);
@@ -72,8 +72,7 @@
         positions[i] = i;
 
       // @TODO : test if embeddings should be scaled here too!
-      auto signal = rows(posEmbFactory, graph_->indices(positions));
-      signal = reshape(signal, {dimWords, 1, dimEmb});
+      auto signal = posEmbFactory->apply(positions, {dimWords, 1, dimEmb});
       embeddings = embeddings + signal;
     } else {
       auto signal = graph_->constant({dimWords, 1, dimEmb},
@@ -522,12 +521,7 @@
     // standard encoder word embeddings
     int dimVoc = opt<std::vector<int>>("dim-vocabs")[subBatchIndex];
     int dimEmb = opt<int>("dim-emb");
-<<<<<<< HEAD
-    auto embFactory = embedding(graph_)("dimVocab", dimVoc)("dimEmb", dimEmb);
-
-=======
     auto embFactory = embedding()("dimVocab", dimVoc)("dimEmb", dimEmb);
->>>>>>> 16acabb3
     if (opt<bool>("tied-embeddings-src") || opt<bool>("tied-embeddings-all"))
       embFactory("prefix", "Wemb");
     else
@@ -554,25 +548,13 @@
     // create the embedding matrix, considering tying and some other options
     // embed the source words in the batch
     Expr batchEmbeddings, batchMask;
-<<<<<<< HEAD
-    if (options_->has("ulr") && options_->get<bool>("ulr") == true) {
-      auto embeddings = ULREmbeddings(); // embedding uses ULR
-      std::tie(batchEmbeddings, batchMask)
-        = EncoderBase::ulrLookup(graph_, embeddings, batch);
-    }
-    else {
-      auto embeddings = wordEmbeddings(batchIndex_);
-      std::tie(batchEmbeddings, batchMask)
-        = EncoderBase::lookup(graph_, embeddings, batch);
-    }
-=======
     Ptr<IEmbeddingLayer> embedding;
     if (options_->has("ulr") && options_->get<bool>("ulr") == true)
       embedding = createULREmbeddingLayer(); // embedding uses ULR
     else
       embedding = createWordEmbeddingLayer(batchIndex_);
     std::tie(batchEmbeddings, batchMask) = embedding->apply((*batch)[batchIndex_]);
->>>>>>> 16acabb3
+
     // apply dropout over source words
     float dropoutSrc = inference_ ? 0 : opt<float>("dropout-src");
     if(dropoutSrc) {
