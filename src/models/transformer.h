--- conflicted
+++ resolved
@@ -686,38 +686,13 @@
       if(prevDecoderStates.size() > 0)
         prevDecoderState = prevDecoderStates[i - 1];
 
-<<<<<<< HEAD
+      // self-attention
       std::string layerType = opt<std::string>("transformer-decoder-autoreg", "self-attention");
-      if(layerType == "self-attention") {
-        query = DecoderLayerSelfAttention(decoderState,
-                                          prevDecoderState,
-                                          graph,
-                                          options_,
-                                          prefix_ + "_l" + std::to_string(i) + "_self",
-                                          query,
-                                          selfMask,
-                                          startPos,
-                                          inference_);
-      } else if(layerType == "average-attention") {
-        query = DecoderLayerAAN(decoderState,
-                                prevDecoderState,
-                                graph,
-                                options_,
-                                prefix_ + "_l" + std::to_string(i) + "_aan",
-                                query,
-                                selfMask,
-                                startPos,
-                                inference_);
-      } else {
-=======
-      // self-attention
-      std::string layerType = opt<std::string>("transformer-decoder-autoreg");
       if(layerType == "self-attention")
         query = DecoderLayerSelfAttention(decoderState, prevDecoderState, prefix_ + "_l" + std::to_string(i) + "_self", query, selfMask, startPos);
       else if(layerType == "average-attention")
         query = DecoderLayerAAN(decoderState, prevDecoderState, prefix_ + "_l" + std::to_string(i) + "_aan", query, selfMask, startPos);
       else
->>>>>>> 54dac41e
         ABORT("Unknown auto-regressive layer type in transformer decoder {}", layerType);
 
       decoderStates.push_back(decoderState);
