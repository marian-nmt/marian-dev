--- conflicted
+++ resolved
@@ -271,13 +271,7 @@
 
 Ptr<OptimizerBase> Optimizer(Ptr<Options> options) {
   float lrate = options->get<float>("learn-rate");
-<<<<<<< HEAD
-  auto params = options->has("optimizer-params")
-                    ? options->get<std::vector<float>>("optimizer-params")
-                    : std::vector<float>({});
-=======
   auto params = options->get<std::vector<float>>("optimizer-params", std::vector<float>({}));
->>>>>>> 56edb923
 
   Ptr<ClipperBase> clipper = nullptr;
   float clipNorm = options->get<float>("clip-norm");
