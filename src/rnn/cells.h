--- conflicted
+++ resolved
@@ -628,13 +628,9 @@
                        {dimInput, dimState},
                        inits::glorot_uniform);
     bm_ = graph->param(
-<<<<<<< HEAD
-        prefix + "_bm", {1, dimState}, keywords::init = inits::zeros);
+        prefix + "_bm", {1, dimState}, inits::zeros);
     bwm_ = graph->param(
-                       prefix + "_bwm", {1, dimState}, keywords::init = inits::zeros);
-=======
-        prefix + "_bm", {1, dimState}, inits::zeros);
->>>>>>> 14ce7ea7
+        prefix + "_bwm", {1, dimState}, inits::zeros);
 
     if(CellType::layerNorm_) {
       gamma1m_ = graph->param(prefix + "_gamma1m",
