#pragma once

#include "common/definitions.h"
#include "tensors/rand.h"

namespace marian {

// GEMM type enum
typedef enum {
  Auto = 0,            // auto tuning between available GEMMs
  Float32 = 1,         // MKL based GEMM, fp32
  IntrinInt16 = 2,     // Intrinsic implementation of Int 16 GEMM
  FbFp16Packed = 10,   // FBGEMM based fp16 GEMM with packing
  FbInt8Packed = 11    // FBGEMM based int8 GEMM with packing
} GemmType;

class Backend {
protected:
  DeviceId deviceId_;
  size_t seed_;
  Ptr<RandomGenerator> randomGenerator_;
  
public:
  Backend(DeviceId deviceId, size_t seed)
      : deviceId_(deviceId), seed_(seed), randomGenerator_(createRandomGenerator(seed, deviceId)) {}
  virtual ~Backend() {};
  virtual DeviceId getDeviceId() { return deviceId_; };
  virtual Ptr<RandomGenerator> getRandomGenerator() { return randomGenerator_; }

  // for GPU only, calls cudaSetDevice, does nothing on CPU. Maybe change name.
  virtual void setDevice() = 0;
  virtual void synchronize() = 0;
<<<<<<< HEAD

  virtual void setClip(float clipValue) { clipValue_ = clipValue; }
  float getClip() { return clipValue_; }

  // for CPU, sets to use optimized code for inference.
  // for GPU, this is invalid. for gpu, isOptimized() function always returns false.
  virtual void setOptimized(bool optimize) = 0;
  virtual bool isOptimized() = 0;
  // for CPU, selects different GEMM types for the inference.
  // for GPU, there's no gemm type. so, it does nothing.
  virtual void setGemmType(std::string gemmType) = 0;
  virtual GemmType getGemmType() = 0;
  // for CPU, sets quantization range of weight matrices for the inference.
  // for GPU, there's no quantization. so, it does nothing.
  virtual void setQuantizeRange(float range) = 0;
  virtual float getQuantizeRange() = 0;
=======
>>>>>>> fe74576d
};

Ptr<Backend> BackendByDeviceId(DeviceId deviceId, size_t seed);

}  // namespace marian<|MERGE_RESOLUTION|>--- conflicted
+++ resolved
@@ -9,7 +9,6 @@
 typedef enum {
   Auto = 0,            // auto tuning between available GEMMs
   Float32 = 1,         // MKL based GEMM, fp32
-  IntrinInt16 = 2,     // Intrinsic implementation of Int 16 GEMM
   FbFp16Packed = 10,   // FBGEMM based fp16 GEMM with packing
   FbInt8Packed = 11    // FBGEMM based int8 GEMM with packing
 } GemmType;
@@ -30,10 +29,6 @@
   // for GPU only, calls cudaSetDevice, does nothing on CPU. Maybe change name.
   virtual void setDevice() = 0;
   virtual void synchronize() = 0;
-<<<<<<< HEAD
-
-  virtual void setClip(float clipValue) { clipValue_ = clipValue; }
-  float getClip() { return clipValue_; }
 
   // for CPU, sets to use optimized code for inference.
   // for GPU, this is invalid. for gpu, isOptimized() function always returns false.
@@ -47,8 +42,6 @@
   // for GPU, there's no quantization. so, it does nothing.
   virtual void setQuantizeRange(float range) = 0;
   virtual float getQuantizeRange() = 0;
-=======
->>>>>>> fe74576d
 };
 
 Ptr<Backend> BackendByDeviceId(DeviceId deviceId, size_t seed);
