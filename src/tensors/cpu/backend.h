#pragma once

#include <functional>
#include <random>

#include "common/config.h"
#include "tensors/backend.h"

namespace marian {
namespace cpu {

class Backend : public marian::Backend {
<<<<<<< HEAD
protected:
  bool optimized_{false};
  GemmType gemmType_{GemmType::Float32};
  float quantizeRange_{0.f};

=======
>>>>>>> fe74576d
public:
  Backend(DeviceId deviceId, size_t seed) : marian::Backend(deviceId, seed) {}
  void setDevice() override {}
  void synchronize() override {}
<<<<<<< HEAD

  // for CPU & inference only, sets to use optimized code for inference. Does nothing for GPU.
  void setOptimized(bool optimize) override { optimized_ = optimize; }
  bool isOptimized() override { return optimized_; }
  // for CPU only, selects different GEMM types for the inference. Does nothing for GPU.
  void setGemmType(std::string gemmType) override {
    if      (gemmType == "auto")        gemmType_ = GemmType::Auto;
    else if (gemmType == "float32")     gemmType_ = GemmType::Float32;
    else if (gemmType == "intrinint16") gemmType_ = GemmType::IntrinInt16;
#if USE_FBGEMM
    else if (gemmType == "packed16")    gemmType_ = GemmType::FbFp16Packed;
    else if (gemmType.find("packed8") == 0)  gemmType_ = GemmType::FbInt8Packed;
#endif // USE_FBGEMM
    else ABORT("Unknown GEMM type - '{}'", gemmType);
  }
  GemmType getGemmType() override { return gemmType_; }
  // for CPU, sets quantization range of weight matrices for the inference.
  // for GPU, there's no quantization. so, it does nothing.
  void setQuantizeRange(float range) override { quantizeRange_ = range; }
  float getQuantizeRange() override { return quantizeRange_; }
=======
>>>>>>> fe74576d
};

}  // namespace cpu
}  // namespace marian<|MERGE_RESOLUTION|>--- conflicted
+++ resolved
@@ -10,19 +10,15 @@
 namespace cpu {
 
 class Backend : public marian::Backend {
-<<<<<<< HEAD
 protected:
   bool optimized_{false};
   GemmType gemmType_{GemmType::Float32};
   float quantizeRange_{0.f};
 
-=======
->>>>>>> fe74576d
 public:
   Backend(DeviceId deviceId, size_t seed) : marian::Backend(deviceId, seed) {}
   void setDevice() override {}
   void synchronize() override {}
-<<<<<<< HEAD
 
   // for CPU & inference only, sets to use optimized code for inference. Does nothing for GPU.
   void setOptimized(bool optimize) override { optimized_ = optimize; }
@@ -31,7 +27,6 @@
   void setGemmType(std::string gemmType) override {
     if      (gemmType == "auto")        gemmType_ = GemmType::Auto;
     else if (gemmType == "float32")     gemmType_ = GemmType::Float32;
-    else if (gemmType == "intrinint16") gemmType_ = GemmType::IntrinInt16;
 #if USE_FBGEMM
     else if (gemmType == "packed16")    gemmType_ = GemmType::FbFp16Packed;
     else if (gemmType.find("packed8") == 0)  gemmType_ = GemmType::FbInt8Packed;
@@ -43,8 +38,6 @@
   // for GPU, there's no quantization. so, it does nothing.
   void setQuantizeRange(float range) override { quantizeRange_ = range; }
   float getQuantizeRange() override { return quantizeRange_; }
-=======
->>>>>>> fe74576d
 };
 
 }  // namespace cpu
