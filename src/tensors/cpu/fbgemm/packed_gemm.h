#pragma once

#include "tensors/tensor.h"

namespace marian {
namespace cpu {
namespace variant { // Variants of GEMM implementations

// Returns the byte size of packed matrix in fp16. It's calculated by fbgemm's internal logic due to the paddings and different layouts.
// Packing with fp16 only targets AVX2 instruction sets for now.
// See '3rd_party/fbgemm/include/fbgemm/FbgemmFP16.h'.
// shape: shape of the tensor to be packed
// transpose: the matrix is transposed
// packsize (out): the size of the packed matrix in byte
void fbgemmPacked16PackInfo(const marian::Shape& shape,
                            const bool transpose,
                            /*out*/uint64_t& packsize);

// Returns the byte size of packed matrix in fp16. It's calculated by fbgemm's internal logic due to the paddings and different layouts.
// This function returns some other extra variables
// Packing with fp16 only targets AVX2 instruction sets for now.
// See '3rd_party/fbgemm/include/fbgemm/FbgemmFP16.h'.
// shape: shape of the tensor to be packed
// transpose: the matrix is transposed
// nrow (out): the number of rows
// ncol (out): the number of columns
// kernel_ncol_blocks (out): the number of column blocks
// brow (out): the number of rows in a block
// bcol (out): the number of columns in a block
// last_brow (out): the number of rows in the last block
// nbrow (out): row index in a block
// nbcol (out): column index in a block
// packsize (out): the size of the packed matrix in byte
void fbgemmPacked16PackInfo(const marian::Shape& shape,
                          const bool transpose,
                          /*out*/int& nrow,
                          /*out*/int& ncol,
                          /*out*/int& kernel_ncol_blocks,
                          /*out*/int& brow,
                          /*out*/int& bcol,
                          /*out*/int& last_brow,
                          /*out*/int& nbrow,
                          /*out*/int& nbcol,
                          /*out*/uint64_t& packsize); // @TODO: change to size_t where appropriate

// Returns the byte size of packed matrix in int8. It's calculated by fbgemm's internal logic due to the paddings and different layouts.
// See '3rd_party/fbgemm/src/PackBMatrix.cc'.
// shape: shape of the tensor to be packed
// packType: Type to be packed - packed8avx2 or packed8avx512
// transpose: the matrix is transposed
// nrow (out): the number of rows
// ncol (out): the number of columns
// packsize (out): the size of the packed matrix in byte
void fbgemmPacked8PackInfo(const marian::Shape& shape,
                           const marian::Type packType,
                           const bool transpose,
                           /*out*/int& nrow,
                           /*out*/int& ncol,
                           /*out*/uint64_t& packsize);

// Pack a matrix (fp16) into cache utilization efficient way (block format) into fp16
// out: output tensor - packed format
// inData: input tensor data - pointer of float data
// transpose: the matrix is transposed
// nrow: the number of rows
// ncol: the number of columns
// kernel_ncol_blocks: the number of column blocks
// brow: the number of rows in a block
// bcol: the number of columns in a block
// last_brow: the number of rows in the last block
// nbrow: row index in a block
// nbcol: column index in a block
// packsize: the size of the packed matrix
//          (the number of fp16 elements + padding (1024) + extra temporary memory (256))
void fbgemmPacked16Pack(marian::Tensor out,
                        const float* inData,
                        const bool transpose,
                        const int nrow,
                        const int ncol,
                        const int kernel_ncol_blocks,
                        const int brow,
                        const int bcol,
                        const int last_brow,
                        const int nbrow,
                        const int nbcol,
                        const uint64_t packsize); // @TODO: change to size_t where appropriate

// Pack a matrix (int8) into cache utilization efficient way (block format) together with quantization into int8
// out: output tensor - packed format and quantized into int8
// inData: input tensor data - pointer of float data
// packType: Type to be packed - packed8avx2 or packed8avx512
// transpose: the matrix is transposed
// nrow: the number of rows
// ncol: the number of columns
// packsize: the size of the packed matrix
//          (the size of int8 packed B from fbgemm:PackAWithQuantRowOffset + quantization scale, offset and zero point)
// quantRangeStdDevs: the range to be quantized for the original float data in multiples standard deviation
//                    the default value is 0.0f which means min/max quantization
//                    only a half range of normal int8 which is [-64, 63] used to avoid overflow
//                    during the accumulation in VPMADDUBSW instruction 
//                    https://intel.github.io/mkl-dnn/dev_guide_int8_computations.html
//                    (e.g. 3.f means the original tensor is quantized
//                    from [mean - 3.f * standard deviation, mean + 3.f * standard deviation] to [-64, 63])
void fbgemmPacked8Pack(marian::Tensor out,
                       const float* inData,
                       const marian::Type packType,
                       const bool transpose,
                       const int nrow,
                       const int ncol,
                       const uint64_t packsize,
<<<<<<< HEAD
                       const float quantizeRange = 0.f); // @TODO: change to size_t where appropriate
=======
                       const float quantRangeStdDevs = 0.f); // @TODO: change to size_t where appropriate
>>>>>>> fe74576d

// GEMM operation on the packed B matrix
// C: output matrix
// A: A matrix
// B: B matrix (packed)
// m: the number of rows in A and C
// n: the number of columns in B and C
// transA: transpose of A matrix
// B is already packed. So, we don't need transB
void fbgemmPacked16Gemm(marian::Tensor C,
                        const marian::Tensor A,
                        const marian::Tensor B,
                        const marian::Tensor bias,
                        const size_t m,
                        const size_t n,
                        const int transA = 0);

// GEMM operation on the packed B matrix in 8 bit integers
// C: output matrix
// A: A matrix
// B: B matrix (packed)
// m: the number of rows in A and C
// n: the number of columns in B and C
// k: the number of columns in A and rows in B
// transA: transpose of A matrix
// transB: transpose of B matrix
void fbgemmPacked8Gemm(Type packType,
                       marian::Tensor C,
                       const marian::Tensor A,
                       const marian::Tensor B,
                       const size_t m,
                       const size_t n,
                       const size_t k,
                       const int transA = 0,
                       const int transB = 0);

}  // namespace variant
}  // namespace cpu
}  // namespace marian<|MERGE_RESOLUTION|>--- conflicted
+++ resolved
@@ -108,11 +108,7 @@
                        const int nrow,
                        const int ncol,
                        const uint64_t packsize,
-<<<<<<< HEAD
-                       const float quantizeRange = 0.f); // @TODO: change to size_t where appropriate
-=======
                        const float quantRangeStdDevs = 0.f); // @TODO: change to size_t where appropriate
->>>>>>> fe74576d
 
 // GEMM operation on the packed B matrix
 // C: output matrix
