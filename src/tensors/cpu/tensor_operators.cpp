--- conflicted
+++ resolved
@@ -15,11 +15,7 @@
 namespace cpu {
 
 void IsNan(const Tensor in, Ptr<Allocator> allocator, bool& isNan, bool& isInf, bool zero) {
-<<<<<<< HEAD
-  zero; isInf; isNan;
-=======
   isNan; isInf; zero;
->>>>>>> 842e378c
   ABORT("Not implemented");
 }
 
