--- conflicted
+++ resolved
@@ -66,18 +66,11 @@
 
   CudaCompute getCudaComputeCapability() { return compute_; }
 
-<<<<<<< HEAD
-  // for CPU, sets to use optimized code for inference.
-  // for GPU, this is invalid. for gpu, isOptimized() function always returns false.
-  void setInt16(bool optimize) override {
-    LOG_ONCE(info, "setOptimized() not supported for GPU_{}", optimize);
-=======
   // for CPU, sets to use optimized (intgemm8/intgemm16) code for matrix multiplication.
   // for GPU, this is invalid. for gpu, all the functions below always returns false and the setters abort.
   void setInt16(bool optimize) override {
     optimize;
     ABORT("setInt16() is not supported on the GPU.");
->>>>>>> c41b18c1
   }
 
   bool isInt16() override {
@@ -85,24 +78,20 @@
   }
 
   void setInt8(bool optimize) override {
-<<<<<<< HEAD
-    LOG_ONCE(info, "setOptimized8() not supported for GPU_{}", optimize);
-=======
     optimize;
     ABORT("setInt8() is not supported on the GPU.");
->>>>>>> c41b18c1
   }
 
   bool isInt8() override {
     return false;
   }
 
-<<<<<<< HEAD
-  void setShifted(bool shifted) override {
-    LOG_ONCE(info, "setShifted() not supported for GPU_{}", shifted);
+  void setInt8Shift(bool shifted) override {
+    shifted;
+    ABORT("setInt8Shift() is not supported on the GPU.");
   }
 
-  bool isShifted() override {
+  bool isInt8Shift() override {
     return false;
   }
 
@@ -133,14 +122,6 @@
     LOG_ONCE(info, "setLegacyBatchedGemm() not supported for GPU_{}", legacyBatch);;
   }
   bool isLegacyBatchedGemm() override {
-=======
-  void setInt8Shift(bool shifted) override {
-    shifted;
-    ABORT("setInt8Shift() is not supported on the GPU.");
-  }
-
-  bool isInt8Shift() override {
->>>>>>> c41b18c1
     return false;
   }
 
