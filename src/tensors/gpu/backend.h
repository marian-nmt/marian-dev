--- conflicted
+++ resolved
@@ -21,7 +21,7 @@
 
 class Backend : public marian::Backend {
 private:
-  bool optimized8_{false};
+  bool int8_{false};
   void setCudaComputeCapability() {
     CUDA_CHECK(cudaDeviceGetAttribute(&compute_.major, cudaDevAttrComputeCapabilityMajor, (int)deviceId_.no));
     CUDA_CHECK(cudaDeviceGetAttribute(&compute_.minor, cudaDevAttrComputeCapabilityMinor, (int)deviceId_.no));
@@ -77,21 +77,12 @@
     return false;
   }
 
-<<<<<<< HEAD
-  void setOptimized8(bool optimize8) override {
-    optimized8_ = optimize8;
-  }
-
-  bool isOptimized8() override {
-    return optimized8_;
-=======
   void setInt8(bool optimize) override {
-    LOG_ONCE(info, "setOptimized8() not supported for GPU_{}", optimize);
+    int8_ = optimize;
   }
 
   bool isInt8() override {
-    return false;
->>>>>>> fb71ff9b
+    return int8_;
   }
 
   void setShifted(bool shifted) override {
