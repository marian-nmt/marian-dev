#ifdef _MSC_VER
#pragma warning(disable: 4505) // warning C4505: '__float2half_rz': unreferenced local function has been removed (missing 'static inline')
#endif

#include <cublas_v2.h>

// clang-format off
#include "tensors/gpu/prod.h"
#include "tensors/gpu/backend.h"
#include "tensors/gpu/cuda_helpers.h"
// clang-format on

namespace marian {

namespace gpu {

// The explicit version of matmult like cublasGemmEx choose their math mode based on the algorithm that
// has been passed into the function call and seem to ignore setMathMode. Here we query the used math mode
// to choose the algorithm.
static bool tensorOpsEnabled(cublasHandle_t cublasHandle) {
#if CUDA_VERSION >= 9000
  cublasMath_t actual = CUBLAS_DEFAULT_MATH;
  cublasGetMathMode(cublasHandle, &actual);
  return actual == CUBLAS_TENSOR_OP_MATH;
#else
  return false;
#endif
}

static void setTensorMode(cublasHandle_t cublasHandle) {
  cublasHandle; // fool warnings
#if CUDA_VERSION >= 9000
  static int mode = 0;  // 1: use TC; -1: do not use TC; 0: not set yet
  if (mode == 0) { // multi-thread note: this is sort-of thread-safe, since multiple threads would determine the same value
    const char* var = getenv("ENABLE_CUBLAS_TENSOR_OP_MATH_FP32");
    if (!var)
      var = "1";
    switch(var[0]) {
      case '0': mode = -1; break;
      case '1': mode =  1; break;
      default: ABORT("Invalid ENABLE_CUBLAS_TENSOR_OP_MATH_FP32={}", var);
    }
    if (mode > 0) { // try whether it can be set   --@TODO: check whether this actually works
      CUBLAS_CHECK(cublasSetMathMode(cublasHandle, CUBLAS_TENSOR_OP_MATH));
      cublasMath_t actual = CUBLAS_DEFAULT_MATH;
      cublasGetMathMode(cublasHandle, &actual);
      if (actual != CUBLAS_TENSOR_OP_MATH) {
        LOG(warn, "[gpu] TensorCores requested but not available");
        mode = -1;
      }
    }
    if (mode > 0)
      LOG(info, "[gpu] 16-bit TensorCores enabled for float32 matrix operations");
  }
  CUBLAS_CHECK(cublasSetMathMode(cublasHandle, mode > 0 ? CUBLAS_TENSOR_OP_MATH : CUBLAS_DEFAULT_MATH));
#endif
}

static void unsetTensorMode(cublasHandle_t cublasHandle) {
  cublasHandle; // fool warnings
#if CUDA_VERSION >= 9000
  CUBLAS_CHECK(cublasSetMathMode(cublasHandle, CUBLAS_DEFAULT_MATH));
#endif
}

// primary template for specialization with different element and compute types
template <typename ElementType, typename ComputeType>
struct TypedGemm { };

template <>
struct TypedGemm</*ElementType=*/float, /*ComputeType=*/float> { // specialization for element type float32 and compute type float32
  static void gemm(cublasHandle_t handle,
                   CudaCompute computeCapability,
                   cublasOperation_t transa,
                   cublasOperation_t transb,
                   int m, int n, int k,
                   const float* alpha, // has to match compute type!
                   const float* A, int lda,
                   const float* B, int ldb,
                   const float* beta,  // has to match compute type!
                   float* C, int ldc) {
  // double #if and if unfortunately required to safeguard against compilation error 
  // with CUDA 8.0 and runtime error with CUDA >9.0 on GPUs with compute capability under 5
  #if CUDA_VERSION > 9000
    // query math mode and set algorithm accordingly
    auto algorithm = tensorOpsEnabled(handle) ? CUBLAS_GEMM_DEFAULT_TENSOR_OP : CUBLAS_GEMM_DEFAULT;
    if(computeCapability.major >= 5)
      CUBLAS_CHECK(cublasGemmEx(handle, transa, transb,
                                m, n, k, alpha,
                                A, CUDA_R_32F, lda,
                                B, CUDA_R_32F, ldb, beta,
                                C, CUDA_R_32F, ldc,
                                CUDA_R_32F, algorithm));
    else // don't lose the "else"
  #endif
      CUBLAS_CHECK(cublasSgemm(handle, transa, transb,
                               m, n, k, alpha,
                               A, lda,
                               B, ldb, beta,
                               C, ldc));
  
  }

  static void batchedGemm(cublasHandle_t handle,
                          CudaCompute computeCapability,
                          cublasOperation_t transa,
                          cublasOperation_t transb,
                          int m, int n, int k,
                          const float *alpha, // has to match compute type!
                          const float *Aarray[], int lda,
                          const float *Barray[], int ldb,
                          const float *beta,  // has to match compute type!
                          float *Carray[], int ldc,
                          int batchCount) {
  // double #if and if unfortunately required to safeguard against compilation error
  // with CUDA 8.0 and runtime error with CUDA >9.0 on GPUs with compute capability under 5
  #if CUDA_VERSION > 9000
    // query math mode and set algorithm accordingly
    auto algorithm = tensorOpsEnabled(handle) ? CUBLAS_GEMM_DEFAULT_TENSOR_OP : CUBLAS_GEMM_DEFAULT;
    if(computeCapability.major >= 5)
      CUBLAS_CHECK(cublasGemmBatchedEx(handle, transa, transb,
                                       m, n, k, alpha,
                                       (void* const*)Aarray, CUDA_R_32F, lda,
                                       (void* const*)Barray, CUDA_R_32F, ldb, beta,
                                       (void**)Carray, CUDA_R_32F, ldc, batchCount,
                                       CUDA_R_32F, algorithm));
    else // don't lose the "else"
  #endif
      CUBLAS_CHECK(cublasSgemmBatched(handle, transa, transb,
                                      m, n, k, alpha,
                                      Aarray, lda,
                                      Barray, ldb, beta,
                                      Carray, ldc, batchCount));
  }
};

#if COMPILE_FP16
template <>
struct TypedGemm</*ElementType=*/half, /*ComputeType=*/half> { // specialization for element type float16 and compute type float16
  // overload for half, contains configuration settings for float16
  static void gemm(cublasHandle_t handle,
                   CudaCompute computeCapability,
                   cublasOperation_t transa, 
                   cublasOperation_t transb,
                   int m, int n, int k,
                   const half* alpha,  // has to match compute type!
                   const half* A, int lda,
                   const half* B, int ldb,
                   const half* beta,  // has to match compute type!
                   half* C, int ldc) {
    ABORT_IF(computeCapability.major < 6, "Compute capability {} below 6 should not happen for FP16", computeCapability.major);
    // query math mode and set algorithm accordingly
    auto algorithm = tensorOpsEnabled(handle) ? CUBLAS_GEMM_DEFAULT_TENSOR_OP : CUBLAS_GEMM_DEFAULT;
    CUBLAS_CHECK(cublasGemmEx(handle, transa, transb,
                              m, n, k, alpha,
                              A, CUDA_R_16F, lda,
                              B, CUDA_R_16F, ldb, beta,
                              C, CUDA_R_16F, ldc,
                              CUDA_R_16F, algorithm)); // @TODO: review algorithm
  }

  static void batchedGemm(cublasHandle_t handle,
                          CudaCompute computeCapability,
                          cublasOperation_t transa,
                          cublasOperation_t transb,
                          int m, int n, int k,
                          const half *alpha,  // has to match compute type!
                          const half *Aarray[], int lda,
                          const half *Barray[], int ldb,
                          const half *beta,   // has to match compute type!
                          half *Carray[], int ldc,
                          int batchCount) {
    ABORT_IF(computeCapability.major < 6, "Compute capability {} below 6 should not happen for FP16", computeCapability.major);
    // query math mode and set algorithm accordingly
    auto algorithm = tensorOpsEnabled(handle) ? CUBLAS_GEMM_DEFAULT_TENSOR_OP : CUBLAS_GEMM_DEFAULT;
    CUBLAS_CHECK(cublasGemmBatchedEx(handle, transa, transb,
                                     m, n, k, alpha,
                                     (void* const*)Aarray, CUDA_R_16F, lda,
                                     (void* const*)Barray, CUDA_R_16F, ldb, beta,
                                     (void**)Carray, CUDA_R_16F, ldc, batchCount,
                                     CUDA_R_16F, algorithm));
  }
};

template <>
struct TypedGemm</*ElementType=*/half, /*ComputeType=*/float> { // specialization for element type float16 and compute type float32
// overload for half, contains configuration settings for float16 and accumulation in float32
  static void gemm(cublasHandle_t handle,
                   CudaCompute computeCapability,
                   cublasOperation_t transa, 
                   cublasOperation_t transb,
                   int m, int n, int k,
                   const float* alpha, // has to match compute type!
                   const half* A, int lda,
                   const half* B, int ldb,
                   const float* beta, // has to match compute type!
                   half* C, int ldc) {
    ABORT_IF(computeCapability.major < 6, "Compute capability {} below 6 should not happen for FP16", computeCapability.major);
    // query math mode and set algorithm accordingly
    auto algorithm = tensorOpsEnabled(handle) ? CUBLAS_GEMM_DEFAULT_TENSOR_OP : CUBLAS_GEMM_DEFAULT;
    CUBLAS_CHECK(cublasGemmEx(handle, transa, transb, 
                              m, n, k, alpha,
                              A, CUDA_R_16F, lda,
                              B, CUDA_R_16F, ldb, beta,
                              C, CUDA_R_16F, ldc,
                              CUDA_R_32F, algorithm)); // use 32-bit compute type for accumulation
  }

  static void batchedGemm(cublasHandle_t handle,
                          CudaCompute computeCapability,
                          cublasOperation_t transa,
                          cublasOperation_t transb,
                          int m, int n, int k,
                          const float *alpha, // has to match compute type!
                          const half *Aarray[], int lda,
                          const half *Barray[], int ldb,
                          const float *beta,  // has to match compute type!
                          half *Carray[], int ldc,
                          int batchCount) {
    ABORT_IF(computeCapability.major < 6, "Compute capability {} below 6 should not happen for FP16", computeCapability.major);
    // query math mode and set algorithm accordingly
    auto algorithm = tensorOpsEnabled(handle) ? CUBLAS_GEMM_DEFAULT_TENSOR_OP : CUBLAS_GEMM_DEFAULT;
    CUBLAS_CHECK(cublasGemmBatchedEx(handle, transa, transb,
                                     m, n, k, alpha,
                                     (void* const*)Aarray, CUDA_R_16F, lda,
                                     (void* const*)Barray, CUDA_R_16F, ldb, beta,
                                     (void**)Carray, CUDA_R_16F, ldc, batchCount,
                                     CUDA_R_32F, algorithm)); // use 32-bit compute type for accumulation
  }
};
#endif


// overload for float, contains configuration settings for float32
template <typename ElementType, typename ComputeType>
void ProdTyped(marian::Tensor C,
               const marian::Tensor& A,
               const marian::Tensor& B,
               bool transA,
               bool transB,
               ComputeType beta,
               ComputeType scalar) {
  CUDA_CHECK(cudaSetDevice((int)C->getDeviceId().no));
  ComputeType alpha = scalar;

  int m = A->shape().elements() / A->shape().back();
  int k = A->shape().back();
  if(transA)
    std::swap(m, k);

  int l = B->shape().elements() / B->shape().back();
  int n = B->shape().back();
  if(transB)
    std::swap(l, n);

  int lda = A->shape().back();
  int ldb = B->shape().back();
  int ldc = B->shape().back();

  if(transB)
    ldc = B->shape().elements() / B->shape().back();

  cublasOperation_t opA = transA ? CUBLAS_OP_T : CUBLAS_OP_N;
  cublasOperation_t opB = transB ? CUBLAS_OP_T : CUBLAS_OP_N;

  auto backend = std::static_pointer_cast<gpu::Backend>(C->getBackend());
  auto cublasHandle = backend->getCublasHandle();
  auto computeCapability = backend->getCudaComputeCapability();

  setTensorMode(cublasHandle);
  TypedGemm<ElementType, ComputeType>::gemm(cublasHandle, computeCapability,
                                            opB, opA,
                                            n, m, k,
                                            &alpha,
                                            B->data<ElementType>(), ldb,
                                            A->data<ElementType>(), lda,
                                            &beta,
                                            C->data<ElementType>(), ldc);
  unsetTensorMode(cublasHandle);
}

void Prod(marian::Tensor C,
          const marian::Tensor& A,
          const marian::Tensor& B,
          bool transA,
          bool transB,
          float beta,
          float scalar) {
  gpu::Prod(C, A, B, transA, transB, beta, scalar, C->type());
}

void Prod(marian::Tensor C,
          const marian::Tensor& A,
          const marian::Tensor& B,
          bool transA,
          bool transB,
          float beta,
          float scalar,
          Type computeType) {
  if(C->type() == Type::float32 && computeType == Type::float32) {
    ProdTyped</*ElementType=*/float, /*ComputeType=*/float>(C, A, B, transA, transB, beta, scalar);
#if COMPILE_FP16
  } else if(C->type() == Type::float16 && computeType == Type::float16) {
    ProdTyped</*ElementType=*/half, /*ComputeType=*/half>(C, A, B, transA, transB, __float2half(beta), __float2half(scalar));
  } else if(C->type() == Type::float16 && computeType == Type::float32) {
    ProdTyped</*ElementType=*/half, /*ComputeType=*/float>(C, A, B, transA, transB, beta, scalar);
#endif
  } else {
    ABORT("Prod not implemented for element type {} and compute type {}", C->type(), computeType);
  }
}

<<<<<<< HEAD
cublasStatus_t cublasGemmBatchedTyped(cublasHandle_t handle,
                                      CudaCompute computeCapability,
                                      cublasOperation_t transa, 
                                      cublasOperation_t transb,
                                      int m, int n, int k,
                                      const float *alpha,
                                      const float *Aarray[], int lda,
                                      const float *Barray[], int ldb,
                                      const float *beta,
                                      float *Carray[], int ldc, 
                                      int batchCount) {
// double #if and if unfortunately required to safeguard against compilation error 
// with CUDA 8.0 and runtime error with CUDA >9.0 on GPUs with compute capability under 5
#if CUDA_VERSION > 9000
  // query math mode and set algorithm accordingly
  auto algorithm = tensorOpsEnabled(handle) ? CUBLAS_GEMM_DEFAULT_TENSOR_OP : CUBLAS_GEMM_DEFAULT;
  if(computeCapability.major >= 5)
    return cublasGemmBatchedEx(handle, transa, transb, 
                               m, n, k, alpha, 
                               (void* const*)Aarray, CUDA_R_32F, lda, 
                               (void* const*)Barray, CUDA_R_32F, ldb, beta,
                               (void**)Carray, CUDA_R_32F, ldc, batchCount,
                               CUDA_R_32F, algorithm);
#endif
  return cublasSgemmBatched(handle, transa, transb, 
                            m, n, k, alpha, 
                            Aarray, lda, 
                            Barray, ldb, beta,
                            Carray, ldc, batchCount);
}

#if COMPILE_FP16 // should not be visible for CUDA 9.0 and below
cublasStatus_t cublasGemmBatchedTyped(cublasHandle_t handle,
                                      CudaCompute computeCapability,
                                      cublasOperation_t transa, 
                                      cublasOperation_t transb,
                                      int m, int n, int k,
                                      const half *alpha,
                                      const half *Aarray[], int lda,
                                      const half *Barray[], int ldb,
                                      const half *beta,
                                      half *Carray[], int ldc, 
                                      int batchCount) {
  ABORT_IF(computeCapability.major < 6, "Compute capability {} below 6 should not happen for FP16", computeCapability.major);
  // query math mode and set algorithm accordingly
  auto algorithm = tensorOpsEnabled(handle) ? CUBLAS_GEMM_DEFAULT_TENSOR_OP : CUBLAS_GEMM_DEFAULT;
  return cublasGemmBatchedEx(handle, transa, transb, 
                             m, n, k, alpha, 
                             (void* const*)Aarray, CUDA_R_16F, lda, 
                             (void* const*)Barray, CUDA_R_16F, ldb, beta,
                             (void**)Carray, CUDA_R_16F, ldc, batchCount,
                             CUDA_R_16F, algorithm); // @TODO: to 16, this is testing
}
#endif

cublasStatus_t cublasGemmBatchedStridedTyped(cublasHandle_t handle,
                                             CudaCompute computeCapability,
                                             cublasOperation_t transa, 
                                             cublasOperation_t transb,
                                             int m, int n, int k,
                                             const float *alpha,
                                             const float *A, int lda, int strideA,
                                             const float *B, int ldb, int strideB,
                                             const float *beta,
                                             float *C, int ldc, int strideC,
                                             int batchCount) {
// double #if and if unfortunately required to safeguard against compilation error 
// with CUDA 8.0 and runtime error with CUDA >9.0 on GPUs with compute capability under 5
#if CUDA_VERSION > 9000
  // query math mode and set algorithm accordingly
  auto algorithm = tensorOpsEnabled(handle) ? CUBLAS_GEMM_DEFAULT_TENSOR_OP : CUBLAS_GEMM_DEFAULT;
  if(computeCapability.major >= 5)
    return cublasGemmStridedBatchedEx(handle, transa, transb, 
                                      m, n, k, alpha, 
                                      (void const*)A, CUDA_R_32F, lda, strideA,
                                      (void const*)B, CUDA_R_32F, ldb, strideB, beta,
                                      (void*)C, CUDA_R_32F, ldc, strideC, batchCount,
                                      CUDA_R_32F, algorithm);
#endif
  return cublasSgemmStridedBatched(handle, transa, transb, 
                                   m, n, k, alpha, 
                                   A, lda, strideA,
                                   B, ldb, strideB, 
                                   beta,
                                   C, ldc, strideC, 
                                   batchCount);
}

#if COMPILE_FP16 // should not be visible for CUDA 9.0 and below
cublasStatus_t cublasGemmBatchedStridedTyped(cublasHandle_t handle,
                                             CudaCompute computeCapability,
                                             cublasOperation_t transa, 
                                             cublasOperation_t transb,
                                             int m, int n, int k,
                                             const half *alpha,
                                             const half *A, int lda, int strideA,
                                             const half *B, int ldb, int strideB,
                                             const half *beta,
                                             half *C, int ldc, int strideC,
                                             int batchCount) {
  ABORT_IF(computeCapability.major < 6, "Compute capability {} below 6 should not happen for FP16", computeCapability.major);
  // query math mode and set algorithm accordingly
  auto algorithm = tensorOpsEnabled(handle) ? CUBLAS_GEMM_DEFAULT_TENSOR_OP : CUBLAS_GEMM_DEFAULT;
  return cublasGemmStridedBatchedEx(handle, transa, transb, 
                                    m, n, k, alpha, 
                                    (void const*)A, CUDA_R_16F, lda, strideA,
                                    (void const*)B, CUDA_R_16F, ldb, strideB, beta,
                                    (void*)C, CUDA_R_16F, ldc, strideC, batchCount,
                                    CUDA_R_16F, algorithm);
}
#endif

template <typename T>
=======
template <typename ElementType, typename ComputeType>
>>>>>>> db771e09
void ProdBatchedTyped(marian::Tensor C,                 
                      Ptr<Allocator> allocator,
                      const marian::Tensor A,
                      const marian::Tensor B,
                      bool transA,
                      bool transB,
                      ComputeType beta,
                      ComputeType scalar) {
  CUDA_CHECK(cudaSetDevice((int)C->getDeviceId().no));
  ComputeType alpha = scalar;

  int batchDimA = A->shape().elements() / (A->shape()[-1] * A->shape()[-2]);
  int batchDimB = B->shape().elements() / (B->shape()[-1] * B->shape()[-2]);

  int m = A->shape()[-2];
  int k = A->shape()[-1];
  if(transA)
    std::swap(m, k);

  int l = B->shape()[-2];
  int n = B->shape()[-1];
  if(transB)
    std::swap(l, n);

  int lda = A->shape()[-1];
  int ldb = B->shape()[-1];
  int ldc = B->shape()[-1];

  if(transB)
    ldc = B->shape()[-2];

  cublasOperation_t opA = transA ? CUBLAS_OP_T : CUBLAS_OP_N;
  cublasOperation_t opB = transB ? CUBLAS_OP_T : CUBLAS_OP_N;

  auto backend = std::static_pointer_cast<gpu::Backend>(C->getBackend());
  auto cublasHandle = backend->getCublasHandle();
  auto compute = backend->getCudaComputeCapability();

  auto strideA = batchDimA == 1 ? 0 : m * k;
  auto strideB = batchDimB == 1 ? 0 : n * k;
  auto strideC = n * m;

<<<<<<< HEAD
  if(batchDimA == batchDimB) {
    setTensorMode(cublasHandle);
    CUBLAS_CHECK(cublasGemmBatchedStridedTyped(cublasHandle, 
                                               compute, 
                                               opB, 
                                               opA, 
                                               n,
                                               m,
                                               k,
                                               &alpha,
                                               B->data<const T>(), 
                                               ldb, strideB, 
                                               A->data<const T>(), 
                                               lda, strideA, 
                                               &beta, 
                                               C->data<T>(), 
                                               ldc, strideC, 
                                               batchDimA));
    unsetTensorMode(cublasHandle);
  } else {
    auto batchDimC = std::max(batchDimA, batchDimB);
    size_t size = 3*batchDimC;
    std::vector<T*> ptrs(size);
    auto aStart = 0;
    auto bStart = batchDimC;
    auto cStart = bStart + batchDimC;

    for(int i = 0; i < batchDimC; i++) {
      ptrs[aStart + i] = A->data<T>() + (i % batchDimA) * strideA;
      ptrs[bStart + i] = B->data<T>() + (i % batchDimB) * strideB;
      ptrs[cStart + i] = C->data<T>() + i * strideC;
    }

    // auto fails here from weird reason
    IPtr<MemoryPiece> mp_ptrs = allocator->alloc<T*>(size); 
    T** dest = mp_ptrs->data<T*>();
    cudaStream_t cublasStream = 0;
    CUBLAS_CHECK(cublasGetStream(cublasHandle, &cublasStream));
    CUDA_CHECK(cudaMemcpyAsync(dest, ptrs.data(), size * sizeof(T*), cudaMemcpyHostToDevice, cublasStream));

    setTensorMode(cublasHandle);
    CUBLAS_CHECK(cublasGemmBatchedTyped(cublasHandle,
                                        compute,
                                        opB,
                                        opA,
                                        n,
                                        m,
                                        k,
                                        &alpha,
                                        mp_ptrs->data<const T*>() + bStart,
                                        ldb,
                                        mp_ptrs->data<const T*>() + aStart,
                                        lda,
                                        &beta,
                                        mp_ptrs->data<T*>() + cStart,
                                        ldc,
                                        batchDimC));
    unsetTensorMode(cublasHandle);

    allocator->free(mp_ptrs);
  }
=======
  std::vector<const ElementType*> aptr;
  std::vector<const ElementType*> bptr;
  std::vector<ElementType*> cptr;

  for(int i = 0; i < batchC; i++) {
    aptr.push_back(A->data<ElementType>() + (i % batchA) * strideA);
    bptr.push_back(B->data<ElementType>() + (i % batchB) * strideB);
    cptr.push_back(C->data<ElementType>() + i * strideC);
  }

  // auto fails here from weird reason
  IPtr<MemoryPiece> mp_aptr = allocator->alloc<const ElementType*>(aptr.size());
  CudaCopy(aptr.data(), aptr.data() + aptr.size(), mp_aptr->data<const ElementType*>());

  IPtr<MemoryPiece> mp_bptr = allocator->alloc<const ElementType*>(bptr.size());
  CudaCopy(bptr.data(), bptr.data() + bptr.size(), mp_bptr->data<const ElementType*>());

  IPtr<MemoryPiece> mp_cptr = allocator->alloc<ElementType*>(cptr.size());
  CudaCopy(cptr.data(), cptr.data() + cptr.size(), mp_cptr->data<ElementType*>());

  setTensorMode(cublasHandle);
  TypedGemm<ElementType, ComputeType>::batchedGemm(cublasHandle, compute,
                                                   opB, opA,
                                                   n, m, k,
                                                   &alpha,
                                                   mp_bptr->data<const ElementType*>(), ldb,
                                                   mp_aptr->data<const ElementType*>(), lda,
                                                   &beta,
                                                   mp_cptr->data<ElementType*>(), ldc,
                                                   batchC);
  unsetTensorMode(cublasHandle);

  allocator->free(mp_aptr);
  allocator->free(mp_bptr);
  allocator->free(mp_cptr);
>>>>>>> db771e09
}

// @TODO: add version with compute type for completeness
void ProdBatched(marian::Tensor C,
                 Ptr<Allocator> allocator,
                 const marian::Tensor A,
                 const marian::Tensor B,
                 bool transA,
                 bool transB,
                 float beta,
                 float scalar) {
  if(C->type() == Type::float32) {
    ProdBatchedTyped<float, float>(C, allocator, A, B, transA, transB, beta, scalar);
#if COMPILE_FP16
  } else if(C->type() == Type::float16) { // not a *.cu file
    ProdBatchedTyped<half, half>(C, allocator, A, B, transA, transB, __float2half(beta), __float2half(scalar));
#endif
  } else {
    ABORT("ProdBatched not implemented for element type {}", C->type());
  }
}

}  // namespace gpu
}  // namespace marian<|MERGE_RESOLUTION|>--- conflicted
+++ resolved
@@ -132,6 +132,39 @@
                                       Barray, ldb, beta,
                                       Carray, ldc, batchCount));
   }
+
+  static void stridedBatchedGemm(cublasHandle_t handle,
+                                 CudaCompute computeCapability,
+                                 cublasOperation_t transa, 
+                                 cublasOperation_t transb,
+                                 int m, int n, int k,
+                                 const float *alpha,
+                                 const float *A, int lda, int strideA,
+                                 const float *B, int ldb, int strideB,
+                                 const float *beta,
+                                 float *C, int ldc, int strideC,
+                                 int batchCount) {
+  // double #if and if unfortunately required to safeguard against compilation error 
+  // with CUDA 8.0 and runtime error with CUDA >9.0 on GPUs with compute capability under 5
+  #if CUDA_VERSION > 9000
+    // query math mode and set algorithm accordingly
+    auto algorithm = tensorOpsEnabled(handle) ? CUBLAS_GEMM_DEFAULT_TENSOR_OP : CUBLAS_GEMM_DEFAULT;
+    if(computeCapability.major >= 5)
+      CUBLAS_CHECK(cublasGemmStridedBatchedEx(handle, transa, transb, 
+                                              m, n, k, alpha, 
+                                              (void const*)A, CUDA_R_32F, lda, strideA,
+                                              (void const*)B, CUDA_R_32F, ldb, strideB, beta,
+                                              (void*)C, CUDA_R_32F, ldc, strideC, batchCount,
+                                              CUDA_R_32F, algorithm));
+  #endif
+    CUBLAS_CHECK(cublasSgemmStridedBatched(handle, transa, transb, 
+                                           m, n, k, alpha, 
+                                           A, lda, strideA,
+                                           B, ldb, strideB, 
+                                           beta,
+                                           C, ldc, strideC, 
+                                           batchCount));
+  }  
 };
 
 #if COMPILE_FP16
@@ -180,6 +213,29 @@
                                      (void**)Carray, CUDA_R_16F, ldc, batchCount,
                                      CUDA_R_16F, algorithm));
   }
+
+  static void stridedBatchedGemm(cublasHandle_t handle,
+                                 CudaCompute computeCapability,
+                                 cublasOperation_t transa, 
+                                 cublasOperation_t transb,
+                                 int m, int n, int k,
+                                 const half *alpha,
+                                 const half *A, int lda, int strideA,
+                                 const half *B, int ldb, int strideB,
+                                 const half *beta,
+                                 half *C, int ldc, int strideC,
+                                 int batchCount) {
+    ABORT_IF(computeCapability.major < 6, "Compute capability {} below 6 should not happen for FP16", computeCapability.major);
+    // query math mode and set algorithm accordingly
+    auto algorithm = tensorOpsEnabled(handle) ? CUBLAS_GEMM_DEFAULT_TENSOR_OP : CUBLAS_GEMM_DEFAULT;
+    CUBLAS_CHECK(cublasGemmStridedBatchedEx(handle, transa, transb, 
+                                            m, n, k, alpha, 
+                                            (void const*)A, CUDA_R_16F, lda, strideA,
+                                            (void const*)B, CUDA_R_16F, ldb, strideB, beta,
+                                            (void*)C, CUDA_R_16F, ldc, strideC, batchCount,
+                                            CUDA_R_16F, algorithm));
+  }
+  
 };
 
 template <>
@@ -226,6 +282,28 @@
                                      (void* const*)Barray, CUDA_R_16F, ldb, beta,
                                      (void**)Carray, CUDA_R_16F, ldc, batchCount,
                                      CUDA_R_32F, algorithm)); // use 32-bit compute type for accumulation
+  }
+
+  static void stridedBatchedGemm(cublasHandle_t handle,
+                                 CudaCompute computeCapability,
+                                 cublasOperation_t transa, 
+                                 cublasOperation_t transb,
+                                 int m, int n, int k,
+                                 const float *alpha,
+                                 const half *A, int lda, int strideA,
+                                 const half *B, int ldb, int strideB,
+                                 const float *beta,
+                                 half *C, int ldc, int strideC,
+                                 int batchCount) {
+    ABORT_IF(computeCapability.major < 6, "Compute capability {} below 6 should not happen for FP16", computeCapability.major);
+    // query math mode and set algorithm accordingly
+    auto algorithm = tensorOpsEnabled(handle) ? CUBLAS_GEMM_DEFAULT_TENSOR_OP : CUBLAS_GEMM_DEFAULT;
+    CUBLAS_CHECK(cublasGemmStridedBatchedEx(handle, transa, transb, 
+                                            m, n, k, alpha, 
+                                            (void const*)A, CUDA_R_16F, lda, strideA,
+                                            (void const*)B, CUDA_R_16F, ldb, strideB, beta,
+                                            (void*)C, CUDA_R_16F, ldc, strideC, batchCount,
+                                            CUDA_R_32F, algorithm));  
   }
 };
 #endif
@@ -310,123 +388,7 @@
   }
 }
 
-<<<<<<< HEAD
-cublasStatus_t cublasGemmBatchedTyped(cublasHandle_t handle,
-                                      CudaCompute computeCapability,
-                                      cublasOperation_t transa, 
-                                      cublasOperation_t transb,
-                                      int m, int n, int k,
-                                      const float *alpha,
-                                      const float *Aarray[], int lda,
-                                      const float *Barray[], int ldb,
-                                      const float *beta,
-                                      float *Carray[], int ldc, 
-                                      int batchCount) {
-// double #if and if unfortunately required to safeguard against compilation error 
-// with CUDA 8.0 and runtime error with CUDA >9.0 on GPUs with compute capability under 5
-#if CUDA_VERSION > 9000
-  // query math mode and set algorithm accordingly
-  auto algorithm = tensorOpsEnabled(handle) ? CUBLAS_GEMM_DEFAULT_TENSOR_OP : CUBLAS_GEMM_DEFAULT;
-  if(computeCapability.major >= 5)
-    return cublasGemmBatchedEx(handle, transa, transb, 
-                               m, n, k, alpha, 
-                               (void* const*)Aarray, CUDA_R_32F, lda, 
-                               (void* const*)Barray, CUDA_R_32F, ldb, beta,
-                               (void**)Carray, CUDA_R_32F, ldc, batchCount,
-                               CUDA_R_32F, algorithm);
-#endif
-  return cublasSgemmBatched(handle, transa, transb, 
-                            m, n, k, alpha, 
-                            Aarray, lda, 
-                            Barray, ldb, beta,
-                            Carray, ldc, batchCount);
-}
-
-#if COMPILE_FP16 // should not be visible for CUDA 9.0 and below
-cublasStatus_t cublasGemmBatchedTyped(cublasHandle_t handle,
-                                      CudaCompute computeCapability,
-                                      cublasOperation_t transa, 
-                                      cublasOperation_t transb,
-                                      int m, int n, int k,
-                                      const half *alpha,
-                                      const half *Aarray[], int lda,
-                                      const half *Barray[], int ldb,
-                                      const half *beta,
-                                      half *Carray[], int ldc, 
-                                      int batchCount) {
-  ABORT_IF(computeCapability.major < 6, "Compute capability {} below 6 should not happen for FP16", computeCapability.major);
-  // query math mode and set algorithm accordingly
-  auto algorithm = tensorOpsEnabled(handle) ? CUBLAS_GEMM_DEFAULT_TENSOR_OP : CUBLAS_GEMM_DEFAULT;
-  return cublasGemmBatchedEx(handle, transa, transb, 
-                             m, n, k, alpha, 
-                             (void* const*)Aarray, CUDA_R_16F, lda, 
-                             (void* const*)Barray, CUDA_R_16F, ldb, beta,
-                             (void**)Carray, CUDA_R_16F, ldc, batchCount,
-                             CUDA_R_16F, algorithm); // @TODO: to 16, this is testing
-}
-#endif
-
-cublasStatus_t cublasGemmBatchedStridedTyped(cublasHandle_t handle,
-                                             CudaCompute computeCapability,
-                                             cublasOperation_t transa, 
-                                             cublasOperation_t transb,
-                                             int m, int n, int k,
-                                             const float *alpha,
-                                             const float *A, int lda, int strideA,
-                                             const float *B, int ldb, int strideB,
-                                             const float *beta,
-                                             float *C, int ldc, int strideC,
-                                             int batchCount) {
-// double #if and if unfortunately required to safeguard against compilation error 
-// with CUDA 8.0 and runtime error with CUDA >9.0 on GPUs with compute capability under 5
-#if CUDA_VERSION > 9000
-  // query math mode and set algorithm accordingly
-  auto algorithm = tensorOpsEnabled(handle) ? CUBLAS_GEMM_DEFAULT_TENSOR_OP : CUBLAS_GEMM_DEFAULT;
-  if(computeCapability.major >= 5)
-    return cublasGemmStridedBatchedEx(handle, transa, transb, 
-                                      m, n, k, alpha, 
-                                      (void const*)A, CUDA_R_32F, lda, strideA,
-                                      (void const*)B, CUDA_R_32F, ldb, strideB, beta,
-                                      (void*)C, CUDA_R_32F, ldc, strideC, batchCount,
-                                      CUDA_R_32F, algorithm);
-#endif
-  return cublasSgemmStridedBatched(handle, transa, transb, 
-                                   m, n, k, alpha, 
-                                   A, lda, strideA,
-                                   B, ldb, strideB, 
-                                   beta,
-                                   C, ldc, strideC, 
-                                   batchCount);
-}
-
-#if COMPILE_FP16 // should not be visible for CUDA 9.0 and below
-cublasStatus_t cublasGemmBatchedStridedTyped(cublasHandle_t handle,
-                                             CudaCompute computeCapability,
-                                             cublasOperation_t transa, 
-                                             cublasOperation_t transb,
-                                             int m, int n, int k,
-                                             const half *alpha,
-                                             const half *A, int lda, int strideA,
-                                             const half *B, int ldb, int strideB,
-                                             const half *beta,
-                                             half *C, int ldc, int strideC,
-                                             int batchCount) {
-  ABORT_IF(computeCapability.major < 6, "Compute capability {} below 6 should not happen for FP16", computeCapability.major);
-  // query math mode and set algorithm accordingly
-  auto algorithm = tensorOpsEnabled(handle) ? CUBLAS_GEMM_DEFAULT_TENSOR_OP : CUBLAS_GEMM_DEFAULT;
-  return cublasGemmStridedBatchedEx(handle, transa, transb, 
-                                    m, n, k, alpha, 
-                                    (void const*)A, CUDA_R_16F, lda, strideA,
-                                    (void const*)B, CUDA_R_16F, ldb, strideB, beta,
-                                    (void*)C, CUDA_R_16F, ldc, strideC, batchCount,
-                                    CUDA_R_16F, algorithm);
-}
-#endif
-
-template <typename T>
-=======
 template <typename ElementType, typename ComputeType>
->>>>>>> db771e09
 void ProdBatchedTyped(marian::Tensor C,                 
                       Ptr<Allocator> allocator,
                       const marian::Tensor A,
@@ -469,105 +431,53 @@
   auto strideB = batchDimB == 1 ? 0 : n * k;
   auto strideC = n * m;
 
-<<<<<<< HEAD
   if(batchDimA == batchDimB) {
     setTensorMode(cublasHandle);
-    CUBLAS_CHECK(cublasGemmBatchedStridedTyped(cublasHandle, 
-                                               compute, 
-                                               opB, 
-                                               opA, 
-                                               n,
-                                               m,
-                                               k,
-                                               &alpha,
-                                               B->data<const T>(), 
-                                               ldb, strideB, 
-                                               A->data<const T>(), 
-                                               lda, strideA, 
-                                               &beta, 
-                                               C->data<T>(), 
-                                               ldc, strideC, 
-                                               batchDimA));
+    TypedGemm<ElementType, ComputeType>::stridedBatchedGemm(cublasHandle, compute, 
+                                                            opB, opA, 
+                                                            n, m, k,
+                                                            &alpha,
+                                                            B->data<const ElementType>(), ldb, strideB, 
+                                                            A->data<const ElementType>(), lda, strideA, 
+                                                            &beta, 
+                                                            C->data<ElementType>(), ldc, strideC, 
+                                                            batchDimA);
     unsetTensorMode(cublasHandle);
   } else {
     auto batchDimC = std::max(batchDimA, batchDimB);
     size_t size = 3*batchDimC;
-    std::vector<T*> ptrs(size);
+    std::vector<ElementType*> ptrs(size);
     auto aStart = 0;
     auto bStart = batchDimC;
     auto cStart = bStart + batchDimC;
 
     for(int i = 0; i < batchDimC; i++) {
-      ptrs[aStart + i] = A->data<T>() + (i % batchDimA) * strideA;
-      ptrs[bStart + i] = B->data<T>() + (i % batchDimB) * strideB;
-      ptrs[cStart + i] = C->data<T>() + i * strideC;
+      ptrs[aStart + i] = A->data<ElementType>() + (i % batchDimA) * strideA;
+      ptrs[bStart + i] = B->data<ElementType>() + (i % batchDimB) * strideB;
+      ptrs[cStart + i] = C->data<ElementType>() + i * strideC;
     }
 
     // auto fails here from weird reason
-    IPtr<MemoryPiece> mp_ptrs = allocator->alloc<T*>(size); 
-    T** dest = mp_ptrs->data<T*>();
+    IPtr<MemoryPiece> mp_ptrs = allocator->alloc<ElementType*>(size); 
+    ElementType** dest = mp_ptrs->data<ElementType*>();
     cudaStream_t cublasStream = 0;
     CUBLAS_CHECK(cublasGetStream(cublasHandle, &cublasStream));
-    CUDA_CHECK(cudaMemcpyAsync(dest, ptrs.data(), size * sizeof(T*), cudaMemcpyHostToDevice, cublasStream));
+    CUDA_CHECK(cudaMemcpyAsync(dest, ptrs.data(), size * sizeof(ElementType*), cudaMemcpyHostToDevice, cublasStream));
 
     setTensorMode(cublasHandle);
-    CUBLAS_CHECK(cublasGemmBatchedTyped(cublasHandle,
-                                        compute,
-                                        opB,
-                                        opA,
-                                        n,
-                                        m,
-                                        k,
-                                        &alpha,
-                                        mp_ptrs->data<const T*>() + bStart,
-                                        ldb,
-                                        mp_ptrs->data<const T*>() + aStart,
-                                        lda,
-                                        &beta,
-                                        mp_ptrs->data<T*>() + cStart,
-                                        ldc,
-                                        batchDimC));
+    TypedGemm<ElementType, ComputeType>::batchedGemm(cublasHandle, compute,
+                                                     opB, opA,
+                                                     n, m, k,
+                                                     &alpha,
+                                                     mp_ptrs->data<const ElementType*>() + bStart, ldb,
+                                                     mp_ptrs->data<const ElementType*>() + aStart, lda,
+                                                     &beta,
+                                                     mp_ptrs->data<ElementType*>() + cStart, ldc,
+                                                     batchDimC);
     unsetTensorMode(cublasHandle);
 
     allocator->free(mp_ptrs);
   }
-=======
-  std::vector<const ElementType*> aptr;
-  std::vector<const ElementType*> bptr;
-  std::vector<ElementType*> cptr;
-
-  for(int i = 0; i < batchC; i++) {
-    aptr.push_back(A->data<ElementType>() + (i % batchA) * strideA);
-    bptr.push_back(B->data<ElementType>() + (i % batchB) * strideB);
-    cptr.push_back(C->data<ElementType>() + i * strideC);
-  }
-
-  // auto fails here from weird reason
-  IPtr<MemoryPiece> mp_aptr = allocator->alloc<const ElementType*>(aptr.size());
-  CudaCopy(aptr.data(), aptr.data() + aptr.size(), mp_aptr->data<const ElementType*>());
-
-  IPtr<MemoryPiece> mp_bptr = allocator->alloc<const ElementType*>(bptr.size());
-  CudaCopy(bptr.data(), bptr.data() + bptr.size(), mp_bptr->data<const ElementType*>());
-
-  IPtr<MemoryPiece> mp_cptr = allocator->alloc<ElementType*>(cptr.size());
-  CudaCopy(cptr.data(), cptr.data() + cptr.size(), mp_cptr->data<ElementType*>());
-
-  setTensorMode(cublasHandle);
-  TypedGemm<ElementType, ComputeType>::batchedGemm(cublasHandle, compute,
-                                                   opB, opA,
-                                                   n, m, k,
-                                                   &alpha,
-                                                   mp_bptr->data<const ElementType*>(), ldb,
-                                                   mp_aptr->data<const ElementType*>(), lda,
-                                                   &beta,
-                                                   mp_cptr->data<ElementType*>(), ldc,
-                                                   batchC);
-  unsetTensorMode(cublasHandle);
-
-  allocator->free(mp_aptr);
-  allocator->free(mp_bptr);
-  allocator->free(mp_cptr);
->>>>>>> db771e09
 }
 
 // @TODO: add version with compute type for completeness
