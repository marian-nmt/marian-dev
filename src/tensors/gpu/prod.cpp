
#ifdef _MSC_VER
#pragma warning(disable: 4505) // warning C4505: '__float2half_rz': unreferenced local function has been removed (missing 'static inline')
#endif

#include <cublas_v2.h>
#include <cusparse.h>
#include "tensors/gpu/uint8tools.h"

// clang-format off
#include "tensors/gpu/prod.h"
#include "tensors/gpu/backend.h"
#include "tensors/gpu/cuda_helpers.h"
// clang-format on

namespace marian {

namespace gpu {

// The explicit version of matmult like cublasGemmEx choose their math mode based on the algorithm that
// has been passed into the function call and seem to ignore setMathMode. Here we query the used math mode
// to choose the algorithm.
static bool tensorOpsEnabled(cublasHandle_t cublasHandle) {
#if CUDA_VERSION >= 9000
  cublasMath_t actual = CUBLAS_DEFAULT_MATH;
  cublasGetMathMode(cublasHandle, &actual);
  return actual == CUBLAS_TENSOR_OP_MATH;
#else
  return false;
#endif
}

static void setTensorMode(cublasHandle_t cublasHandle) {
  cublasHandle; // fool warnings
#if CUDA_VERSION >= 9000
  static int mode = 0;  // 1: use TC; -1: do not use TC; 0: not set yet
  if (mode == 0) { // multi-thread note: this is sort-of thread-safe, since multiple threads would determine the same value
    const char* var = getenv("ENABLE_CUBLAS_TENSOR_OP_MATH_FP32");
    if (!var)
      var = "1";
    switch(var[0]) {
      case '0': mode = -1; break;
      case '1': mode =  1; break;
      default: ABORT("Invalid ENABLE_CUBLAS_TENSOR_OP_MATH_FP32={}", var);
    }
    if (mode > 0) { // try whether it can be set   --@TODO: check whether this actually works
      CUBLAS_CHECK(cublasSetMathMode(cublasHandle, CUBLAS_TENSOR_OP_MATH));
      cublasMath_t actual = CUBLAS_DEFAULT_MATH;
      cublasGetMathMode(cublasHandle, &actual);
      if (actual != CUBLAS_TENSOR_OP_MATH) {
        LOG(warn, "[gpu] TensorCores requested but not available");
        mode = -1;
      }
    }
    if (mode > 0)
      LOG(info, "[gpu] 16-bit TensorCores enabled for float32 matrix operations");
  }
  CUBLAS_CHECK(cublasSetMathMode(cublasHandle, mode > 0 ? CUBLAS_TENSOR_OP_MATH : CUBLAS_DEFAULT_MATH));
#endif
}

static void unsetTensorMode(cublasHandle_t cublasHandle) {
  cublasHandle; // fool warnings
#if CUDA_VERSION >= 9000
  CUBLAS_CHECK(cublasSetMathMode(cublasHandle, CUBLAS_DEFAULT_MATH));
#endif
}

// overload for float, contains configuration settings for float32
static cublasStatus_t cublasGemmTyped(cublasHandle_t handle,
                                      CudaCompute computeCapability,
                                      cublasOperation_t transa, 
                                      cublasOperation_t transb,
                                      int m, int n, int k,
                                      const float* alpha,
                                      const float* A, int lda,
                                      const float* B, int ldb,
                                      const float* beta,
                                      float* C, int ldc) {
// double #if and if unfortunately required to safeguard against compilation error 
// with CUDA 8.0 and runtime error with CUDA >9.0 on GPUs with compute capability under 5
#if CUDA_VERSION > 9000
  // query math mode and set algorithm accordingly
  auto algorithm = tensorOpsEnabled(handle) ? CUBLAS_GEMM_DEFAULT_TENSOR_OP : CUBLAS_GEMM_DEFAULT;
  if(computeCapability.major >= 5)
    return cublasGemmEx(handle, transa, transb, 
                        m, n, k, alpha, 
                        A, CUDA_R_32F, lda, 
                        B, CUDA_R_32F, ldb, beta, 
                        C, CUDA_R_32F, ldc,
                        CUDA_R_32F, algorithm); // @TODO: review algorithm
/* OLD
    return marian::hacky8bit::cublas8bitGemmmEx(handle,
        transa, 
        transb,
        m, n, k,
        alpha,
        A, lda,
        B, ldb,
        beta,
        C, ldc); *
}*/
#endif
  return cublasSgemm(handle, transa, transb, 
                      m, n, k, alpha, 
                      A, lda, 
                      B, ldb, beta, 
                      C, ldc);
}

#if COMPILE_FP16
// overload for half, contains configuration settings for float16
static cublasStatus_t cublasGemmTyped(cublasHandle_t handle,
                                      CudaCompute computeCapability,
                                      cublasOperation_t transa, 
                                      cublasOperation_t transb,
                                      int m, int n, int k,
                                      const half* alpha,
                                      const half* A, int lda,
                                      const half* B, int ldb,
                                      const half* beta,
                                      half* C, int ldc) {
  ABORT_IF(computeCapability.major < 6, "Compute capability {} below 6 should not happen for FP16", computeCapability.major);
  // query math mode and set algorithm accordingly
  auto algorithm = tensorOpsEnabled(handle) ? CUBLAS_GEMM_DEFAULT_TENSOR_OP : CUBLAS_GEMM_DEFAULT;
  return cublasGemmEx(handle, transa, transb, 
                      m, n, k, alpha, 
                      A, CUDA_R_16F, lda, 
                      B, CUDA_R_16F, ldb, beta, 
                      C, CUDA_R_16F, ldc,
                      CUDA_R_16F, algorithm); // @TODO: review algorithm
}
#endif

template <typename T>
void ProdTyped(marian::Tensor C,
               const marian::Tensor& A,
               const marian::Tensor& B,
               bool transA,
               bool transB,
               T beta,
               T scalar) {
  CUDA_CHECK(cudaSetDevice((int)C->getDeviceId().no));
  T alpha = scalar;

  int m = A->shape().elements() / A->shape().back();
  int k = A->shape().back();
  if(transA)
    std::swap(m, k);

  int l = B->shape().elements() / B->shape().back();
  int n = B->shape().back();
  if(transB)
    std::swap(l, n);

  int lda = A->shape().back();
  int ldb = B->shape().back();
  int ldc = B->shape().back();

  if(transB)
    ldc = B->shape().elements() / B->shape().back();

  cublasOperation_t opA = transA ? CUBLAS_OP_T : CUBLAS_OP_N;
  cublasOperation_t opB = transB ? CUBLAS_OP_T : CUBLAS_OP_N;

  auto backend = std::static_pointer_cast<gpu::Backend>(C->getBackend());
  auto cublasHandle = backend->getCublasHandle();
  auto computeCapability = backend->getCudaComputeCapability();

  setTensorMode(cublasHandle);
  CUBLAS_CHECK(cublasGemmTyped(cublasHandle,
                               computeCapability,
                               opB,
                               opA,
                               n,
                               m,
                               k,
                               &alpha,
                               B->data<T>(),
                               ldb,
                               A->data<T>(),
                               lda,
                               &beta,
                               C->data<T>(),
                               ldc));
  /*
  if (m%4 == 0 && n%4 ==0 && k%4 ==0) {
    CUBLAS_CHECK(marian::hacky8bit::cublas8bitGemmm(C,
                A,
                B,
                transA,
                transB,
                beta,
                scalar));
  }*/
  unsetTensorMode(cublasHandle);
}

void Prod(marian::Tensor C,
          const marian::Tensor& A,
          const marian::Tensor& B,
          bool transA,
          bool transB,
          float beta,
          float scalar) {
  if(C->type() == Type::float32) {
    ProdTyped<float>(C, A, B, transA, transB, beta, scalar);
#if COMPILE_FP16
  } else if(C->type() == Type::float16) {
    ProdTyped<half>(C, A, B, transA, transB, __float2half(beta), __float2half(scalar));
#endif
  } else {
    ABORT("Prod not implemented for type {}", C->type());
  }
}

cublasStatus_t cublasGemmBatchedTyped(cublasHandle_t handle,
                                      CudaCompute computeCapability,
                                      cublasOperation_t transa, 
                                      cublasOperation_t transb,
                                      int m, int n, int k,
                                      const float *alpha,
                                      const float *Aarray[], int lda,
                                      const float *Barray[], int ldb,
                                      const float *beta,
                                      float *Carray[], int ldc, 
                                      int batchCount) {
// double #if and if unfortunately required to safeguard against compilation error 
// with CUDA 8.0 and runtime error with CUDA >9.0 on GPUs with compute capability under 5
#if CUDA_VERSION > 9000
  // query math mode and set algorithm accordingly
  auto algorithm = tensorOpsEnabled(handle) ? CUBLAS_GEMM_DEFAULT_TENSOR_OP : CUBLAS_GEMM_DEFAULT;
  if(computeCapability.major >= 5)
    return cublasGemmBatchedEx(handle, transa, transb, 
                               m, n, k, alpha, 
                               (void* const*)Aarray, CUDA_R_32F, lda, 
                               (void* const*)Barray, CUDA_R_32F, ldb, beta,
                               (void**)Carray, CUDA_R_32F, ldc, batchCount,
                               CUDA_R_32F, algorithm);
#endif
  return cublasSgemmBatched(handle, transa, transb, 
                            m, n, k, alpha, 
                            Aarray, lda, 
                            Barray, ldb, beta,
                            Carray, ldc, batchCount);
}

#if COMPILE_FP16 // should not be visible for CUDA 9.0 and below
cublasStatus_t cublasGemmBatchedTyped(cublasHandle_t handle,
                                      CudaCompute computeCapability,
                                      cublasOperation_t transa, 
                                      cublasOperation_t transb,
                                      int m, int n, int k,
                                      const half *alpha,
                                      const half *Aarray[], int lda,
                                      const half *Barray[], int ldb,
                                      const half *beta,
                                      half *Carray[], int ldc, 
                                      int batchCount) {
  ABORT_IF(computeCapability.major < 6, "Compute capability {} below 6 should not happen for FP16", computeCapability.major);
  // query math mode and set algorithm accordingly
  auto algorithm = tensorOpsEnabled(handle) ? CUBLAS_GEMM_DEFAULT_TENSOR_OP : CUBLAS_GEMM_DEFAULT;
  return cublasGemmBatchedEx(handle, transa, transb, 
                             m, n, k, alpha, 
                             (void* const*)Aarray, CUDA_R_16F, lda, 
                             (void* const*)Barray, CUDA_R_16F, ldb, beta,
                             (void**)Carray, CUDA_R_16F, ldc, batchCount,
                             CUDA_R_16F, algorithm); // @TODO: to 16, this is testing
}
#endif

template <typename T>
void ProdBatchedTyped(marian::Tensor C,                 
                 Ptr<Allocator> allocator,
                 const marian::Tensor A,
                 const marian::Tensor B,
                 bool transA,
                 bool transB,
                 T beta,
                 T scalar) {
  CUDA_CHECK(cudaSetDevice((int)C->getDeviceId().no));
  T alpha = scalar;

  int batchA = A->shape().elements() / (A->shape()[-1] * A->shape()[-2]);
  int batchB = B->shape().elements() / (B->shape()[-1] * B->shape()[-2]);

  int m = A->shape()[-2];
  int k = A->shape()[-1];
  if(transA)
    std::swap(m, k);

  int l = B->shape()[-2];
  int n = B->shape()[-1];
  if(transB)
    std::swap(l, n);

  int lda = A->shape()[-1];
  int ldb = B->shape()[-1];
  int ldc = B->shape()[-1];

  if(transB)
    ldc = B->shape()[-2];

  cublasOperation_t opA = transA ? CUBLAS_OP_T : CUBLAS_OP_N;
  cublasOperation_t opB = transB ? CUBLAS_OP_T : CUBLAS_OP_N;

  auto backend = std::static_pointer_cast<gpu::Backend>(C->getBackend());
  auto cublasHandle = backend->getCublasHandle();
  auto compute = backend->getCudaComputeCapability();

  auto strideA = batchA == 1 ? 0 : m * k;
  auto strideB = batchB == 1 ? 0 : n * k;
  auto strideC = n * m;
  auto batchC = std::max(batchA, batchB);

  std::vector<const T*> aptr;
  std::vector<const T*> bptr;
  std::vector<T*> cptr;

  for(int i = 0; i < batchC; i++) {
    aptr.push_back(A->data<T>() + (i % batchA) * strideA);
    bptr.push_back(B->data<T>() + (i % batchB) * strideB);
    cptr.push_back(C->data<T>() + i * strideC);
  }

  // auto fails here from weird reason
  IPtr<MemoryPiece> mp_aptr = allocator->alloc<const T*>(aptr.size());
  CudaCopy(aptr.data(), aptr.data() + aptr.size(), mp_aptr->data<const T*>());

  IPtr<MemoryPiece> mp_bptr = allocator->alloc<const T*>(bptr.size());
  CudaCopy(bptr.data(), bptr.data() + bptr.size(), mp_bptr->data<const T*>());

  IPtr<MemoryPiece> mp_cptr = allocator->alloc<T*>(cptr.size());
  CudaCopy(cptr.data(), cptr.data() + cptr.size(), mp_cptr->data<T*>());

  setTensorMode(cublasHandle);
  CUBLAS_CHECK(cublasGemmBatchedTyped(cublasHandle,
                                      compute,
                                      opB,
                                      opA,
                                      n,
                                      m,
                                      k,
                                      &alpha,
                                      mp_bptr->data<const T*>(),
                                      ldb,
                                      mp_aptr->data<const T*>(),
                                      lda,
                                      &beta,
                                      mp_cptr->data<T*>(),
                                      ldc,
                                      batchC));
  unsetTensorMode(cublasHandle);

  allocator->free(mp_aptr);
  allocator->free(mp_bptr);
  allocator->free(mp_cptr);
}

void ProdBatched(marian::Tensor C,
                 Ptr<Allocator> allocator,
                 const marian::Tensor A,
                 const marian::Tensor B,
                 bool transA,
                 bool transB,
                 float beta,
                 float scalar) {
  if(C->type() == Type::float32) {
    ProdBatchedTyped<float>(C, allocator, A, B, transA, transB, beta, scalar);
#if COMPILE_FP16
  } else if(C->type() == Type::float16) { // not a *.cu file
    ProdBatchedTyped<half>(C, allocator, A, B, transA, transB, __float2half(beta), __float2half(scalar));
#endif
  } else {
    ABORT("ProdBatched not implemented for type {}", C->type());
  }
}

// bug in cuSparse: sparse matrix is limited to 65535 columns
// This function is a drop-in replacement that handles it (by slicing).
cusparseStatus_t
static cusparseSgemmiEx(cusparseHandle_t handle, int m,
  int n, // the offending number of columns of matrices B and C
  int k, int nnz, const float *alpha, const float *A, int lda,
  const float *cscValB, const int *cscColPtrB, const int *cscRowIndB, const float *beta,
  float *C, int ldc)
{
#if CUDA_VERSION >= 11000
<<<<<<< HEAD
  ABORT("cusparseSgemmi is deprecated in CUDA VERSION >= 11.");
=======
  ABORT("cusparseSgemmi is not available in CUDA VERSION >= 11.");
>>>>>>> 5534a044
#else
  const int nMax = 65535; // max. number of columns allowed by cuSparse 10 implementation
  for (int j0 = 0; j0 < n; j0 += 65535) { // loop over column slices, j0 = index of first column
    // Call original function on a column slice.
    // Replace all parameters that relate to the column slice.
    // nnz does not need to be corrected.
    auto n1 = std::min(n - j0, nMax);   // width of column slice is limited to max
    auto C1 = C + j0 * ldc;             // column slice into result matrix C
    auto cscColPtrB1 = cscColPtrB + j0; // column slice into sparse factor B
    auto rc = cusparseSgemmi(handle, m, n1, k, nnz, alpha, A, lda, cscValB, cscColPtrB1, cscRowIndB, beta, C1, ldc);
    if (rc != CUSPARSE_STATUS_SUCCESS)
      return rc;
  }
#endif
  return CUSPARSE_STATUS_SUCCESS;
}

// @TODO: make this work with fp16

// C = op(S) x D if not swapOperands else C = D x op(S)
// op(S) = S if not transA else S^T
void CSRProd(marian::Tensor C,
             Ptr<Allocator> allocator,
             const marian::Tensor& S_values,
             const marian::Tensor& S_indices,
             const marian::Tensor& S_offsets,
             const marian::Tensor& D,
             bool transS,
             bool swapOperands,
             float beta) {
  cudaSetDevice((int)C->getDeviceId().no);
  auto cusparseHandle = std::static_pointer_cast<gpu::Backend>(C->getBackend())
                              ->getCusparseHandle();
  // interpret tensor dimensions as matrix dimensions
  const auto& shapeC = C->shape();
  const auto& shapeD = D->shape();
  // If swapOperands, S and D are swapped (C = D x S instead of C = S x D).
  // In that case, in the next 6 lines, please read all dimensions as if they were reversed in order.
  auto rowsC = shapeC[-(int)swapOperands];
  auto colsC = shapeC.elements() / rowsC;
  auto rowsD = shapeD[-(int)swapOperands];
  auto colsD = shapeD.elements() / rowsD;
  auto rowsS = transS ? rowsD : rowsC;
  auto colsS = transS ? rowsC : rowsD;
  ABORT_IF(colsD != colsC, "Inconsistent outer dimensions in CSR product");
  if (swapOperands) { // make rowsX actual row dimensions again, likewise colsX
    std::swap(rowsC, colsC);
    std::swap(rowsD, colsD);
    std::swap(rowsS, colsS);
  }
  // sparse arrays
  auto numValues  = S_values->shape().elements();
  auto numOffsets = S_offsets->shape().elements() - 1; // -1 since last value is length
  ABORT_IF(numOffsets != rowsS, "Unexpected number of rows in CSR argument");
  ABORT_IF(S_values->shape() != S_indices->shape(), "CSR values and indices must have the same size");
  float alpha = 1;
  MemoryPiece::PtrType St_values, St_indices, St_offsets;
  if (transS != swapOperands) {
    // Cusparse gemmi() does not support this specific version of transpose, and csrmm() is non-deterministic.
    // Hence, we transpose the matrix explicitly.
    // Note that gemmi() expects a CSC, while csrmm() a CSR; hence, the strange condition (transS != swapOperands) above.
    St_values  = allocator->alloc<float>(numValues);
    St_indices = allocator->alloc<int>(numValues);
    St_offsets = allocator->alloc<int>(colsS + 1);
    // transpose the second argument
#if CUDA_VERSION >= 11000
    size_t buffer_size;
    CUSPARSE_CHECK(cusparseCsr2cscEx2_bufferSize(cusparseHandle,
                                          /*m=*/ rowsS, // number of rows of matrix
                                          /*n=*/ colsS, // number of columns of matrix
                                          /*nnz=*/ (int)numValues,
                                          /*csrcVal=*/          S_values ->data<float>(),
                                          /*csrcRowPtr=*/ (int*)S_offsets->data<IndexType>(),
                                          /*csrcColInd=*/ (int*)S_indices->data<IndexType>(),
                                          /*cscVal=*/    St_values ->data<float>(),  // transposed version goes here
                                          /*cscColPtr=*/ St_offsets->data<int>(),
                                          /*cscRowInd=*/ St_indices->data<int>(),
                                          /*valType*/ CUDA_R_32F,
                                          /*copyValues=*/ CUSPARSE_ACTION_NUMERIC,
                                          /*idxBase=*/ CUSPARSE_INDEX_BASE_ZERO,
                                          /*alg*/ CUSPARSE_CSR2CSC_ALG1,
                                          /*bufferSize*/ &buffer_size));
    MemoryPiece::PtrType buffer= (buffer_size > 0) ? allocator->alloc<uint8_t>(buffer_size) : nullptr;

    CUSPARSE_CHECK(cusparseCsr2cscEx2(cusparseHandle,
                                          /*m=*/ rowsS, // number of rows of matrix
                                          /*n=*/ colsS, // number of columns of matrix
                                          /*nnz=*/ (int)numValues,
                                          /*csrcVal=*/          S_values ->data<float>(),
                                          /*csrcRowPtr=*/ (int*)S_offsets->data<IndexType>(),
                                          /*csrcColInd=*/ (int*)S_indices->data<IndexType>(),
                                          /*cscVal=*/    St_values ->data<float>(),  // transposed version goes here
                                          /*cscColPtr=*/ St_offsets->data<int>(),
                                          /*cscRowInd=*/ St_indices->data<int>(),
                                          /*valType=*/ CUDA_R_32F,
                                          /*copyValues=*/ CUSPARSE_ACTION_NUMERIC,
                                          /*idxBase=*/ CUSPARSE_INDEX_BASE_ZERO,
                                          /*alg=*/ CUSPARSE_CSR2CSC_ALG1,
                                          /*buffer=*/ buffer->data<uint8_t>()));

    if (buffer)
      allocator->free(buffer);
<<<<<<< HEAD
=======
    ABORT("This code is untested. Please remove this ABORT once tests exist and pass.");
>>>>>>> 5534a044
#else
    CUSPARSE_CHECK(cusparseScsr2csc(cusparseHandle,
        /*m=*/ rowsS, // number of rows of matrix
        /*n=*/ colsS, // number of columns of matrix
        /*nnz=*/ (int)numValues,
        /*csrcVal=*/          S_values ->data<float>(),
        /*csrcRowPtr=*/ (int*)S_offsets->data<IndexType>(),
        /*csrcColInd=*/ (int*)S_indices->data<IndexType>(),
        /*cscVal=*/    St_values ->data<float>(),  // transposed version goes here
        /*cscRowInd=*/ St_indices->data<int>(),
        /*cscColPtr=*/ St_offsets->data<int>(),
        /*copyValues=*/ CUSPARSE_ACTION_NUMERIC,
        /*idxBase=*/ CUSPARSE_INDEX_BASE_ZERO));
#endif
    std::swap(rowsS, colsS); // these variables now represent the dims of the explicitly transposed object
  }
  if (swapOperands) {
    // C = D x S for row-major matrices
    // Implemented via cusparse as C' = S' x D' ("csrmm") where C' and D' are column-major,
    // and S' is CSR (if not transS then we make a transposed copy).
#if CUDA_VERSION >= 11000
    ABORT("CSRProd is not yet implemented for CUDA VERSION >= 11");
#else
    cusparseMatDescr_t descrA;
    CUSPARSE_CHECK(cusparseCreateMatDescr(&descrA));
    cusparseSetMatType     (descrA, CUSPARSE_MATRIX_TYPE_GENERAL);
    cusparseSetMatIndexBase(descrA, CUSPARSE_INDEX_BASE_ZERO);
    CUSPARSE_CHECK(cusparseScsrmm(cusparseHandle,
        CUSPARSE_OPERATION_NON_TRANSPOSE, // (we explicitly transposed above)
        /*m=*/ rowsS, // #rows of first (CSR) factor (the transpose was done explicitly)
        /*n=*/ rowsC, // #cols of second (col-major) factor and (col-major) result = #rows of row-major C
        /*k=*/ colsS, // #cols of first (CSR) factor
        /*nnz=*/ (int)numValues,
        &alpha, descrA,
        /*csrValA=*/    St_values  ? St_values ->data<float>() :       S_values ->data<float>(),
        /*csrRowPtrA=*/ St_offsets ? St_offsets->data<int>()   : (int*)S_offsets->data<IndexType>(),
        /*csrColIndA=*/ St_indices ? St_indices->data<int>()   : (int*)S_indices->data<IndexType>(),
        D->data(),
        /*ldb=*/ colsD, // stride
        &beta,
        C->data(),
        /*ldc=*/ colsC)); // stride
    cusparseDestroyMatDescr(descrA);
#endif
  }
  else {
    // C = S x D for row-major matrices
    // Implemented via cusparse as C' = D' x S' ("gemmi") where C' and D' are column-major.
    CUSPARSE_CHECK(cusparseSgemmiEx(cusparseHandle,
        /*m=*/ colsD, // #rows of first (col-major) factor = #cols of row-major D
        /*n=*/ rowsC, // #cols of second (CSC) factor and (col-major) result = #rows of row-major C
        /*k=*/ rowsD, // #cols of first (col-major) factor = #rows of row-major D
        /*nnz=*/ (int)numValues,
        &alpha,
        /*A=*/ D->data(),
        /*lda=*/ colsD, // stride
        /*cscValB=*/    St_values  ? St_values ->data<float>() :       S_values ->data<float>(),
        /*cscColPtrB=*/ St_offsets ? St_offsets->data<int>()   : (int*)S_offsets->data<IndexType>(),
        /*cscRowIndB=*/ St_indices ? St_indices->data<int>()   : (int*)S_indices->data<IndexType>(),
        &beta,
        C->data(),
        /*ldc=*/ colsC)); // stride
    // Note: cuSparse 10 docs says this about cscColPtrB:
    //   "integer array of k + 1 elements that contains the start of every row and the end of the last row plus one."
    // This is wrong. It should be col instead of row, and n instead of k.
  }
  if(St_values ) allocator->free(St_values );
  if(St_indices) allocator->free(St_indices);
  if(St_offsets) allocator->free(St_offsets);
}

}  // namespace gpu
}  // namespace marian<|MERGE_RESOLUTION|>--- conflicted
+++ resolved
@@ -5,7 +5,6 @@
 
 #include <cublas_v2.h>
 #include <cusparse.h>
-#include "tensors/gpu/uint8tools.h"
 
 // clang-format off
 #include "tensors/gpu/prod.h"
@@ -89,17 +88,6 @@
                         B, CUDA_R_32F, ldb, beta, 
                         C, CUDA_R_32F, ldc,
                         CUDA_R_32F, algorithm); // @TODO: review algorithm
-/* OLD
-    return marian::hacky8bit::cublas8bitGemmmEx(handle,
-        transa, 
-        transb,
-        m, n, k,
-        alpha,
-        A, lda,
-        B, ldb,
-        beta,
-        C, ldc); *
-}*/
 #endif
   return cublasSgemm(handle, transa, transb, 
                       m, n, k, alpha, 
@@ -183,16 +171,6 @@
                                &beta,
                                C->data<T>(),
                                ldc));
-  /*
-  if (m%4 == 0 && n%4 ==0 && k%4 ==0) {
-    CUBLAS_CHECK(marian::hacky8bit::cublas8bitGemmm(C,
-                A,
-                B,
-                transA,
-                transB,
-                beta,
-                scalar));
-  }*/
   unsetTensorMode(cublasHandle);
 }
 
@@ -386,11 +364,7 @@
   float *C, int ldc)
 {
 #if CUDA_VERSION >= 11000
-<<<<<<< HEAD
-  ABORT("cusparseSgemmi is deprecated in CUDA VERSION >= 11.");
-=======
   ABORT("cusparseSgemmi is not available in CUDA VERSION >= 11.");
->>>>>>> 5534a044
 #else
   const int nMax = 65535; // max. number of columns allowed by cuSparse 10 implementation
   for (int j0 = 0; j0 < n; j0 += 65535) { // loop over column slices, j0 = index of first column
@@ -493,10 +467,7 @@
 
     if (buffer)
       allocator->free(buffer);
-<<<<<<< HEAD
-=======
     ABORT("This code is untested. Please remove this ABORT once tests exist and pass.");
->>>>>>> 5534a044
 #else
     CUSPARSE_CHECK(cusparseScsr2csc(cusparseHandle,
         /*m=*/ rowsS, // number of rows of matrix
