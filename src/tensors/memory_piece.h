--- conflicted
+++ resolved
@@ -12,22 +12,20 @@
 public:
   MemoryPiece(uint8_t* data, size_t size) : data_(data), size_(size) {}
 
-<<<<<<< HEAD
   uint8_t* data() const { return data_; }
   uint8_t* data() { return data_; }
+
+  template <typename T>
+  T* data() const {
+    return (T*)data_;
+  }
+
+  template <typename T>
+  T* data() {
+    return (T*)data_;
+  }
+
   size_t size() const { return size_; }
-=======
-    uint8_t* data() const { return data_; }
-    uint8_t* data() { return data_; }
-
-    template <typename T>
-    T* data() const { return (T*)data_; }
-
-    template <typename T>
-    T* data() { return (T*)data_; }
-
-    size_t size() const { return size_; }
->>>>>>> 4a5e3878
 
   void set(uint8_t* data, size_t size) {
     data_ = data;
@@ -36,25 +34,17 @@
 
   void setPtr(uint8_t* data) { data_ = data; }
 
-<<<<<<< HEAD
+  template <typename T>
+  void insert(T* ptr, size_t num) {
+    insert((uint8_t*)ptr, num * sizeof(T));
+  }
+
+  void insert(uint8_t* ptr, size_t num);
+
   friend std::ostream& operator<<(std::ostream& out, const MemoryPiece mp) {
     out << "MemoryPiece - ptr: " << std::hex << (size_t)mp.data() << std::dec
         << " size: " << mp.size();
     return out;
   }
-=======
-    template <typename T>
-    void insert(T* ptr, size_t num) {
-      insert((uint8_t*)ptr, num * sizeof(T));
-    }
-
-    void insert(uint8_t* ptr, size_t num);
-
-    friend std::ostream& operator<<(std::ostream& out, const MemoryPiece mp) {
-      out << "MemoryPiece - ptr: " << std::hex << (size_t)mp.data()
-        << std::dec << " size: " << mp.size();
-      return out;
-    }
->>>>>>> 4a5e3878
 };
 }