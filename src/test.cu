--- conflicted
+++ resolved
@@ -12,31 +12,15 @@
   using namespace marian;
   using namespace keywords;
   
-<<<<<<< HEAD
-  Expr x = input(name="X");
-  Expr y = input(name="Y");
-=======
   const size_t IMAGE_SIZE = 784;
   const size_t LABEL_SIZE = 10;
 
   Expr x = input(shape={whatevs, IMAGE_SIZE}, name="X");
   Expr y = input(shape={whatevs, LABEL_SIZE}, name="Y");
->>>>>>> 2c39bad1
   
   Expr w = param(shape={IMAGE_SIZE, LABEL_SIZE}, name="W0");
   Expr b = param(shape={1, LABEL_SIZE}, name="b0");
   
-<<<<<<< HEAD
-  Expr pred = softmax(dot(x, w) + b, axis=1);
-  cerr << "lr=" << pred.Debug() << endl;
-
-  Expr graph = -mean(sum(y * log(pred), axis=1),
-                     axis=0, name="cost");
-  
-  Tensor tx({500, 784}, 1);
-  Tensor ty({500, 10}, 1);
-  
-=======
   auto scores = dot(x, w) + b;
   auto lr = softmax_fast(scores, axis=1, name="pred");
   auto graph = -mean(sum(y * log(lr), axis=1), axis=0, name="cost");
@@ -55,7 +39,6 @@
   tx.Load(images);
   ty.Load(labels);
 
->>>>>>> 2c39bad1
   cerr << "tx=" << tx.Debug() << endl;
   cerr << "ty=" << ty.Debug() << endl;
 #else
@@ -67,10 +50,6 @@
   y = ty;
 
   graph.forward(500);
-<<<<<<< HEAD
-  graph.backward();
-  
-=======
 
   std::cerr << "Result: ";
   for (auto val : scores.val().shape()) {
@@ -140,6 +119,5 @@
                       verbose=1, epochs=3, early_stopping=10);
   opt.run();
 #endif  
->>>>>>> 2c39bad1
   return 0;
 }