
#include "marian.h"

using namespace std;

int main(int argc, char** argv) {

  using namespace marian;
  using namespace keywords;
  
  Expr x = input(shape={whatevs, 784}, name="X");
  Expr y = input(shape={whatevs, 10}, name="Y");
  
  Expr w = param(shape={784, 10}, name="W0");
  Expr b = param(shape={1, 10}, name="b0");
  
<<<<<<< HEAD
  auto scores = dot(x, w) + b;
  auto lr = softmax(scores, axis=1, name="pred");
  auto graph = -mean(sum(y * log(lr), axis=1), axis=0, name="cost");
=======
  Expr n5 = dot(x, w);
  Expr n6 = n5 + b;
  Expr lr = softmax(n6, axis=1, name="pred");
  cerr << "lr=" << lr.Debug() << endl;

  Expr graph = -mean(sum(y * log(lr), axis=1), axis=0, name="cost");
>>>>>>> 686a8bcb
  
  Tensor tx({500, 784}, 1);
  Tensor ty({500, 10}, 1);
  cerr << "tx=" << tx.Debug() << endl;
  cerr << "ty=" << ty.Debug() << endl;

  x = tx;
  y = ty;

  graph.forward(500);
<<<<<<< HEAD
  std::cerr << "Result: ";
  for (auto val : scores.val().shape()) {
    std::cerr << val << " ";
  }
  std::cerr << std::endl;
  std::cerr << "Result: ";
  for (auto val : lr.val().shape()) {
    std::cerr << val << " ";
  }
  std::cerr << std::endl;
  std::cerr << "Log-likelihood: ";
  for (auto val : graph.val().shape()) {
    std::cerr << val << " ";
  }
  std::cerr << std::endl;
=======
  graph.backward();
  //std::cerr << graph["pred"].val()[0] << std::endl;
>>>>>>> 686a8bcb
  
  //std::cerr << graph["pred"].val()[0] << std::endl;
  
#if 0  
  hook0(graph);
  graph.autodiff();
  std::cerr << graph["cost"].val()[0] << std::endl;
  //hook1(graph);
  for(auto p : graph.params()) {
    auto update = _1 = _1 - alpha * _2;
    Element(update, p.val(), p.grad());
  }
  hook2(graph);
  
  auto opt = adadelta(cost_function=cost,
                      eta=0.9, gamma=0.1,
                      set_batch=set,
                      before_update=before,
                      after_update=after,
                      set_valid=valid,
                      validation_freq=100,
                      verbose=1, epochs=3, early_stopping=10);
  opt.run();
#endif  
  return 0;
}<|MERGE_RESOLUTION|>--- conflicted
+++ resolved
@@ -14,18 +14,11 @@
   Expr w = param(shape={784, 10}, name="W0");
   Expr b = param(shape={1, 10}, name="b0");
   
-<<<<<<< HEAD
   auto scores = dot(x, w) + b;
   auto lr = softmax(scores, axis=1, name="pred");
   auto graph = -mean(sum(y * log(lr), axis=1), axis=0, name="cost");
-=======
-  Expr n5 = dot(x, w);
-  Expr n6 = n5 + b;
-  Expr lr = softmax(n6, axis=1, name="pred");
   cerr << "lr=" << lr.Debug() << endl;
 
-  Expr graph = -mean(sum(y * log(lr), axis=1), axis=0, name="cost");
->>>>>>> 686a8bcb
   
   Tensor tx({500, 784}, 1);
   Tensor ty({500, 10}, 1);
@@ -36,7 +29,7 @@
   y = ty;
 
   graph.forward(500);
-<<<<<<< HEAD
+
   std::cerr << "Result: ";
   for (auto val : scores.val().shape()) {
     std::cerr << val << " ";
@@ -52,10 +45,8 @@
     std::cerr << val << " ";
   }
   std::cerr << std::endl;
-=======
+
   graph.backward();
-  //std::cerr << graph["pred"].val()[0] << std::endl;
->>>>>>> 686a8bcb
   
   //std::cerr << graph["pred"].val()[0] << std::endl;
   
