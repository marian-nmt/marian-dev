--- conflicted
+++ resolved
@@ -1,28 +1,5 @@
 # Unit tests
-<<<<<<< HEAD
-set(UNIT_TESTS
-    graph_tests
-    operator_tests
-    operator_grad_tests
-    rnn_tests
-    attention_tests
-    view_tests
-)
-
-foreach(test ${UNIT_TESTS})
-    add_executable("run_${test}" run_tests.cpp "${test}.cpp")
-    target_link_libraries("run_${test}" marian ${EXT_LIBS} Catch)
-
-    if(CUDA_FOUND)
-      target_link_libraries("run_${test}" marian marian_cuda ${EXT_LIBS} Catch)
-    endif(CUDA_FOUND)
-
-    add_test(NAME ${test} COMMAND "run_${test}")
-endforeach(test)
-=======
 add_subdirectory(units)
->>>>>>> 7e517e2e
-
 
 # Testing apps
 set(APP_TESTS
