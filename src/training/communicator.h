--- conflicted
+++ resolved
@@ -203,10 +203,6 @@
 
   void swapParams(const std::vector<Tensor>& paramShards) const override {
     // Update all graphs with parameter shard
-<<<<<<< HEAD
-
-=======
->>>>>>> 11e53808
     auto gather = [this, paramShards](size_t idx, size_t begin, size_t end) {
       ABORT_IF(end - begin != paramShards[idx]->size(), "inconsistent shard size (swapParams, [{}], {} vs {})??", idx, end-begin, paramShards[idx]->size());
       // Copy parameter shard to each graph, apart from last graph
