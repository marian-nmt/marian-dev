--- conflicted
+++ resolved
@@ -434,20 +434,20 @@
   desc.add(valid);
 }
 
-void Config::addOptionsSparceMatrixEncoding(po::options_description& desc) {
-  po::options_description encoding("Sparse matrix encoding options",
+void Config::addOptionsQuantize(po::options_description& desc) {
+  po::options_description quantize("Sparse matrix encoding and quantize options",
                                 guess_terminal_width());
   // clang-format off
-  encoding.add_options()
-    ("bits", po::value<int>()->default_value(1),
-      "Number of bits to use for encoding")
-    ("column-wise", po::value<bool>()->zero_tokens()->default_value(false),
-      "Enable column-wise dropping")
-    ("min-drop", po::value<bool>()->zero_tokens()->default_value(false),
+  quantize.add_options()
+    ("quantize-bits", po::value<int>()->default_value(32),
+      "Number of bits to use for encoding.")
+    ("quantize-column-wise", po::value<bool>()->zero_tokens()->default_value(false),
+      "Enable column-wise dropping for quantization.")
+    ("quantize-min-drop", po::value<bool>()->zero_tokens()->default_value(false),
       "Use min as the quantization center, default (false) uses mean.")
   ;
   // clang-format on
-  desc.add(encoding);
+  desc.add(quantize);
 }
 
 void Config::addOptionsTranslate(po::options_description& desc) {
@@ -536,7 +536,7 @@
     } else {
       addOptionsTraining(cmdline_options_);
       addOptionsValid(cmdline_options_);
-      addOptionsSparceMatrixEncoding(cmdline_options_);
+      addOptionsQuantize(cmdline_options_);
     }
   } else {
     addOptionsTranslate(cmdline_options_);
@@ -656,17 +656,15 @@
     SET_OPTION("guided-alignment-cost", std::string);
     SET_OPTION("guided-alignment-weight", double);
     SET_OPTION("drop-rate", double);
-<<<<<<< HEAD
-
-    SET_OPTION("bits", int);
-    SET_OPTION("column-wise", bool);
-    SET_OPTION("min-drop", bool);
-=======
+
+    SET_OPTION("quantize-bits", int);
+    SET_OPTION("quantize-column-wise", bool);
+    SET_OPTION("quantize-min-drop", bool);
+
     SET_OPTION_NONDEFAULT("embedding-vectors", std::vector<std::string>);
     SET_OPTION("embedding-normalization", bool);
     SET_OPTION("embedding-fix-src", bool);
     SET_OPTION("embedding-fix-trg", bool);
->>>>>>> 431db3ab
   }
   /** training end **/
   else if(rescore) {
