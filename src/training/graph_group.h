--- conflicted
+++ resolved
@@ -141,30 +141,23 @@
     size_t maxLength = options_->get<size_t>("max-length");
     maxLength = (size_t)(std::ceil(maxLength / (float)step) * step);
 
-<<<<<<< HEAD
-=======
     // this should be only one class label per line on input, hence restricting length to 1
     std::vector<size_t> localMaxes(numFiles, maxLength);
     auto inputTypes = options_->get<std::vector<std::string>>("input-types", {});
     for(int i = 0; i < inputTypes.size(); ++i)
       if(inputTypes[i] == "class")
         localMaxes[i] = 1;
-    
-
->>>>>>> 7e517e2e
+ 
     size_t maxBatch = 512;
     bool fits = true;
     while(fits) {
       std::vector<size_t> lengths(numFiles, first);
-<<<<<<< HEAD
-      auto batch = data::CorpusBatch::fakeBatch(lengths, maxBatch, options_);
-=======
+
       for(int j = 0; j < lengths.size(); ++j) // apply length restrictions
         lengths[j] = std::min(lengths[j], localMaxes[j]);
 
       auto batch = data::CorpusBatch::fakeBatch(lengths, vocabs, maxBatch, options_);
->>>>>>> 7e517e2e
-      auto cost = model->build(graph, batch);
+      auto loss = model->build(graph, batch);
       fits = graph->fits();
       if(fits)
         maxBatch *= 2;
@@ -183,12 +176,8 @@
 
       do {
         size_t current = (start + end) / 2;
-<<<<<<< HEAD
-        auto batch = data::CorpusBatch::fakeBatch(lengths, current, options_);
-=======
         auto batch = data::CorpusBatch::fakeBatch(lengths, vocabs, current, options_);
->>>>>>> 7e517e2e
-        auto cost = model->build(graph, batch);
+        auto loss = model->build(graph, batch);
         fits = graph->fits();
 
         if(fits) {
