#pragma once

#include "common/definitions.h"
#include "data/batch_generator.h"
#include "graph/expression_graph.h"
#include "models/model_base.h"
#include "optimizers/optimizers.h"
#include "training/scheduler.h"
#include "training/communicator.h"

namespace marian {

/**
 *  Base class for managing the training process across one, multiple gpus,
 *  or even multiple machines with multiple gpus.
 */
class GraphGroup {
protected:
  Ptr<Config> options_;
  Ptr<OptimizerBase> opt_;   // the optimizer
  Ptr<Scheduler> scheduler_; // scheduler that keeps track of how much has been processed
  bool finalized_{false};    // 'true' if training has completed (further updates are no longer allowed)

<<<<<<< HEAD
=======
  bool scaleLearningRate_; // option "batch-flexible-lr"; "Scales the learning rate based on the number of words in a mini-batch"
  // @TODO: Is this the same as not averaging? On which level? Entire batch, or within MPI process?
  float avgBatchWords_;    // option "batch-normal-words"; "Set number of words per batch that the learning rate corresponds to"

>>>>>>> 1b6b4178
public:
  GraphGroup(Ptr<Config> options)
      : options_(options),
        opt_(Optimizer(options)) {}

  virtual ~GraphGroup() {}

  virtual void update(Ptr<data::Batch> batch) = 0;

  virtual void load() = 0;

  virtual void save(bool isFinal = false) = 0;

  virtual void finalize() {
    finalized_ = true;
  }

  virtual void setScheduler(Ptr<Scheduler> scheduler) = 0;

  /**
   * Determine maximal batch size that can fit into the given workspace
   * so that reallocation does not happen. Rather adjust the batch size
   * based on the stastistics collected here. Activated with
   * `--mini-batch-fit`.
   * In a multi-GPU scenario, the first GPU is used to determine the size.
   * The actual allowed size is then determined by multiplying it with the
   * number of devices, which is passed in as the 'multiplier'.
   */
  virtual Ptr<data::BatchStats> collectStats(Ptr<ExpressionGraph> graph,
                                             Ptr<models::ModelBase> model,
                                             size_t multiplier = 1) {
    auto stats = New<data::BatchStats>();

    size_t numFiles
        = options_->get<std::vector<std::string>>("train-sets").size();

    // Initialize first batch to step size
    size_t first = options_->get<size_t>("mini-batch-fit-step");

    // Increase batch size and sentence length by this step size
    size_t step = options_->get<size_t>("mini-batch-fit-step");

    size_t maxLength = options_->get<size_t>("max-length");
    maxLength = (size_t)(std::ceil(maxLength / (float)step) * step);

    // @TODO: ugly
    auto toptions = New<Options>();
    toptions->merge(options_);

    size_t maxBatch = 512;
    bool fits = true;
    while(fits) {
      std::vector<size_t> lengths(numFiles, first);
      auto batch = data::CorpusBatch::fakeBatch(lengths, maxBatch, toptions);
      auto cost = model->build(graph, batch);
      fits = graph->fits();
      if(fits)
        maxBatch *= 2;
    }

    for(size_t i = step; i <= maxLength; i += step) {
      size_t start = 1;
      size_t end = maxBatch;

      std::vector<size_t> lengths(numFiles, i);
      fits = true;

      do {
        size_t current = (start + end) / 2;
        auto batch = data::CorpusBatch::fakeBatch(lengths, current, toptions);
        auto cost = model->build(graph, batch);
        fits = graph->fits();

        if(fits) {
          stats->add(batch, multiplier);
          start = current + 1;
        } else {
          end = current - 1;
        }
      } while(end - start > step);

      maxBatch = start;
    }
    return stats;
  }
};

/**
 *  Base class for multi-node versions of GraphGroups.
 */
class MultiNodeGraphGroupBase : public GraphGroup {
  using Base = GraphGroup;

protected:
  Ptr<IMPIWrapper> mpi_; // all MPI-like communication goes through this

  /** Devices (GPUs) on this node. */
  std::vector<size_t> devices_; // [num local GPUs]

  /** Graph builders for clients (which run forward and backward passes). */
  std::vector<Ptr<models::ModelBase>> clientBuilders_;

  /** Graphs of clients. One entry per GPU on this node. */
  std::vector<Ptr<ExpressionGraph>> clientGraphs_; // [num local GPUs]

public:
  MultiNodeGraphGroupBase(Ptr<Config> options)
    : Base(options) {

    // Setup MPI
    setupMPI();

    // Set up devices for this node
    std::vector<size_t> devices; // set of GPU device ids for this MPI process
    for (auto& d : options_->getDevices())
      devices.push_back(d.no);
    loadDeviceConfig(devices); // set up numberClientsOfNodes_[] and devices_[]

    // Create builders and graphs for clients; that is, for each GPU we use on this node.
    for (size_t i = 0; i < devices_.size(); i++) {
      clientGraphs_.push_back(New<ExpressionGraph>());
      clientGraphs_[i]->setDevice({ devices_[i], DeviceType::gpu });
      clientGraphs_[i]->reserveWorkspaceMB(options_->get<size_t>("workspace"));
      clientBuilders_.push_back(
        models::from_config(options_, models::usage::training));
    }
  }

  /**
   * Setup MPI world size and rank of this node.
   */
  void setupMPI() {
    mpi_ = initMPI(/*multiThreaded=*/!options_->get<bool>("sync-sgd"));
  }

  /**
   * Load the GPU configuration of this node (i.e. which GPUs to use) and the
   * number of GPUs on the other nodes.
   */
  // deviceConfig has this format
  //  - for each node
  //     - number of GPUs on that node
  //     - GPU ids for that node
  // e.g. 0:0 1 1: 2 3 -> (2, (0, 1)) (2, (2,3))
  void loadDeviceConfig(std::vector<size_t> deviceConfig) {
    // parse device config array
    size_t index = 0; // cursor for next()
    auto next = [&]() { // helper function to get the next item
      ABORT_IF(index == deviceConfig.size(), "mal-formed device config array??");
      return deviceConfig[index++];
    };
    std::vector<std::vector<size_t>> allDevices(mpi_->numMPIProcesses());
    for (auto& devices : allDevices) {
      devices.resize(next());
      for (auto& device : devices)
        device = next();
    }
    ABORT_IF(index != deviceConfig.size(), "mal-formed device config array??");

    // validate
    ABORT_IF(allDevices.front().size() == 0, "no devices specified??");
    for (auto& devices : allDevices) {
      ABORT_IF(devices.size() != allDevices.front().size(), "all MPI nodes must use the same number of devices");
    }

    // get our own config
    devices_ = allDevices[mpi_->myMPIRank()];

    // log
    LOG(info, "[mpi rank {}] device configuration", mpi_->myMPIRank());
    for (auto& device : devices_)
      LOG(info, "[mpi rank {}]  - {}", mpi_->myMPIRank(), device);
  }

  virtual void finalize() override {
    if (mpi_) {
      finalizeMPI(std::move(mpi_));
      ABORT_IF(mpi_, "MPI not finalized??");
    }
    Base::finalize();
  }
};
}  // namespace marian<|MERGE_RESOLUTION|>--- conflicted
+++ resolved
@@ -21,13 +21,6 @@
   Ptr<Scheduler> scheduler_; // scheduler that keeps track of how much has been processed
   bool finalized_{false};    // 'true' if training has completed (further updates are no longer allowed)
 
-<<<<<<< HEAD
-=======
-  bool scaleLearningRate_; // option "batch-flexible-lr"; "Scales the learning rate based on the number of words in a mini-batch"
-  // @TODO: Is this the same as not averaging? On which level? Entire batch, or within MPI process?
-  float avgBatchWords_;    // option "batch-normal-words"; "Set number of words per batch that the learning rate corresponds to"
-
->>>>>>> 1b6b4178
 public:
   GraphGroup(Ptr<Config> options)
       : options_(options),
