--- conflicted
+++ resolved
@@ -189,7 +189,7 @@
 
     thread_local Tensor accGradients;
     thread_local Ptr<TensorAllocator> accAlloc;
-    thread_local std::ofstream outfile;
+    //thread_local std::ofstream outfile;
 
     if(!graph) {
       std::lock_guard<std::mutex> lock(sync_);
@@ -200,21 +200,17 @@
 
     auto costNode = builder->build(graph, batch);
 
-<<<<<<< HEAD
-    if (t == 0) {
-      std::string filename = std::to_string(t_id);
-      outfile.open(filename, std::ios_base::app);
-    }
-
-    if(t % tau_ == 0) {
-      auto fetch_start = std::chrono::system_clock::now();
-=======
+    //if (t == 0) {
+    //  std::string filename = std::to_string(t_id);
+    //  outfile.open(filename, std::ios_base::app);
+    //}
+
     if(t % optimizerDelay_ == 0) {
->>>>>>> 8facb11c
+      //auto fetch_start = std::chrono::system_clock::now();
       fetchParams(graph->params()->vals(), params_, t_id);
-      auto fetch_end = std::chrono::system_clock::now();
-      std::chrono::duration<double> elapsed_seconds = fetch_end-fetch_start;
-      outfile << "Fetch took: " << elapsed_seconds.count() << " seconds." << std::endl;
+      //auto fetch_end = std::chrono::system_clock::now();
+      //std::chrono::duration<double> elapsed_seconds = fetch_end-fetch_start;
+      //outfile << "Fetch took: " << elapsed_seconds.count() << " seconds." << std::endl;
     }
 
     graph->forward();
@@ -245,16 +241,12 @@
 
     t++;
 
-<<<<<<< HEAD
-    if(t % tau_ == 0) {
-      auto push_start = std::chrono::system_clock::now();
-=======
     if(t % optimizerDelay_ == 0) {
->>>>>>> 8facb11c
+      //auto push_start = std::chrono::system_clock::now();
       pushGradients(gradients, num_seen_trg, t_id);
-      auto push_end = std::chrono::system_clock::now();
-      std::chrono::duration<double> elapsed_seconds = push_end-push_start;
-      outfile << "Push took: " << elapsed_seconds.count() << " seconds." << std::endl;
+      //auto push_end = std::chrono::system_clock::now();
+      //std::chrono::duration<double> elapsed_seconds = push_end-push_start;
+      //outfile << "Push took: " << elapsed_seconds.count() << " seconds." << std::endl;
       // Reset the counter of seen target words after gradient update
       num_seen_trg = 0;
       if(optimizerDelay_ > 1)
