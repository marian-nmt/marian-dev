#include "training/graph_group_sync.h"

namespace marian {

<<<<<<< HEAD
SyncGraphGroup::SyncGraphGroup(Ptr<Options> config)
    : GraphGroup(config),
      delay_{options_->get<double>("optimizer-delay")} { // @TODO: rename to something else; delay means delayed updated, not accumulation

  mpi_ = initMPI(/*multiThreaded=*/false); // when not running under MPI, this will be a fake object that represents a one-MPI-process setup
=======
SyncGraphGroup::SyncGraphGroup(Ptr<Options> config, Ptr<IMPIWrapper> mpi)
    : GraphGroup(config), ExponentialSmoothing(config),
      delay_{options_->get<double>("optimizer-delay")}, mpi_(mpi) { // @TODO: rename delay_ to something else; delay means delayed updated, not accumulation
>>>>>>> 7e517e2e

  devices_ = Config::getDevices(options_, mpi_->myMPIRank(), mpi_->numMPIProcesses());
  for(auto device : devices_) {
    auto graph = New<ExpressionGraph>();
    graph->setDevice(device);

    auto precisions = options_->get<std::vector<std::string>>("precision");
    graph->setParameterType(typeFromString(precisions[0]));

    if(options_->get<bool>("check-nan")) // @TODO: add to other places
      graph->setThrowNan(true);

    graph->reserveWorkspaceMB(options_->get<size_t>("workspace"));
    graph->getBackend()->setClip(options_->get<float>("clip-gemm"));

    graphs_.push_back(graph);
    shardOpt_.push_back(Optimizer(options_, graph->allocator()));
    builders_.push_back(models::from_options(options_, models::usage::training));
  }

  // Note: We may well end up with only one MPI process or only one graph per worker.
  // This part of the code will not special-case any of this here.
  // Rather, it is assumed that the communicator knows to reduce unnecessary transfers to no-ops.
  comm_ = createCommunicator(graphs_, /*noNccl=*/options_->get<bool>("no-nccl", false), /*mpi=*/mpi_);

  auto type = utils::toUpper(devices_.front().typeAsString()) + "s";
  if (mpi_->numMPIProcesses() > 1)
    LOG(info, "[training] Using {} {}, distributed over {} MPI processes", mpi_->numMPIProcesses() * devices_.size(), type, mpi_->numMPIProcesses());
  else
    LOG(info, "[training] Using {} {}", devices_.size(), type);
}

void SyncGraphGroup::setScheduler(Ptr<Scheduler> scheduler) /*override*/ {
  validate();
  scheduler_ = scheduler;
  // optimizer has to be registered last to see changes of learning rate
  // @TODO: ^^Fix this comment. Either it refers to the scheduler, or it should be moved. Which one?
  scheduler_->registerTrainingObserver(scheduler_);

  for(auto opt : shardOpt_)
    scheduler_->registerTrainingObserver(opt);
}

void SyncGraphGroup::initialize(const Ptr<data::Batch>& exampleBatch) {
  // Initialize graphs with random weights in one forward step
  // Also allocate and clear the gradients
  comm_->foreach([&](size_t i, size_t /*begin*/, size_t /*end*/) {
    builders_[i]->build(graphs_[i], exampleBatch);
    graphs_[i]->forward();
    graphs_[i]->params()->allocateBackward();
    graphs_[i]->params()->set_zero_adjoint();
    return true; // dummy success
  });

  // Copy weights from 0-th graph to all other graphs
  // to have equal weights across devices
  comm_->foreach([&](size_t i, size_t /*begin*/, size_t /*end*/) {
    if (i > 0)
      graphs_[i]->params()->vals()->copyFrom(graphs_[0]->params()->vals());
    return true; // dummy success
  });
  //ThreadPool pool(graphs_.size() - 1, graphs_.size() - 1);
  //for(size_t i = 1; i < graphs_.size(); ++i) {
  //  auto init = [&](size_t i) {
  //    // initialize i-th graph and weights
  //    builders_[i]->build(graphs_[i], exampleBatch);
  //    graphs_[i]->forward();
  //    // overwrite weights of i-th graph with weights from 0-th graph
  //    graphs_[i]->params()->vals()->copyFrom(graphs_[0]->params()->vals());
  //  };
  //  pool.enqueue(init, i);
  //}
  //// ThreadPool destructor waits until completion of all tasks.
  //// @TODO: can we use comm_->foreach()?
}

void SyncGraphGroup::initializeAvg() {
  Ptr<ExpressionGraph> graphAvg; // CPU-side temp
  std::string name = options_->get<std::string>("model");
  // if(filesystem::exists(name + ".orig.npz")) {
  //   // Load the averaged parameters into a temporary graph
  //   graphAvg = New<ExpressionGraph>();
  //   graphAvg->setDevice({0, DeviceType::cpu});
  //   graphAvg->setParameterType(graphs_[0]->getParameterType());

  //   graphAvg->load(name, false);
  //   graphAvg->forward(); // initialize parameters if needed
  // }

  auto init = [&](size_t localDeviceIndex, size_t begin, size_t end) {
    size_t size = end-begin;

    // get the device-specific allocator
    auto paramsAllocator = New<TensorAllocator>(graphs_[localDeviceIndex]->getBackend());
    paramsAllocs_[localDeviceIndex] = paramsAllocator;

    paramsAllocator->reserveExact(size * sizeOf(graphs_[0]->getParameterType()));

    // note: for multi-node, graphAvg and graphs_[0] contain a complete copy, from which
    // each MPI process copies only part into its respective shard(s)
    return true; // dummy success
  };

  paramsAllocs_.resize(graphs_.size()); // allocators
  comm_->foreach(init, /*parallel=*/false); // @TODO: is sequential operation necessary here? (is the allocation stuff sufficiently reentrant or thread-separated?)
}

Ptr<data::BatchStats> SyncGraphGroup::collectStats(const std::vector<Ptr<Vocab>>& vocabs) {
  // This function determines the granularity in which the reader provides data.
  // If no mini-batch-fit, then user provides a constant number. It reads that much. We won't get into this function.
  // If mini-batch-fit, then we get here and set miniBatchFitMultiplier_. Then...
  // If dynamic MB scaling, then we want fine-grained minibatches of the size of one GPU.
  // If not, we prefer a single large batch that can be split into equal-size parts over GPUs,
  // so that we have perfect load balancing and read precisely as much as we need (no waste).
  double multiplier = devices_.size() * mpi_->numMPIProcesses() * delay_;
  bool isDynamic = scheduler_->isDynamicMBSizeScaling();
  double readerMultiplier = isDynamic ? 1. : multiplier; // multiplier applied already by reader
  updateMultiplier_ = isDynamic ? multiplier : 1.;       // multiplier applied later in update()
  return GraphGroup::collectStats(graphs_[0], builders_[0], vocabs, readerMultiplier);
}

// helper for MB scaling: quantize the ratio with a given error margin
static double roundUpRatio(double ratio) {
  if (ratio == 0)
    return ratio;
  // find largest power of two that fits into ratio
  double p = 1;
  while (p*2 < ratio)
    p *= 2;
  // round up to nearest multiple of a largest power of 2 where relative error is within margin
  // 25% error margin seems acceptable:
  //  - using a 25% larger MB size should not break convergence
  //  - @TODO: not using the first 25% of the next block is OK since those are dominated by data exchange
  double maxError = 0.25;
  while (p >= 1) {
    double proposedRatio = ceil(ratio / p) * p;
    double error = (proposedRatio - ratio) / ratio;
    if (fabs(error) <= maxError)
      return proposedRatio;
    p /= 2;
  }
  return ratio;
}

// helper routine that handles accumulation and load-balancing of sub-batches to fill all devices
// It adds 'newBatch' to 'pendingBatches_', and if sufficient batches have been queued, then
// returns 'pendingBatches_' in 'subBatches' and resets it. If not, it returns false.
bool SyncGraphGroup::tryGetSubBatches(Ptr<data::Batch> newBatch, size_t overstuff,
    std::vector<Ptr<data::Batch>>& subBatches, size_t& numReadBatches) {
  // The reader delivers in chunks of these sizes, according to case:
  //  - no dynamic MB-size scaling:
  //     - reader batch size = update batch size, with...
  //     - mini-batch-fit:
  //        - update batch size = what fits into all GPUs, times decay_ to allow experimenting with fractional sizes
  //     - no mini-batch-fit:
  //        - update batch size = user-specified size (user guarantees that it fits if distributed over delay_ GPUs)
  //  - dynamic MB-size scaling:
  //     - update batch size = aggregate reader batch size * (dynamic progress-based ratio * reference adjustment), with...
  //     - mini-batch-fit:
  //        - aggregate reader batch size = equal to what fits into one GPU * warpSize * delay_
  //     - no mini-batch-fit:
  //        - aggregate reader batch size = user-specified size (user guarantees that it fits if distributed over delay_ GPUs)
  //     - reference adjustment =
  //        - reference batch size specified: (reference batch size / typical aggregate reader batch size)
  //        - no ref size specified: 1

  size_t warpSize = devices_.size() * mpi_->numMPIProcesses(); // warp := set of batches processed concurrently across GPus and workers

  // if not dynamic then return the big batch, but first split it over GPUs as it may be too large
  if (!scheduler_->isDynamicMBSizeScaling()) {
    // If mini-batch-fit, then the read batch is (devices_.size() * mpi_->numMPIProcesses() * delay_)
    // times what fits one GPU. If not mini-batch-fit, it is whatever the user has specified, which
    // is the user's responsibility to guarantee that it fits into 'delay_' warps.
    // Distribute evenly over all GPUs we have, using multiple warps if needed.
    size_t numWarps = (size_t)ceil(delay_);
    subBatches = newBatch->split(numWarps * warpSize);
    numReadBatches = 1;
    return true;
  }
  LOG_ONCE(info, "[training] Dynamic mini-batch scaling enabled");

  // if dynamic and mini-batch-fit, then we get batches in the size of what fits into one GPU
  pendingBatches_.push_back(newBatch);

  // what ratio (how many batches in reader's batch size) do we want, based on current training progress schedule?
  double ratio = scheduler_->getDynamicMBSizeMultiplier();

  // relative to what base? (what does ratio == 1 mean)
  ratio *= updateMultiplier_; // if mini-batch-fit, this is = warpSize * delay_, otherwise 1

  // If a reference is given, then at progress == mbWarmup.n (ratio=1), we would like to have refBatchLabels instead of whichever
  // the actual batch size is. Since we cannot know the future actual batch sizes that will be delivered
  // by the reader, we approximate them with (typicalTrgBatchWords * updateMultiplier), and scale ratio accordingly.
  auto refBatchLabels = options_->get<size_t>("mini-batch-words-ref");
  if (refBatchLabels != 0) {
    LOG_ONCE(info, "[scheduler] Scaling to {} reference labels, using actual-batch-word estimate of {}", refBatchLabels, typicalTrgBatchWords_);
    ABORT_IF(typicalTrgBatchWords_ == 0, "Dynamic scaling with words target requires MB size to be known in words"); // happens if MB size is specified in sentences
    ratio *= (double)refBatchLabels / (double)(typicalTrgBatchWords_ * updateMultiplier_);
  }

  // overstuff: blow up ratio by a factor, which we later factor into the learning rate
  ratio *= (double)overstuff;

  // round up to full batches if within a certain error margin  --@BUGBUG: Not invariant w.r.t. GPU size, as ratio is relative to what fits into 1 GPU
  ratio = roundUpRatio(ratio);

  if (pendingBatches_.size() < ratio)
    return false; // not enough data yet

  // now we have enough to fill at least 'ratio' batches
  // @BUGBUG: We do not handle the case that fixed MB size * ratio exceeds GPU memory (we'd need to split that).

  numReadBatches = pendingBatches_.size(); // remember original batch-counter increment from reader (which is not always the same as subBatches.size() in the end)

  // in fact, we got too much, so make up for it by shortening all batches to accurately reflect desired ratio
  // e.g. ratio = 3.3 for 4 batches -> Reduce each by 3.3/4
  // Alternatively, we could just shorten the last 'warp', but that would not be invariant to warp size.
  for (auto& batch : pendingBatches_) {
    auto reducedBatchSize = (size_t)ceil((double)batch->size() * ratio / (double)pendingBatches_.size());
    size_t minSize = 1;
    if (pendingBatches_.size() == 1) { // enforce a minimum (only needed/correct if still in first batch)
      size_t minTrgWords = 256;        // don't go below this number of target words, as it seems excessive  --@TODO: parameterize?
      minSize = 1 + (minTrgWords * batch->size() - 1) / batch->wordsTrg(); // approximately convert minTrgWords into a #sentences
    }
    reducedBatchSize = std::max(reducedBatchSize, minSize);
    if (reducedBatchSize < batch->size())
      batch = batch->split(/*numSubBatches=*/1, reducedBatchSize).front();
  }

  // load-balance: distribute the last numWarps-group's batches over GPUs
  // This is tricky since batches do not have the same length, therefore we can only split, but not merge.
  auto numWarps = (pendingBatches_.size() - 1) / warpSize + 1; // = ceil(#buffers / (#GPUs * #workers))
  auto availableDevices = numWarps * warpSize; // we will run this many GPUs: better use them all
  if (pendingBatches_.size() < availableDevices) {
    // last warp does not use all available GPUs: try to re-balance
    auto fullWarpsBatches = (numWarps - 1) * warpSize; // number of batches in all but the last warp. Those warps that are fully used.
    auto lastWarpSize = pendingBatches_.size() - fullWarpsBatches; // the last warp is possibly not fully used
    //LOG(info, "attempting to redistribute last {} batches over {} devices", lastWarpSize, warpSize);
    auto splitInto = warpSize / lastWarpSize;
    if (splitInto > 1) { // unfortunately we can only split in integer ratios
      // split each of last numWarps's batches into 'splitInto' batches
      // pop them first
      std::vector<Ptr<data::Batch>> batchesToSplit;
      while (pendingBatches_.size() > fullWarpsBatches) {
        batchesToSplit.push_back(pendingBatches_.back());
        pendingBatches_.pop_back();
      }
      // now split them and push them back
      for (auto& batchToSplit : batchesToSplit) {
        //LOG(info, "{}-way splitting batchToSplit with size {}", splitInto, batchToSplit->size());
        auto splitBatches = batchToSplit->split(splitInto);
        for (auto& splitBatch : splitBatches) {
          //LOG(info, " -> getting batchToSplit with size {}", splitBatch->size());
          pendingBatches_.push_back(splitBatch);
        }
      }
    }
    ABORT_IF(pendingBatches_.size() > availableDevices, "somehow split into too many batches??");
  }
  subBatches = std::move(pendingBatches_);

  // @TODO: sort by width, so that in case of delay > 1, each GPU gets about the same size
  return true;
}

void SyncGraphGroup::update(Ptr<data::Batch> newBatch) /*override*/ {
  validate();

  size_t overstuff = options_->get<size_t>("mini-batch-overstuff");
  if (overstuff != 1)
    LOG_ONCE(info, "Overstuffing minibatches by a factor of {}", overstuff);
  std::vector<Ptr<data::Batch>> subBatches;
  size_t numReadBatches; // actual #batches delivered by reader, for restoring from checkpoint   --@TODO: reader should checkpoint itself; should not go via the scheduler
  bool gotSubBatches = tryGetSubBatches(newBatch, overstuff, subBatches, numReadBatches);

  // not enough data yet: return right away
  if (!gotSubBatches)
    return;

  // for testing the hypothesis that one can always go smaller. This is independent of overstuff.
  size_t understuff = options_->get<size_t>("mini-batch-understuff");
  if (understuff != 1)
    LOG_ONCE(info, "Understuffing minibatches by a factor of {}", understuff);
  if (understuff == 1)
    update(subBatches, numReadBatches);
  else {
    std::vector<Ptr<data::Batch>> subBatches1;
    for (auto& b : subBatches) {
      auto bbs = b->split(understuff);
      for (auto& bb : bbs)
        subBatches1.push_back(bb);
    }
    for (size_t i = 0; i < understuff; i++) {
      std::vector<Ptr<data::Batch>> subBatchRange(subBatches1.begin() + i * subBatches1.size() / understuff, subBatches1.begin() + (i+1) * subBatches1.size() / understuff);
      if (!subBatchRange.empty())
        update(subBatchRange, numReadBatches * (i+1) / understuff - numReadBatches * i / understuff);
    }
  }
}

void SyncGraphGroup::update(std::vector<Ptr<data::Batch>> subBatches, size_t numReadBatches) {
  size_t overstuff  = options_->get<size_t>("mini-batch-overstuff");
  //size_t understuff = options_->get<size_t>("mini-batch-understuff");
  // determine num words for dynamic hyper-parameter adjustment
  // @TODO: We can return these directly from tryGetSubBatches()
  size_t batchSize = 0;
  size_t batchTrgWords = 0;
  for (const auto& batch : subBatches) {
    batchSize     += batch->size();
    batchTrgWords += batch->wordsTrg();
  }
  // effective batch size: batch should be weighted like this. This will weight down the learning rate.
  size_t effectiveBatchTrgWords = (size_t)ceil(batchTrgWords / (double)overstuff);
  size_t effectiveBatchSize     = (size_t)ceil(batchSize     / (double)overstuff);

  // Helper to access the subBatches array
  auto getSubBatch = [&](size_t warp, size_t localDeviceIndex, size_t rank) -> Ptr<data::Batch> {
    // Warp should be slowest changing dimension. If subBatches are sorted by
    // length, then grouping sentences of similar length into the same delay step can
    // reduce unnecessary time spent in padding.
    auto index = (warp * mpi_->numMPIProcesses() + rank) * devices_.size() + localDeviceIndex;
    if (index < subBatches.size())
      return subBatches[index];
    else
      return nullptr; // null if we reached beyond the end
  };

  // Upon very first execution, reset everything
  if(first_) {
    LOG(info, "[training] Batches are processed as {} process(es) x {} devices/process",
        mpi_->numMPIProcesses(), devices_.size());
    initialize(subBatches.front());
    first_ = false;
  }

  // Compute gradients
<<<<<<< HEAD
  // This happens in multiple steps in case of delay > 1.
  std::vector<float> localDeviceCosts(devices_.size(), 0.f); // [local device index] aggregate cost for each local device

=======
  std::vector<StaticLoss> localDeviceLosses(devices_.size()); // [local device index] aggregate cost for each local device
>>>>>>> 7e517e2e
  comm_->foreach([&](size_t localDeviceIndex, size_t /*begin*/, size_t /*end*/) { // parallel across devices. Aggregate for warp > 1.
    auto graph = graphs_[localDeviceIndex];
    // reset gradient  --presently done outside
    //graph->params()->allocateBackward();
    //graph->params()->set_zero_adjoint();
    // This happens in multiple steps if there are more subbatches than devices.
    for (size_t warp = 0; ; warp++) {
      // Execute single forward/backward step
      auto subBatch = getSubBatch(warp, localDeviceIndex, mpi_->myMPIRank());
      if (!subBatch)
        break;

<<<<<<< HEAD
      auto costNode = builders_[localDeviceIndex]->build(graph, subBatch);
      if(costScaleFactor_ != 1.f)
        costNode = costNode * costScaleFactor_;

      graph->forward();
      localDeviceCosts[localDeviceIndex] += costNode->scalar() / (costScaleFactor_ * (float)overstuff);

      //float clipValue = options_->get<float>("clip-norm") * costScaleFactor_;
      graph->backward(/*zero=*/false, 0); // (gradients are reset before we get here)

      // @TODO: remove again, only for debugging.
      /*if(localDeviceIndex == 0 && mpi_->myMPIRank() == 0) {
        Logger logger = spdlog::get("norms");
        if(!logger)
          logger = createStderrLogger("norms", "%v", { options_->get<std::string>("log") + ".norms"}, true);

        if(scheduler_->numberOfBatches() % 100 == 0) {
          for(auto p : *graph->params()) {
            float norm = L2Norm(p->grad(), graph->allocator());
            logger->info("{}\t{}\t{}", scheduler_->numberOfBatches(), p->name(), norm);
          }
        }
      }*/
=======
      auto rationalLoss = builders_[localDeviceIndex]->build(graph, subBatch);
      graph->forward();

      StaticLoss tempLoss = *rationalLoss; // needed for overstuff
      tempLoss.loss /= (float)overstuff; // @TODO: @fseide: scale only loss? should this scale labels too?

      localDeviceLosses[localDeviceIndex] += tempLoss;
      graph->backward(/*zero=*/false); // (gradients are reset before we get here)
>>>>>>> 7e517e2e
    }

    // Handle local gradient explosion but only clip to largest possible value
    // given number of GPUs and type. Should clip rarely. Also clips inf
    // We do another clipping/rescaling after summation.
    auto gradType = graph->params()->grads()->type();
    if(sizeOf(gradType) < sizeOf(Type::float32)) {
       using namespace functional;
       float numGpus = mpi_->numMPIProcesses() * devices_.size();
       float clipValue = NumericLimits<float>(gradType).max / numGpus;
       Element(_1 = clip(_1, clipValue), graph->params()->grads());
    }

    return true; // dummy success
  });

  // At this point, each device on each MPI process has a gradient aggregated over a subset of the sub-batches.

  // only needed for overstuff now
  float div = (float)overstuff; // (note: with Adam, a constant here makes no difference)

  // check for Nan or Inf in all summed up shards
  auto checkNan = [&](size_t i, size_t begin, size_t end) {
    auto curGrad = graphs_[i]->params()->grads()->subtensor(begin, end-begin);
    bool hasNan = false, hasInf = false;
    IsNan(curGrad, graphs_[i]->allocator(), hasNan, hasInf);

    return !(hasNan || hasInf);
  };

  // Update parameter shard with gradient shard
<<<<<<< HEAD
  auto update = [&](size_t i, size_t begin, size_t end) -> float {
    auto curGrad = graphs_[i]->params()->grads()->subtensor(begin, end-begin);
    auto curParam = graphs_[i]->params()->vals()->subtensor(begin, end-begin);
=======
  auto update = [&](size_t idx, size_t begin, size_t end) {
    auto curGrad = graphs_[idx]->params()->grads()->subtensor(begin, end-begin);
    auto curParam = graphs_[idx]->params()->vals()->subtensor(begin, end-begin);
>>>>>>> 7e517e2e

    if(div != 1.f) {
      using namespace functional;
      Element(_1 = _1 / div, curGrad);   // average if overstuffed
    }

    // actual model update
    auto updateTrgWords =
        /*if*/(options_->get<std::string>("cost-type") == "ce-sum") ?
          effectiveBatchTrgWords // if overstuffing then bring the count back to the original value
        /*else*/:
          OptimizerBase::mbSizeNotProvided;
<<<<<<< HEAD

    float gradFactor = costScaleFactor_;
    if(options_->get<bool>("normalize-gradient"))
      gradFactor *= updateTrgWords;
    float l2norm = shardOpt_[i]->update(curParam, curGrad, updateTrgWords, gradFactor);
    curGrad->set(0.f); // @TODO: all the different places where gradients get reset are confusing

    return l2norm; // return partial norm
=======
    shardOpt_[idx]->update(curParam, curGrad, updateTrgWords);
    curGrad->set(0.f);

    if(mvAvg_)
      updateAvgParams(
          paramsAvg_[idx], curParam, scheduler_->numberOfBatches(), updateTrgWords);
>>>>>>> 7e517e2e
  };

  // Reset gradient shard when no update was done
  auto reset = [&](size_t i, size_t begin, size_t end) {
    auto curGrad = graphs_[i]->params()->grads()->subtensor(begin, end-begin);
    curGrad->set(0.f); // @TODO: all the different places where gradients get reset are confusing
    return true; // dummy success
  };

  comm_->scatterReduceAndResetGrads();      // reduce gradients across all devices (globally) into shards
  bool noNanOrInf = costScale_ ? comm_->foreach(checkNan) : true; // @TODO: does this work with MPI?
  float gradNorm = 0.f;
  if(noNanOrInf) {
    auto accNorms = [](float& lhs, float rhs) {
      lhs = sqrtf(lhs * lhs + rhs * rhs); // to accumulate gradients norms, first undo sqrt, sum, apply sqrt.
    };

    gradNorm = comm_->foreach(update, accNorms, 0.f); // per-shard model-update
    comm_->allGatherParams(); // distribute param value shards back
  } else {
    comm_->foreach(reset);   // per-shard model-update
    GraphGroup::decreaseCostScaleFactor();
  }

  // cost across all local devices (scheduler will aggregate cross-process)
  StaticLoss localLoss;
  for(auto& l : localDeviceLosses) // localDeviceLosses is already summed up over delay steps
    localLoss += l;

  if(scheduler_) {
<<<<<<< HEAD
    // track and log localCost
    scheduler_->update(localCost, gradNorm, numReadBatches, effectiveBatchSize, effectiveBatchTrgWords, mpi_);
=======
    // track and log localLoss
    scheduler_->update(localLoss, numReadBatches, effectiveBatchSize, effectiveBatchTrgWords, mpi_);
>>>>>>> 7e517e2e

    // save intermediate model (and optimizer state) to file
    if(scheduler_->saving())
      save();

    // process valid data set
    // This may save a model as well.
    if(scheduler_->validating()) {
      if(isMainProcess()) {
        std::vector<Ptr<ExpressionGraph>> tempGraphs;
        for(auto graph : graphs_)
          tempGraphs.push_back(graphFromOptimizer(graph, shardOpt_));
        scheduler_->validate(tempGraphs);
      }
    }
  }

  if(noNanOrInf)
    GraphGroup::increaseCostScaleFactor();
}

void SyncGraphGroup::load() /*override*/ {
  validate();

  // This function loads the main parameters in the graphs.

  if(!options_->get<bool>("no-reload")) {
    std::string name = options_->get<std::string>("model");

    if(filesystem::exists(name)) {
      if(scheduler_)
        scheduler_->load(name);

      std::string nameGraph = name;

      size_t i = 0;
      for(auto graph : graphs_)
        builders_[i++]->load(graph, nameGraph); // we just load it N times from disk (it'll be in disk cache after the first)

      // @TODO: probably we want to have the list of DeviceIds as an attribute
      std::vector<Ptr<Backend>> backends;
      for(auto graph : graphs_)
        backends.push_back(graph->getBackend());
      shardOpt_[0]->load(name + ".optimizer.npz", shardOpt_, backends,
        [&](const io::Item& optimizerState, const OptimizerBase::ScatterStateSetFunc& setShardFn) {
          comm_->scatterState(optimizerState, setShardFn);
        });
      LOG(info, "[training] Model reloaded from {}", name);
    } else if(options_->hasAndNotEmpty("pretrained-model")) {
      std::string nameInit = options_->get<std::string>("pretrained-model");
      LOG(info,
          "[training] Initializing model weights with the pre-trained model {}",
          nameInit);

      size_t i = 0;
      for(auto graph : graphs_)
        builders_[i++]->load(graph, nameInit, false);
    }
  }
}

void SyncGraphGroup::save(bool final) /*override*/ {
  // validate(); @TODO: get rid of this everywhere (SyncGraphGroup)
  barrier(); // (for better grouping of log messages)
  // do final validation
  if(final && scheduler_) {
    // bring the smoothed model in
    // Note that it is sharded. For multi-node, it is sharded over multiple machines, so this is a network access.
    // Also note that the swap must run on all MPI processes concurrently, although only one actually validates.

    if (isMainProcess()) { // in multi-node, only first MPI process saves the model (they are all identical)
      std::vector<Ptr<ExpressionGraph>> tempGraphs;
      for(auto graph : graphs_)
        tempGraphs.push_back(graphFromOptimizer(graph, shardOpt_));
      scheduler_->validate(tempGraphs, true);
    }

  }

  std::string name = options_->get<std::string>("model");

  barrier(); // (for better grouping of log messages)

  // save main model file
  if (isMainProcess()) { // only save from one MPI process
    // if not overwrite then save a copy with number of updates in the model pathname
    auto tempGraph = graphFromOptimizer(graphs_[0], shardOpt_);

    if(!options_->get<bool>("overwrite") && !final) {
      std::string numberOfBatches
          = scheduler_ ? std::to_string(scheduler_->numberOfBatches())
                       : "unknown";
      std::string nameOverwrite = name;
      nameOverwrite.replace(name.size() - 4, 4, ".iter" + numberOfBatches + ".npz"); // @TODO: use insert?
      builders_[0]->save(tempGraph, nameOverwrite);
    }
    // save main model file
    builders_[0]->save(tempGraph, name, true);
    // save scheduler-related state
    if (scheduler_)
      scheduler_->save(name);
  }

  barrier(); // (for better grouping of log messages)

  // persist optimizer state
  shardOpt_[0]->save(name + ".optimizer.npz", shardOpt_,
    [&](const OptimizerBase::GatherStateGetFunc& getShardFn) {
      return comm_->gatherState(getShardFn);
    },
    isMainProcess());

  barrier(); // (for better grouping of log messages)
}

void SyncGraphGroup::finalize() /*override*/ {
  validate();
  Base::finalize();
}
<<<<<<< HEAD

SyncGraphGroup::~SyncGraphGroup() /*override*/ {
  comm_ = nullptr;
  finalizeMPI(std::move(mpi_));
}
=======
>>>>>>> 7e517e2e

}  // namespace marian<|MERGE_RESOLUTION|>--- conflicted
+++ resolved
@@ -2,17 +2,9 @@
 
 namespace marian {
 
-<<<<<<< HEAD
-SyncGraphGroup::SyncGraphGroup(Ptr<Options> config)
-    : GraphGroup(config),
-      delay_{options_->get<double>("optimizer-delay")} { // @TODO: rename to something else; delay means delayed updated, not accumulation
-
-  mpi_ = initMPI(/*multiThreaded=*/false); // when not running under MPI, this will be a fake object that represents a one-MPI-process setup
-=======
 SyncGraphGroup::SyncGraphGroup(Ptr<Options> config, Ptr<IMPIWrapper> mpi)
     : GraphGroup(config), ExponentialSmoothing(config),
       delay_{options_->get<double>("optimizer-delay")}, mpi_(mpi) { // @TODO: rename delay_ to something else; delay means delayed updated, not accumulation
->>>>>>> 7e517e2e
 
   devices_ = Config::getDevices(options_, mpi_->myMPIRank(), mpi_->numMPIProcesses());
   for(auto device : devices_) {
@@ -349,13 +341,9 @@
   }
 
   // Compute gradients
-<<<<<<< HEAD
   // This happens in multiple steps in case of delay > 1.
-  std::vector<float> localDeviceCosts(devices_.size(), 0.f); // [local device index] aggregate cost for each local device
-
-=======
   std::vector<StaticLoss> localDeviceLosses(devices_.size()); // [local device index] aggregate cost for each local device
->>>>>>> 7e517e2e
+
   comm_->foreach([&](size_t localDeviceIndex, size_t /*begin*/, size_t /*end*/) { // parallel across devices. Aggregate for warp > 1.
     auto graph = graphs_[localDeviceIndex];
     // reset gradient  --presently done outside
@@ -368,32 +356,9 @@
       if (!subBatch)
         break;
 
-<<<<<<< HEAD
-      auto costNode = builders_[localDeviceIndex]->build(graph, subBatch);
+      auto rationalLoss = builders_[localDeviceIndex]->build(graph, subBatch);
       if(costScaleFactor_ != 1.f)
-        costNode = costNode * costScaleFactor_;
-
-      graph->forward();
-      localDeviceCosts[localDeviceIndex] += costNode->scalar() / (costScaleFactor_ * (float)overstuff);
-
-      //float clipValue = options_->get<float>("clip-norm") * costScaleFactor_;
-      graph->backward(/*zero=*/false, 0); // (gradients are reset before we get here)
-
-      // @TODO: remove again, only for debugging.
-      /*if(localDeviceIndex == 0 && mpi_->myMPIRank() == 0) {
-        Logger logger = spdlog::get("norms");
-        if(!logger)
-          logger = createStderrLogger("norms", "%v", { options_->get<std::string>("log") + ".norms"}, true);
-
-        if(scheduler_->numberOfBatches() % 100 == 0) {
-          for(auto p : *graph->params()) {
-            float norm = L2Norm(p->grad(), graph->allocator());
-            logger->info("{}\t{}\t{}", scheduler_->numberOfBatches(), p->name(), norm);
-          }
-        }
-      }*/
-=======
-      auto rationalLoss = builders_[localDeviceIndex]->build(graph, subBatch);
+        rationalLoss.loss() * costScaleFactor_;
       graph->forward();
 
       StaticLoss tempLoss = *rationalLoss; // needed for overstuff
@@ -401,7 +366,6 @@
 
       localDeviceLosses[localDeviceIndex] += tempLoss;
       graph->backward(/*zero=*/false); // (gradients are reset before we get here)
->>>>>>> 7e517e2e
     }
 
     // Handle local gradient explosion but only clip to largest possible value
@@ -433,15 +397,9 @@
   };
 
   // Update parameter shard with gradient shard
-<<<<<<< HEAD
   auto update = [&](size_t i, size_t begin, size_t end) -> float {
     auto curGrad = graphs_[i]->params()->grads()->subtensor(begin, end-begin);
     auto curParam = graphs_[i]->params()->vals()->subtensor(begin, end-begin);
-=======
-  auto update = [&](size_t idx, size_t begin, size_t end) {
-    auto curGrad = graphs_[idx]->params()->grads()->subtensor(begin, end-begin);
-    auto curParam = graphs_[idx]->params()->vals()->subtensor(begin, end-begin);
->>>>>>> 7e517e2e
 
     if(div != 1.f) {
       using namespace functional;
@@ -454,7 +412,6 @@
           effectiveBatchTrgWords // if overstuffing then bring the count back to the original value
         /*else*/:
           OptimizerBase::mbSizeNotProvided;
-<<<<<<< HEAD
 
     float gradFactor = costScaleFactor_;
     if(options_->get<bool>("normalize-gradient"))
@@ -463,14 +420,6 @@
     curGrad->set(0.f); // @TODO: all the different places where gradients get reset are confusing
 
     return l2norm; // return partial norm
-=======
-    shardOpt_[idx]->update(curParam, curGrad, updateTrgWords);
-    curGrad->set(0.f);
-
-    if(mvAvg_)
-      updateAvgParams(
-          paramsAvg_[idx], curParam, scheduler_->numberOfBatches(), updateTrgWords);
->>>>>>> 7e517e2e
   };
 
   // Reset gradient shard when no update was done
@@ -488,6 +437,7 @@
       lhs = sqrtf(lhs * lhs + rhs * rhs); // to accumulate gradients norms, first undo sqrt, sum, apply sqrt.
     };
 
+    // @TODO: log gradNorm
     gradNorm = comm_->foreach(update, accNorms, 0.f); // per-shard model-update
     comm_->allGatherParams(); // distribute param value shards back
   } else {
@@ -501,13 +451,8 @@
     localLoss += l;
 
   if(scheduler_) {
-<<<<<<< HEAD
-    // track and log localCost
-    scheduler_->update(localCost, gradNorm, numReadBatches, effectiveBatchSize, effectiveBatchTrgWords, mpi_);
-=======
     // track and log localLoss
     scheduler_->update(localLoss, numReadBatches, effectiveBatchSize, effectiveBatchTrgWords, mpi_);
->>>>>>> 7e517e2e
 
     // save intermediate model (and optimizer state) to file
     if(scheduler_->saving())
@@ -627,13 +572,5 @@
   validate();
   Base::finalize();
 }
-<<<<<<< HEAD
-
-SyncGraphGroup::~SyncGraphGroup() /*override*/ {
-  comm_ = nullptr;
-  finalizeMPI(std::move(mpi_));
-}
-=======
->>>>>>> 7e517e2e
 
 }  // namespace marian