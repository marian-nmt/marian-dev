#include "training/graph_group_sync.h"

namespace marian {

SyncGraphGroup::SyncGraphGroup(Ptr<Options> config, Ptr<IMPIWrapper> mpi)
    : GraphGroup(config), ExponentialSmoothing(config),
      delay_{options_->get<double>("optimizer-delay")}, mpi_(mpi) { // @TODO: rename delay_ to something else; delay means delayed updated, not accumulation

  devices_ = Config::getDevices(options_, mpi_->myMPIRank(), mpi_->numMPIProcesses());
  for(auto device : devices_) {
    auto graph = New<ExpressionGraph>();
    graph->setDevice(device);
    graph->setCheckpointing(options_->get<bool>("gradient-checkpointing"));
    graph->reserveWorkspaceMB(options_->get<size_t>("workspace"));
    graph->getBackend()->setClip(options_->get<float>("clip-gemm"));

    graphs_.push_back(graph);
    shardOpt_.push_back(Optimizer(options_));
    builders_.push_back(models::createCriterionFunctionFromOptions(options_, models::usage::training));
  }

  // Note: We may well end up with only one MPI process or only one graph per worker.
  // This part of the code will not special-case any of this here.
  // Rather, it is assumed that the communicator knows to reduce unnecessary transfers to no-ops.
  comm_ = createCommunicator(graphs_, /*noNccl=*/options_->get<bool>("no-nccl", false), /*mpi=*/mpi_);

  auto formattedDeviceType = utils::utf8ToUpper(devices_.front().typeAsString()) + "s";
  if (mpi_->numMPIProcesses() > 1)
    LOG(info, "[training] Using {} {}, distributed over {} MPI processes", mpi_->numMPIProcesses() * devices_.size(), formattedDeviceType, mpi_->numMPIProcesses());
  else
    LOG(info, "[training] Using {} {}", devices_.size(), formattedDeviceType);
}

void SyncGraphGroup::setScheduler(Ptr<Scheduler> scheduler) /*override*/ {
  validate();
  scheduler_ = scheduler;
  // optimizer has to be registered last to see changes of learning rate
  // @TODO: ^^Fix this comment. Either it refers to the scheduler, or it should be moved. Which one?
  scheduler_->registerTrainingObserver(scheduler_);

  for(auto opt : shardOpt_)
    scheduler_->registerTrainingObserver(opt);
}

void SyncGraphGroup::initialize(const Ptr<data::Batch>& exampleBatch) {
  // Initialize graphs with random weights in one forward step
  // Also allocate and clear the gradients
  comm_->foreach([&](size_t i, size_t /*begin*/, size_t /*end*/) {
    builders_[i]->build(graphs_[i], exampleBatch);
    graphs_[i]->forward();
    graphs_[i]->params()->allocateBackward();
    graphs_[i]->params()->set_zero_adjoint();
  });

  // Copy weights from 0-th graph to all other graphs
  // to have equal weights across devices
  comm_->foreach([&](size_t i, size_t /*begin*/, size_t /*end*/) {
    if (i > 0)
      graphs_[i]->params()->vals()->copyFrom(graphs_[0]->params()->vals());
  });
}

void SyncGraphGroup::initializeAvg() {
  Ptr<ExpressionGraph> graphAvg; // CPU-side temp
  std::string name = options_->get<std::string>("model");
  std::string suffix = name.substr(name.size() - 4);
  ABORT_IF(suffix != ".npz" && suffix != ".bin", "Unknown model suffix {}", suffix);

  if(filesystem::exists(name + ".orig" + suffix)) {
    // Load the averaged parameters into a temporary graph
    graphAvg = New<ExpressionGraph>();
    graphAvg->setDevice({0, DeviceType::cpu});

    // load model through builder to activate model specific loading functions.
    // This is important if a model is overloading Model::load(...) and e.g. 
    // mapping matrix names as in Amun.h
    auto builder = models::createCriterionFunctionFromOptions(options_, models::usage::training);
    builder->load(graphAvg, name, false);
    graphAvg->forward(); // initialize parameters if needed
  }

  auto init = [&](size_t localDeviceIndex, size_t begin, size_t end) {
    size_t size = end-begin;

    // get the device-specific allocator
    auto paramsAllocator = New<TensorAllocator>(graphs_[localDeviceIndex]->getBackend());
    paramsAllocs_[localDeviceIndex] = paramsAllocator;

    paramsAllocator->reserveExact(size * sizeof(float));

    Tensor paramAvg;
    paramsAllocator->allocate(paramAvg, {1, (int)size});
    paramsAvg_[localDeviceIndex] = paramAvg;

    if(graphAvg)
      paramAvg->copyFrom(graphAvg  ->params()->vals()->subtensor(begin, size));
    else
      paramAvg->copyFrom(graphs_[0]->params()->vals()->subtensor(begin, size));

    // note: for multi-node, graphAvg and graphs_[0] contain a complete copy, from which
    // each MPI process copies only part into its respective shard(s)
  };

  paramsAllocs_.resize(graphs_.size()); // allocators
  paramsAvg_.resize(graphs_.size());    // averaged parameters (shards; distributed over MPI processes if applicable)
  comm_->foreach(init, /*parallel=*/false); // @TODO: is sequential operation necessary here? (is the allocation stuff sufficiently reentrant or thread-separated?)
}

Ptr<data::BatchStats> SyncGraphGroup::collectStats(const std::vector<Ptr<Vocab>>& vocabs) {
  // This function determines the granularity in which the reader provides data.
  // If no mini-batch-fit, then user provides a constant number. It reads that much. We won't get into this function.
  // If mini-batch-fit, then we get here and set miniBatchFitMultiplier_. Then...
  // If dynamic MB scaling, then we want fine-grained minibatches of the size of one GPU.
  // If not, we prefer a single large batch that can be split into equal-size parts over GPUs,
  // so that we have perfect load balancing and read precisely as much as we need (no waste).
  double multiplier = devices_.size() * mpi_->numMPIProcesses() * delay_;
  bool isDynamic = scheduler_->isDynamicMBSizeScaling();
  double readerMultiplier = isDynamic ? 1. : multiplier; // multiplier applied already by reader
  updateMultiplier_ = isDynamic ? multiplier : 1.;       // multiplier applied later in update()
  return GraphGroup::collectStats(graphs_[0], builders_[0], vocabs, readerMultiplier);
}

// helper for MB scaling: quantize the ratio with a given error margin
static double roundUpRatio(double ratio) {
  if (ratio == 0)
    return ratio;
  // find largest power of two that fits into ratio
  double p = 1;
  while (p*2 < ratio)
    p *= 2;
  // round up to nearest multiple of a largest power of 2 where relative error is within margin
  // 25% error margin seems acceptable:
  //  - using a 25% larger MB size should not break convergence
  //  - @TODO: not using the first 25% of the next block is OK since those are dominated by data exchange
  double maxError = 0.25;
  while (p >= 1) {
    double proposedRatio = ceil(ratio / p) * p;
    double error = (proposedRatio - ratio) / ratio;
    if (fabs(error) <= maxError)
      return proposedRatio;
    p /= 2;
  }
  return ratio;
}

// helper routine that handles accumulation and load-balancing of sub-batches to fill all devices
// It adds 'newBatch' to 'pendingBatches_', and if sufficient batches have been queued, then
// returns 'pendingBatches_' in 'subBatches' and resets it. If not, it returns false.
bool SyncGraphGroup::tryGetSubBatches(Ptr<data::Batch> newBatch,
    std::vector<Ptr<data::Batch>>& subBatches, size_t& numReadBatches) {
  // The reader delivers in chunks of these sizes, according to case:
  //  - no dynamic MB-size scaling:
  //     - reader batch size = update batch size, with...
  //     - mini-batch-fit:
  //        - update batch size = what fits into all GPUs, times decay_ to allow experimenting with fractional sizes
  //     - no mini-batch-fit:
  //        - update batch size = user-specified size (user guarantees that it fits if distributed over delay_ GPUs)
  //  - dynamic MB-size scaling:
  //     - update batch size = aggregate reader batch size * (dynamic progress-based ratio * reference adjustment), with...
  //     - mini-batch-fit:
  //        - aggregate reader batch size = equal to what fits into one GPU * warpSize * delay_
  //     - no mini-batch-fit:
  //        - aggregate reader batch size = user-specified size (user guarantees that it fits if distributed over delay_ GPUs)
  //     - reference adjustment =
  //        - reference batch size specified: (reference batch size / typical aggregate reader batch size)
  //        - no ref size specified: 1

  size_t warpSize = devices_.size() * mpi_->numMPIProcesses(); // warp := set of batches processed concurrently across GPus and workers

  // if not dynamic then return the big batch, but first split it over GPUs as it may be too large
  if (!scheduler_->isDynamicMBSizeScaling()) {
    // If mini-batch-fit, then the read batch is (devices_.size() * mpi_->numMPIProcesses() * delay_)
    // times what fits one GPU. If not mini-batch-fit, it is whatever the user has specified, which
    // is the user's responsibility to guarantee that it fits into 'delay_' warps.
    // Distribute evenly over all GPUs we have, using multiple warps if needed.
    size_t numWarps = (size_t)ceil(delay_);
    subBatches = newBatch->split(numWarps * warpSize);
    numReadBatches = 1;
    return true;
  }
  LOG_ONCE(info, "[training] Dynamic mini-batch scaling enabled");

  // if dynamic and mini-batch-fit, then we get batches in the size of what fits into one GPU
  pendingBatches_.push_back(newBatch);

  // what ratio (how many batches in reader's batch size) do we want, based on current training progress schedule?
  double ratio = scheduler_->getDynamicMBSizeMultiplier();

  // relative to what base? (what does ratio == 1 mean)
  ratio *= updateMultiplier_; // if mini-batch-fit, this is = warpSize * delay_, otherwise 1

  // If a reference is given, then at progress == mbWarmup.n (ratio=1), we would like to have refBatchLabels instead of whichever
  // the actual batch size is. Since we cannot know the future actual batch sizes that will be delivered
  // by the reader, we approximate them with (typicalTrgBatchWords * updateMultiplier), and scale ratio accordingly.
  auto refBatchLabels = options_->get<size_t>("mini-batch-words");
  if (refBatchLabels != 0) {
    LOG_ONCE(info, "[scheduler] Scaling to {} reference labels, using actual-batch-word estimate of {}", refBatchLabels, typicalTrgBatchWords_);
    ABORT_IF(typicalTrgBatchWords_ == 0, "Dynamic scaling with words target requires MB size to be known in words"); // happens if MB size is specified in sentences
    ratio *= (double)refBatchLabels / (double)(typicalTrgBatchWords_ * updateMultiplier_);
  }

  // round up to full batches if within a certain error margin  --@BUGBUG: Not invariant w.r.t. GPU size, as ratio is relative to what fits into 1 GPU
  ratio = roundUpRatio(ratio);

  if (pendingBatches_.size() < ratio)
    return false; // not enough data yet

  // now we have enough to fill at least 'ratio' batches
  // @BUGBUG: We do not handle the case that fixed MB size * ratio exceeds GPU memory (we'd need to split that).

  numReadBatches = pendingBatches_.size(); // remember original batch-counter increment from reader (which is not always the same as subBatches.size() in the end)

  // in fact, we got too much, so make up for it by shortening all batches to accurately reflect desired ratio
  // e.g. ratio = 3.3 for 4 batches -> Reduce each by 3.3/4
  // Alternatively, we could just shorten the last 'warp', but that would not be invariant to warp size.
  for (auto& batch : pendingBatches_) {
    auto reducedBatchSize = (size_t)ceil((double)batch->size() * ratio / (double)pendingBatches_.size());
    size_t minSize = 1;
    if (pendingBatches_.size() == 1) { // enforce a minimum (only needed/correct if still in first batch)
      size_t minTrgWords = 256;        // don't go below this number of target words, as it seems excessive  --@TODO: parameterize?
      minSize = 1 + (minTrgWords * batch->size() - 1) / batch->wordsTrg(); // approximately convert minTrgWords into a #sentences
    }
    reducedBatchSize = std::max(reducedBatchSize, minSize);
    if (reducedBatchSize < batch->size())
      batch = batch->split(/*numSubBatches=*/1, reducedBatchSize).front();
  }

  // load-balance: distribute the last numWarps-group's batches over GPUs
  // This is tricky since batches do not have the same length, therefore we can only split, but not merge.
  auto numWarps = (pendingBatches_.size() - 1) / warpSize + 1; // = ceil(#buffers / (#GPUs * #workers))
  auto availableDevices = numWarps * warpSize; // we will run this many GPUs: better use them all
  if (pendingBatches_.size() < availableDevices) {
    // last warp does not use all available GPUs: try to re-balance
    auto fullWarpsBatches = (numWarps - 1) * warpSize; // number of batches in all but the last warp. Those warps that are fully used.
    auto lastWarpSize = pendingBatches_.size() - fullWarpsBatches; // the last warp is possibly not fully used
    //LOG(info, "attempting to redistribute last {} batches over {} devices", lastWarpSize, warpSize);
    auto splitInto = warpSize / lastWarpSize;
    if (splitInto > 1) { // unfortunately we can only split in integer ratios
      // split each of last numWarps's batches into 'splitInto' batches
      // pop them first
      std::vector<Ptr<data::Batch>> batchesToSplit;
      while (pendingBatches_.size() > fullWarpsBatches) {
        batchesToSplit.push_back(pendingBatches_.back());
        pendingBatches_.pop_back();
      }
      // now split them and push them back
      for (auto& batchToSplit : batchesToSplit) {
        //LOG(info, "{}-way splitting batchToSplit with size {}", splitInto, batchToSplit->size());
        auto splitBatches = batchToSplit->split(splitInto);
        for (auto& splitBatch : splitBatches) {
          //LOG(info, " -> getting batchToSplit with size {}", splitBatch->size());
          pendingBatches_.push_back(splitBatch);
        }
      }
    }
    ABORT_IF(pendingBatches_.size() > availableDevices, "somehow split into too many batches??");
  }
  subBatches = std::move(pendingBatches_);

  // @TODO: sort by width, so that in case of delay > 1, each GPU gets about the same size
  return true;
}

void SyncGraphGroup::update(Ptr<data::Batch> newBatch) /*override*/ {
  validate();

  std::vector<Ptr<data::Batch>> subBatches;
  size_t numReadBatches; // actual #batches delivered by reader, for restoring from checkpoint   --@TODO: reader should checkpoint itself; should not go via the scheduler
  bool gotSubBatches = tryGetSubBatches(newBatch, subBatches, numReadBatches);

  // not enough data yet: return right away
  if (!gotSubBatches)
    return;

  update(subBatches, numReadBatches);
}

void SyncGraphGroup::update(std::vector<Ptr<data::Batch>> subBatches, size_t numReadBatches) {
  // determine num words for dynamic hyper-parameter adjustment
  // @TODO: We can return these directly from tryGetSubBatches()
  size_t batchSize = 0;
  size_t batchTrgWords = 0;
  for (const auto& batch : subBatches) {
    batchSize     += batch->size();
    batchTrgWords += batch->wordsTrg();
  }

  // Helper to access the subBatches array
  auto getSubBatch = [&](size_t warp, size_t localDeviceIndex, size_t rank) -> Ptr<data::Batch> {
    // Warp should be slowest changing dimension. If subBatches are sorted by
    // length, then grouping sentences of similar length into the same delay step can
    // reduce unnecessary time spent in padding.
    auto index = (warp * mpi_->numMPIProcesses() + rank) * devices_.size() + localDeviceIndex;
    if (index < subBatches.size())
      return subBatches[index];
    else
      return nullptr; // null if we reached beyond the end
  };

  // Upon very first execution, reset everything
  if(first_) {
    LOG(info, "[training] Batches are processed as {} process(es) x {} devices/process",
        mpi_->numMPIProcesses(), devices_.size());
    initialize(subBatches.front());
    if(mvAvg_ && paramsAvg_.empty())
      initializeAvg();
    first_ = false;
  }

  // Compute gradients
  std::vector<StaticLoss> localDeviceLosses(devices_.size()); // [local device index] aggregate cost for each local device
  comm_->foreach([&](size_t localDeviceIndex, size_t /*begin*/, size_t /*end*/) { // parallel across devices. Aggregate for warp > 1.
    auto graph = graphs_[localDeviceIndex];
    // reset gradient  --presently done outside
    //graph->params()->allocateBackward();
    //graph->params()->set_zero_adjoint();
    // This happens in multiple steps if there are more subbatches than devices.
    for (size_t warp = 0; ; warp++) {
      // Execute single forward/backward step
      auto subBatch = getSubBatch(warp, localDeviceIndex, mpi_->myMPIRank());
      if (!subBatch)
        break;

      auto rationalLoss = builders_[localDeviceIndex]->build(graph, subBatch);
      graph->forward();

      localDeviceLosses[localDeviceIndex] += *rationalLoss;
      graph->backward(/*zero=*/false); // (gradients are reset before we get here)
    }
  });
  // At this point, each device on each MPI process has a gradient aggregated over a subset of the sub-batches.

  // Update parameter shard with gradient shard
  auto update = [&](size_t idx, size_t begin, size_t end) {
    auto curGrad = graphs_[idx]->params()->grads()->subtensor(begin, end-begin);
    auto curParam = graphs_[idx]->params()->vals()->subtensor(begin, end-begin);

    // actual model update
    auto updateTrgWords =
        /*if*/(options_->get<std::string>("cost-type") == "ce-sum") ?
          batchTrgWords // total number of labels across all GPUs and nodes
        /*else*/:
          OptimizerBase::mbSizeNotProvided;
    shardOpt_[idx]->update(curParam, curGrad, updateTrgWords);
    curGrad->set(0.f);

    if(mvAvg_)
      updateAvgParams(
          paramsAvg_[idx], curParam, scheduler_->numberOfBatches(), updateTrgWords);
  };

<<<<<<< HEAD
  comm_->scatterReduceAndResetGrads(); // reduce gradients across all devices (globally) into shards
  comm_->foreach(update);              // per-shard model-update
  comm_->allGatherParams();            // distribute param value shards back


  // Re-compress the model 
  if (options_->get<int>("compress-bit") < 32) {
    // Lazy allocation
    if (compressers_.size() == 0)
      for (int idx = 0; idx < graphs_.size(); idx++)
        compressers_.push_back(New<Compresser>(options_));
    // TODO: this can be parallized
    for (int idx = 0; idx < graphs_.size(); idx++)
      compressers_[idx]->compress(graphs_[idx]);
  }

=======
>>>>>>> f496a421
  // cost across all local devices (scheduler will aggregate cross-process)
  StaticLoss localLoss = std::accumulate(localDeviceLosses.begin(), localDeviceLosses.end(), StaticLoss());
  
  // model update
  if (std::isfinite(localLoss.loss) || mpi_->numMPIProcesses() > 1) { // guard against NaN (except with MPI, as this simple way could hang it)
    comm_->scatterReduceAndResetGrads(); // reduce gradients across all devices and MPI nodes into shards
    comm_->foreach(update);              // per-shard model-update
    comm_->allGatherParams();            // distribute param value shards back
  }
  else
    LOG(info, "[training] skipping {}-th update due to loss being {}", scheduler_->numberOfBatches(), localLoss.loss);

  if(scheduler_) {
    // track and log localLoss
    scheduler_->update(localLoss, numReadBatches, batchSize, batchTrgWords, mpi_);

    // save intermediate model (and optimizer state) to file
    if(scheduler_->saving())
      save();

    // process valid data set
    // This may save a model as well.
    if(scheduler_->validating()) {
      swapParamsAvg();
      if (isMainProcess())
        scheduler_->validate(graphs_);
      swapParamsAvg();
    }
  }
}

void SyncGraphGroup::load() /*override*/ {
  validate();

  // This function loads the main parameters in the graphs.
  // In case of exponential smoothing, we also need to restore paramsAvg_.
  // That is done lazily inside initializeAvg(), see there.

  if(!options_->get<bool>("no-reload")) {
    std::string name = options_->get<std::string>("model");

    if(filesystem::exists(name)) {
      if(scheduler_)
        scheduler_->load(name);

      std::string nameGraph = name;
      std::string suffix = name.substr(name.size() - 4);
      ABORT_IF(suffix != ".npz" && suffix != ".bin", "Unknown model suffix {}", suffix);

      if(mvAvg_ && filesystem::exists(name + ".orig" + suffix))
        // Load the original parameters from model.npz.orig.npz
        nameGraph += ".orig" + suffix;

      size_t i = 0;
      for(auto graph : graphs_)
        builders_[i++]->load(graph, nameGraph); // we just load it N times from disk (it'll be in disk cache after the first)

      // @TODO: probably we want to have the list of DeviceIds as an attribute
      std::vector<Ptr<Backend>> backends;
      for(auto graph : graphs_)
        backends.push_back(graph->getBackend());
      shardOpt_[0]->load(name + ".optimizer.npz", shardOpt_, backends, // keep npz suffix for optimize checkpoint
        [&](const std::vector<float>& optimizerStateVector, const OptimizerBase::ScatterStateSetFunc& setShardFn) {
          comm_->scatterState(optimizerStateVector, setShardFn);
        });
      LOG(info, "[training] Model reloaded from {}", name);
    } else if(options_->hasAndNotEmpty("pretrained-model")) {
      std::string nameInit = options_->get<std::string>("pretrained-model");
      LOG(info,
          "[training] Initializing model weights with the pre-trained model {}",
          nameInit);

      size_t i = 0;
      for(auto graph : graphs_)
        builders_[i++]->load(graph, nameInit, false);
    }
  }
}

void SyncGraphGroup::save(bool final) /*override*/ {
  // validate(); @TODO: get rid of this everywhere (SyncGraphGroup)
  barrier(); // (for better grouping of log messages)
  // do final validation
  if(final && scheduler_) {
    // bring the smoothed model in
    // Note that it is sharded. For multi-node, it is sharded over multiple machines, so this is a network access.
    // Also note that the swap must run on all MPI processes concurrently, although only one actually validates.
    swapParamsAvg();
    if (isMainProcess()) // in multi-node, only first MPI process saves the model (they are all identical)
      scheduler_->validate(graphs_, true);
    swapParamsAvg();
  }

  // @TODO: put all this in one place, in new branch this is already localized in one place and class, this is a quick hack which will be 
  // done better after the next merge. Not doing this in other graph_groups as this would only make the merge harder. 
  // Determine model suffix *.npz or *.bin, then use the same suffix for all following models saved.
  std::string name = options_->get<std::string>("model");
  std::string suffix = name.substr(name.size() - 4);
  ABORT_IF(suffix != ".npz" && suffix != ".bin", "Unknown model suffix {}", suffix);

  barrier(); // (for better grouping of log messages)
  // if smoothing then save original (unsmoothed) parameters as well
  if(mvAvg_ && paramsAvg_.size() > 0 && isMainProcess()) // only save from one MPI process
    // Save the original parameters in model.npz.orig.npz
    builders_[0]->save(graphs_[0], name + ".orig" + suffix, true);

  // Temporarily switch to the averaged parameters
  // Note: the smoothed model is sharded across GPUs, and across MPI processes if applicable. This brings it into MPI process[*].device[*]
  swapParamsAvg();

  // save main model file
  if (isMainProcess()) { // only save from one MPI process
    // if not overwrite then save a copy with number of updates in the model pathname
    if(!options_->get<bool>("overwrite") && !final) {
      std::string numberOfBatches
          = scheduler_ ? std::to_string(scheduler_->numberOfBatches())
                       : "unknown";
      std::string nameOverwrite = name;
      nameOverwrite.replace(name.size() - 4, 4, ".iter" + numberOfBatches + suffix); // @TODO: use insert?
      builders_[0]->save(graphs_[0], nameOverwrite);
    }
    // save main model file
    builders_[0]->save(graphs_[0], name, true);
    // save scheduler-related state
    if (scheduler_)
      scheduler_->save(name);
  }

  // Switch back to the original parameters
  swapParamsAvg();

  barrier(); // (for better grouping of log messages)

  // persist optimizer state
  shardOpt_[0]->save(name + ".optimizer.npz", shardOpt_,
    [&](const OptimizerBase::GatherStateGetFunc& getShardFn) {
      return comm_->gatherState(getShardFn);
    },
    isMainProcess());

  barrier(); // (for better grouping of log messages)
}

void SyncGraphGroup::finalize() /*override*/ {
  validate();
  Base::finalize();
}

}  // namespace marian<|MERGE_RESOLUTION|>--- conflicted
+++ resolved
@@ -348,26 +348,7 @@
       updateAvgParams(
           paramsAvg_[idx], curParam, scheduler_->numberOfBatches(), updateTrgWords);
   };
-
-<<<<<<< HEAD
-  comm_->scatterReduceAndResetGrads(); // reduce gradients across all devices (globally) into shards
-  comm_->foreach(update);              // per-shard model-update
-  comm_->allGatherParams();            // distribute param value shards back
-
-
-  // Re-compress the model 
-  if (options_->get<int>("compress-bit") < 32) {
-    // Lazy allocation
-    if (compressers_.size() == 0)
-      for (int idx = 0; idx < graphs_.size(); idx++)
-        compressers_.push_back(New<Compresser>(options_));
-    // TODO: this can be parallized
-    for (int idx = 0; idx < graphs_.size(); idx++)
-      compressers_[idx]->compress(graphs_[idx]);
-  }
-
-=======
->>>>>>> f496a421
+  
   // cost across all local devices (scheduler will aggregate cross-process)
   StaticLoss localLoss = std::accumulate(localDeviceLosses.begin(), localDeviceLosses.end(), StaticLoss());
   
@@ -376,6 +357,17 @@
     comm_->scatterReduceAndResetGrads(); // reduce gradients across all devices and MPI nodes into shards
     comm_->foreach(update);              // per-shard model-update
     comm_->allGatherParams();            // distribute param value shards back
+  
+   // Re-compress the model 
+    if (options_->get<int>("compress-bit") < 32) {
+      // Lazy allocation
+      if (compressers_.size() == 0)
+        for (int idx = 0; idx < graphs_.size(); idx++)
+          compressers_.push_back(New<Compresser>(options_));
+    
+      for (int idx = 0; idx < graphs_.size(); idx++)
+        compressers_[idx]->compress(graphs_[idx]);
+    }
   }
   else
     LOG(info, "[training] skipping {}-th update due to loss being {}", scheduler_->numberOfBatches(), localLoss.loss);
