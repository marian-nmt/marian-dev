--- conflicted
+++ resolved
@@ -229,12 +229,7 @@
 
     stalled    = config["stalled"].as<size_t>();
     maxStalled = config["stalled-max"].as<size_t>();
-<<<<<<< HEAD
-    validBest  = config["valid-best"].as<float>();
-    validator  = config["validator"].as<std::string>();
-=======
     validator = config["validator"].as<std::string>();
->>>>>>> 9fa166be
     validators = config["validators"];
     reset      = config["reset"].as<bool>();
 
@@ -275,16 +270,9 @@
 
     config["stalled"]     = stalled;
     config["stalled-max"] = maxStalled;
-<<<<<<< HEAD
-    config["valid-best"]  = validBest;
-    config["validator"]   = validator;
-    config["validators"]  = validators;
-    config["reset"]       = reset;
-=======
     config["validator"] = validator;
     config["validators"] = validators;
     config["reset"] = reset;
->>>>>>> 9fa166be
 
     config["eta"]          = eta;
     config["eta-factor"]   = factor;
