#pragma once
#include <algorithm>

#include "marian.h"
#include "translator/history.h"
#include "translator/scorers.h"

#include "translator/helpers.h"
#include "translator/nth_element.h"

namespace marian {

class BeamSearch {
private:
  Ptr<Options> options_;
  std::vector<Ptr<Scorer>> scorers_;
  size_t beamSize_;
  Word trgEosId_ = -1;
  Word trgUnkId_ = -1;

public:
  BeamSearch(Ptr<Options> options,
             const std::vector<Ptr<Scorer>>& scorers,
             Word trgEosId, Word trgUnkId = -1)
      : options_(options),
        scorers_(scorers),
        beamSize_(options_->has("beam-size")
                      ? options_->get<size_t>("beam-size")
                      : 3),
        trgEosId_(trgEosId), trgUnkId_(trgUnkId)
  {}

  Beams toHyps(const std::vector<unsigned int> keys,
               const std::vector<float> costs,
               size_t vocabSize,
               const Beams& beams,
               std::vector<Ptr<ScorerState>>& states,
               size_t beamSize,
               bool first,
               Ptr<data::CorpusBatch> batch) {
    Beams newBeams(beams.size());

    std::vector<float> alignments;
    if(options_->get<float>("alignment", 0.f))
      // Use alignments from the first scorer, even if ensemble
      alignments = scorers_[0]->getAlignment();

    for(int i = 0; i < keys.size(); ++i) {
      // Keys contains indices to vocab items in the entire beam.
      // Values can be between 0 and beamSize * vocabSize.
      int embIdx = keys[i] % vocabSize;
      int beamIdx = i / beamSize;

      // Retrieve short list for final softmax (based on words aligned
      // to source sentences). If short list has been set, map the indices
      // in the sub-selected vocabulary matrix back to their original positions.
      auto shortlist = scorers_[0]->getShortlist();
      if(shortlist)
        embIdx = shortlist->reverseMap(embIdx);

      if(newBeams[beamIdx].size() < beams[beamIdx].size()) {
        auto& beam = beams[beamIdx];
        auto& newBeam = newBeams[beamIdx];

        int hypIdx = keys[i] / vocabSize;
        float cost = costs[i];

        int hypIdxTrans
            = (hypIdx / beamSize) + (hypIdx % beamSize) * beams.size();
        if(first)
          hypIdxTrans = hypIdx;

        int beamHypIdx = hypIdx % beamSize;
        if(beamHypIdx >= beam.size())
          beamHypIdx = beamHypIdx % beam.size();

        if(first)
          beamHypIdx = 0;

        auto hyp = New<Hypothesis>(beam[beamHypIdx], embIdx, hypIdxTrans, cost);

        // Set cost breakdown for n-best lists
        if(options_->get<bool>("n-best")) {
          std::vector<float> breakDown(states.size(), 0);
          beam[beamHypIdx]->GetCostBreakdown().resize(states.size(), 0);
          for(int j = 0; j < states.size(); ++j) {
            int key = embIdx + hypIdxTrans * vocabSize;
            breakDown[j] = states[j]->breakDown(key)
                           + beam[beamHypIdx]->GetCostBreakdown()[j];
          }
          hyp->GetCostBreakdown() = breakDown;
        }

        // Set alignments
        if(!alignments.empty()) {
          auto align = getHardAlignmentsForHypothesis(
              alignments, batch, beamSize, beamHypIdx, beamIdx);
          hyp->SetAlignment(align);
        }

        newBeam.push_back(hyp);
      }
    }
    return newBeams;
  }

  std::vector<float> getHardAlignmentsForHypothesis(
      const std::vector<float> alignments,
      Ptr<data::CorpusBatch> batch,
      int beamSize,
      int beamHypIdx,
      int beamIdx) {
    // Let's B be the beam size, N be the number of batched sentences,
    // and L the number of words in the longest sentence in the batch.
    // The alignment vector:
    //
    // if(first)
    //   * has length of N x L if it's the first beam
    //   * stores elements in the following order:
    //     beam1 = [word1-batch1, word1-batch2, ..., word2-batch1, ...]
    // else
    //   * has length of N x L x B
    //   * stores elements in the following order:
    //     beams = [beam1, beam2, ..., beam_n]
    //
    // The mask vector is always of length N x L and has 1/0s stored like
    // in a single beam, i.e.:
    //   * [word1-batch1, word1-batch2, ..., word2-batch1, ...]
    //
    size_t batchSize = batch->size();
    size_t batchWidth = batch->width() * batchSize;
    std::vector<float> align;

    for(size_t w = 0; w < batchWidth / batchSize; ++w) {
      size_t a = ((batchWidth * beamHypIdx) + beamIdx) + (batchSize * w);
      size_t m = a % batchWidth;
      if(batch->front()->mask()[m] != 0)
        align.emplace_back(alignments[a]);
    }

    return align;
  }

  Beams pruneBeam(const Beams& beams) {
    Beams newBeams;
    for(auto beam : beams) {
      Beam newBeam;
      for(auto hyp : beam) {
        if(hyp->GetWord() != trgEosId_) {
          newBeam.push_back(hyp);
        }
      }
      newBeams.push_back(newBeam);
    }
    return newBeams;
  }

  Histories search(Ptr<ExpressionGraph> graph, Ptr<data::CorpusBatch> batch) {
    int dimBatch = batch->size();

    Histories histories;
    for(int i = 0; i < dimBatch; ++i) {
      size_t sentId = batch->getSentenceIds()[i];
      auto history = New<History>(sentId,
                                  options_->get<float>("normalize"),
                                  options_->get<float>("word-penalty"));
      histories.push_back(history);
    }

    size_t localBeamSize = beamSize_;

    // @TODO: unify this
    Ptr<NthElement> nth;
#ifdef CUDA_FOUND
    if(graph->getDevice().type == DeviceType::gpu)
      nth = New<NthElementGPU>(localBeamSize, dimBatch, graph->getDevice());
    else
#endif
      nth = New<NthElementCPU>(localBeamSize, dimBatch);

    Beams beams(dimBatch);
    for(auto& beam : beams)
      beam.resize(localBeamSize, New<Hypothesis>());

    bool first = true;
    bool final = false;

    for(int i = 0; i < dimBatch; ++i)
      histories[i]->Add(beams[i], trgEosId_);

    std::vector<Ptr<ScorerState>> states;

    for(auto scorer : scorers_) {
      scorer->clear(graph);
    }

    for(auto scorer : scorers_) {
      states.push_back(scorer->startState(graph, batch));
    }

    do {
      //**********************************************************************
      // create constant containing previous costs for current beam
      std::vector<size_t> hypIndices;
      std::vector<size_t> embIndices;
      Expr prevCosts;
      if(first) {
        // no cost
        prevCosts = graph->constant({1, 1, 1, 1}, inits::from_value(0));
      } else {
        std::vector<float> beamCosts;

        int dimBatch = batch->size();

        for(int i = 0; i < localBeamSize; ++i) {
          for(int j = 0; j < beams.size(); ++j) {
            auto& beam = beams[j];
            if(i < beam.size()) {
              auto hyp = beam[i];
              hypIndices.push_back(hyp->GetPrevStateIndex());
              embIndices.push_back(hyp->GetWord());
              beamCosts.push_back(hyp->GetCost());
            } else { // dummy hypothesis
              hypIndices.push_back(0);
              embIndices.push_back(0); // (unused)
              beamCosts.push_back(-9999);
            }
          }
        }

        prevCosts = graph->constant({(int)localBeamSize, 1, dimBatch, 1},
                                    inits::from_vector(beamCosts));
      }

      //**********************************************************************
      // prepare costs for beam search
      auto totalCosts = prevCosts;
      // BUGBUG: it's not cost but score (higher=better)

      for(int i = 0; i < scorers_.size(); ++i) {
        states[i] = scorers_[i]->step(graph,
                                      states[i],
                                      hypIndices,
                                      embIndices,
                                      dimBatch,
                                      localBeamSize);

        if(scorers_[i]->getWeight() != 1.f)
          totalCosts
              = totalCosts + scorers_[i]->getWeight() * states[i]->getProbs();
        else
          totalCosts = totalCosts + states[i]->getProbs();
          // BUGBUG: getProbs() -> getLogProbs(); totalCosts -> totalScores (higher=better)
      }

      // make beams continuous
      if(dimBatch > 1 && localBeamSize > 1)
        totalCosts = transpose(totalCosts, {2, 1, 0, 3});

      if(first)
        graph->forward();
      else
        graph->forwardNext();

      //**********************************************************************
      // suppress specific symbols if not at right positions
      if(trgUnkId_ != -1 && options_->has("allow-unk") && !options_->get<bool>("allow-unk"))
        suppressWord(totalCosts, trgUnkId_);
      for(auto state : states)
        state->blacklist(totalCosts, batch);

      //**********************************************************************
      // perform beam search and pruning
      std::vector<unsigned int> outKeys;
      std::vector<float> outCosts;

      std::vector<size_t> beamSizes(dimBatch, localBeamSize);
      nth->getNBestList(beamSizes, totalCosts->val(), outCosts, outKeys, first);

      int dimTrgVoc = totalCosts->shape()[-1];
      beams = toHyps(outKeys,
                     outCosts,
                     dimTrgVoc,
                     beams,
                     states,
                     localBeamSize,
                     first,
                     batch);

      auto prunedBeams = pruneBeam(beams);
      for(int i = 0; i < dimBatch; ++i) {
        if(!beams[i].empty()) {
          final = final
<<<<<<< HEAD
                  || histories[i]->size() >= options_->get<float>("max-length-factor") * batch->front()->batchWidth();
          histories[i]->Add(beams[i], trgEosId_, prunedBeams[i].empty() || final);
=======
                  || histories[i]->size()
                         >= options_->get<float>("max-length-factor")
                                * batch->front()->batchWidth();
          histories[i]->Add(beams[i], prunedBeams[i].empty() || final);
>>>>>>> 8b0e2f95
        }
      }
      beams = prunedBeams;

      if(!first) {
        size_t maxBeam = 0;
        for(auto& beam : beams)
          if(beam.size() > maxBeam)
            maxBeam = beam.size();
        localBeamSize = maxBeam;
      }
      first = false;

    } while(localBeamSize != 0 && !final);

    return histories;
  }
};
}<|MERGE_RESOLUTION|>--- conflicted
+++ resolved
@@ -291,15 +291,10 @@
       for(int i = 0; i < dimBatch; ++i) {
         if(!beams[i].empty()) {
           final = final
-<<<<<<< HEAD
-                  || histories[i]->size() >= options_->get<float>("max-length-factor") * batch->front()->batchWidth();
-          histories[i]->Add(beams[i], trgEosId_, prunedBeams[i].empty() || final);
-=======
                   || histories[i]->size()
                          >= options_->get<float>("max-length-factor")
                                 * batch->front()->batchWidth();
-          histories[i]->Add(beams[i], prunedBeams[i].empty() || final);
->>>>>>> 8b0e2f95
+          histories[i]->Add(beams[i], trgEosId_, prunedBeams[i].empty() || final);
         }
       }
       beams = prunedBeams;
