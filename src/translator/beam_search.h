#pragma once
#include <algorithm>

#include "marian.h"
#include "translator/history.h"
#include "translator/scorers.h"

#include "translator/helpers.h"
#include "translator/nth_element.h"

namespace marian {

class BeamSearch {
private:
  Ptr<Config> options_;
  std::vector<Ptr<Scorer>> scorers_;
  size_t beamSize_;

public:
  template <class... Args>
  BeamSearch(Ptr<Config> options,
             const std::vector<Ptr<Scorer>>& scorers,
             Args... args)
      : options_(options),
        scorers_(scorers),
        beamSize_(options_->has("beam-size")
                      ? options_->get<size_t>("beam-size")
                      : 3) {}

  Beams toHyps(const std::vector<uint> keys,
               const std::vector<float> costs,
               size_t vocabSize,
               const Beams& beams,
               std::vector<Ptr<ScorerState>>& states,
               size_t beamSize,
               bool first,
               Ptr<data::CorpusBatch> batch) {
    Beams newBeams(beams.size());

    std::vector<float> alignments;
    if(options_->get<bool>("alignment")) {
      alignments = scorers_[0]->getAlignment();

      std::cerr << "  (" << batch->front()->mask().size() << ") ";
      int u = 0;
      for(auto m : batch->front()->mask())
        std::cerr << u++ << ":" << m << " ";
      std::cerr << std::endl;
    }

    for(int i = 0; i < keys.size(); ++i) {
      // Keys contains indices to vocab items in the entire beam.
      // Values can be between 0 and beamSize * vocabSize.
      int embIdx = keys[i] % vocabSize;
      int beamIdx = i / beamSize;

      // Retrieve short list for final softmax (based on words aligned
      // to source sentences). If short list has been set, map the indices
      // in the sub-selected vocabulary matrix back to their original positions.
      auto shortlist = scorers_[0]->getShortlist();
      if(shortlist)
        embIdx = shortlist->reverseMap(embIdx);

      if(newBeams[beamIdx].size() < beams[beamIdx].size()) {
        auto& beam = beams[beamIdx];
        auto& newBeam = newBeams[beamIdx];

        int hypIdx = keys[i] / vocabSize;
        float cost = costs[i];

        int hypIdxTrans
            = (hypIdx / beamSize) + (hypIdx % beamSize) * beams.size();
        if(first)
          hypIdxTrans = hypIdx;

        int beamHypIdx = hypIdx % beamSize;
        if(beamHypIdx >= beam.size())
          beamHypIdx = beamHypIdx % beam.size();

        if(first)
          beamHypIdx = 0;

        auto hyp = New<Hypothesis>(beam[beamHypIdx], embIdx, hypIdxTrans, cost);

        // Set cost breakdown for n-best lists
        if(options_->get<bool>("n-best")) {
          std::vector<float> breakDown(states.size(), 0);
          beam[beamHypIdx]->GetCostBreakdown().resize(states.size(), 0);
          for(int j = 0; j < states.size(); ++j) {
            int key = embIdx + hypIdxTrans * vocabSize;
            breakDown[j] = states[j]->breakDown(key)
                           + beam[beamHypIdx]->GetCostBreakdown()[j];
          }
          hyp->GetCostBreakdown() = breakDown;
        }

        // Set alignments
        if(!alignments.empty()) {
          auto align = getHardAlignmentsForHypothesis(
              alignments, batch, beamSize, beamHypIdx, beamIdx);
          hyp->SetAlignment(align);
        }

        newBeam.push_back(hyp);
      }
    }
    return newBeams;
  }

  std::vector<float> getHardAlignmentsForHypothesis(
      const std::vector<float> alignments,
      Ptr<data::CorpusBatch> batch,
      int beamSize,
      int beamHypIdx,
      int beamIdx) {
    // Let's B be the beam size, N be the number of batched sentences,
    // and L the number of words in the longest sentence in the batch.
    // The alignment vector:
    //
    // if(first)
    //   * has length of N x L if it's the first beam
    //   * stores elements in the following order:
    //     beam1 = [word1-batch1, word1-batch2, ..., word2-batch1, ...]
    // else
    //   * has length of N x L x B
    //   * stores elements in the following order:
    //     beams = [beam1, beam2, ..., beam_n]
    //
    // The mask vector is always of length N x L and has 1/0s stored like
    // in a single beam, i.e.:
    //   * [word1-batch1, word1-batch2, ..., word2-batch1, ...]
    //
    size_t batchSize = batch->size();
    size_t batchWidth = batch->width() * batchSize;
    std::vector<float> align;

    for(size_t w = 0; w < batchWidth / batchSize; ++w) {
      size_t a = ((batchWidth * beamHypIdx) + beamIdx) + (batchSize * w);
      size_t m = a % batchWidth;
      if(batch->front()->mask()[m] != 0)
        align.emplace_back(alignments[a]);
    }

    return align;
  }

  Beams pruneBeam(const Beams& beams) {
    Beams newBeams;
    for(auto beam : beams) {
      Beam newBeam;
      for(auto hyp : beam) {
        if(hyp->GetWord() > 0) {
          newBeam.push_back(hyp);
        }
      }
      newBeams.push_back(newBeam);
    }
    return newBeams;
  }

  Histories search(Ptr<ExpressionGraph> graph, Ptr<data::CorpusBatch> batch) {
    int dimBatch = batch->size();
    Histories histories;
    for(int i = 0; i < dimBatch; ++i) {
      size_t sentId = batch->getSentenceIds()[i];
      auto history = New<History>(sentId,
                                  options_->get<float>("normalize"),
                                  options_->get<float>("word-penalty"));
      histories.push_back(history);
    }

    size_t localBeamSize = beamSize_;

    // @TODO: unify this
    Ptr<NthElement> nth;
#ifdef CUDA_FOUND
    if(graph->getDevice().type == DeviceType::gpu)
      nth = New<NthElementGPU>(localBeamSize, dimBatch, graph->getDevice());
    else
#endif
      nth = New<NthElementCPU>(localBeamSize, dimBatch);

    Beams beams(dimBatch);
    for(auto& beam : beams)
      beam.resize(localBeamSize, New<Hypothesis>());

    bool first = true;
    bool final = false;

    for(int i = 0; i < dimBatch; ++i)
      histories[i]->Add(beams[i]);

    std::vector<Ptr<ScorerState>> states;

    for(auto scorer : scorers_) {
      scorer->clear(graph);
    }

    for(auto scorer : scorers_) {
      states.push_back(scorer->startState(graph, batch));
    }

    do {
      //**********************************************************************
      // create constant containing previous costs for current beam
      std::vector<size_t> hypIndices;
      std::vector<size_t> embIndices;
      Expr prevCosts;
      if(first) {
        // no cost
        prevCosts = graph->constant({1, 1, 1, 1}, inits::from_value(0));
      } else {
        std::vector<float> beamCosts;

        int dimBatch = batch->size();

        for(int i = 0; i < localBeamSize; ++i) {
          for(int j = 0; j < beams.size(); ++j) {
            auto& beam = beams[j];
            if(i < beam.size()) {
              auto hyp = beam[i];
              hypIndices.push_back(hyp->GetPrevStateIndex());
              embIndices.push_back(hyp->GetWord());
              beamCosts.push_back(hyp->GetCost());
            } else {
              hypIndices.push_back(0);
              embIndices.push_back(0);
              beamCosts.push_back(-9999);
            }
          }
        }

        prevCosts = graph->constant({(int)localBeamSize, 1, dimBatch, 1},
                                    inits::from_vector(beamCosts));
      }

      //**********************************************************************
      // prepare costs for beam search
      auto totalCosts = prevCosts;

      for(int i = 0; i < scorers_.size(); ++i) {
        states[i] = scorers_[i]->step(graph,
                                      states[i],
                                      hypIndices,
                                      embIndices,
                                      dimBatch,
                                      localBeamSize);
        
        if(scorers_[i]->getWeight() != 1.f)
          totalCosts
              = totalCosts + scorers_[i]->getWeight() * states[i]->getProbs();
        else
          totalCosts = totalCosts + states[i]->getProbs();
      }

      // make beams continuous
      if(dimBatch > 1 && localBeamSize > 1)
        totalCosts = transpose(totalCosts, {2, 1, 0, 3});

      if(first)
        graph->forward();
      else
        graph->forwardNext();

      //**********************************************************************
      // suppress specific symbols if not at right positions
      if(options_->has("allow-unk") && !options_->get<bool>("allow-unk"))
        suppressUnk(totalCosts);
      for(auto state : states)
        state->blacklist(totalCosts, batch);

      //**********************************************************************
      // perform beam search and pruning
      std::vector<unsigned> outKeys;
      std::vector<float> outCosts;

      std::vector<size_t> beamSizes(dimBatch, localBeamSize);
      nth->getNBestList(beamSizes, totalCosts->val(), outCosts, outKeys, first);

      int dimTrgVoc = totalCosts->shape()[-1];
<<<<<<< HEAD
      beams = toHyps(outKeys,
                     outCosts,
                     dimTrgVoc,
                     beams,
                     states,
                     localBeamSize,
                     first,
                     batch);
=======
      beams = toHyps(outKeys, outCosts, dimTrgVoc, beams, states, localBeamSize, first);
>>>>>>> 91c19625

      auto prunedBeams = pruneBeam(beams);
      for(int i = 0; i < dimBatch; ++i) {
        if(!beams[i].empty()) {
          final = final
                  || histories[i]->size()
                         >= options_->get<float>("max-length-factor")
                                * batch->front()->batchWidth();
          histories[i]->Add(beams[i], prunedBeams[i].empty() || final);
        }
      }
      beams = prunedBeams;

      if(!first) {
        size_t maxBeam = 0;
        for(auto& beam : beams)
          if(beam.size() > maxBeam)
            maxBeam = beam.size();
        localBeamSize = maxBeam;
      }
      first = false;

    } while(localBeamSize != 0 && !final);

    return histories;
  }
};
}<|MERGE_RESOLUTION|>--- conflicted
+++ resolved
@@ -245,7 +245,7 @@
                                       embIndices,
                                       dimBatch,
                                       localBeamSize);
-        
+
         if(scorers_[i]->getWeight() != 1.f)
           totalCosts
               = totalCosts + scorers_[i]->getWeight() * states[i]->getProbs();
@@ -278,7 +278,6 @@
       nth->getNBestList(beamSizes, totalCosts->val(), outCosts, outKeys, first);
 
       int dimTrgVoc = totalCosts->shape()[-1];
-<<<<<<< HEAD
       beams = toHyps(outKeys,
                      outCosts,
                      dimTrgVoc,
@@ -287,9 +286,6 @@
                      localBeamSize,
                      first,
                      batch);
-=======
-      beams = toHyps(outKeys, outCosts, dimTrgVoc, beams, states, localBeamSize, first);
->>>>>>> 91c19625
 
       auto prunedBeams = pruneBeam(beams);
       for(int i = 0; i < dimBatch; ++i) {
