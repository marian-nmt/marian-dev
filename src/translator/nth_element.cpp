--- conflicted
+++ resolved
@@ -16,7 +16,6 @@
   std::vector<float> h_res;
   size_t lastN;
 
-<<<<<<< HEAD
 public:
   NthElementCPU() = delete;
   NthElementCPU(const NthElementCPU& copy) = delete;
@@ -25,50 +24,17 @@
     size_t maxSize = maxBeamSize * maxBatchSize;
     h_res.resize(maxSize);
     h_res_idx.resize(maxSize);
-=======
-void NthElementCPU::setHypMask(const std::vector<char>& hypMask,
-                               int vocabSizeArg) {
-  // TODO
-}
 
-void NthElementCPU::clearHypMask() {
-  // TODO
-}
+  }
 
-void NthElementCPU::getNBestList(float* probs,
-                                 const std::vector<int>& batchFirstElementIdxs,
-                                 const std::vector<int>& cumulativeBeamSizes) {
-  /* For each batch, select the top N elements, where N is the beam size for
-   * this batch. Locally record these elements (their current value and index
-   * in 'probs') before updating each element to a large negative value, such
-   * that they won't be a maximum if we're called again on the same input.
-   */
+  void setHypMask(const std::vector<char>& hypMask, int vocabSizeArg) {
+    // TODO: implement
+    ABORT("setHypMask is not implemented for CPU");
+  }
 
-  int numProbs = batchFirstElementIdxs.back();
-  std::vector<int> idxs(numProbs);
-  std::iota(idxs.begin(), idxs.end(), 0);
-
-  int numBatches = batchFirstElementIdxs.size() - 1;
-  for(int batchIdx = 0; batchIdx < numBatches; ++batchIdx) {
-    int pos = cumulativeBeamSizes[batchIdx];
-    int beamSize = cumulativeBeamSizes[batchIdx + 1] - pos;
-
-    std::vector<int>::iterator begin
-        = idxs.begin() + batchFirstElementIdxs[batchIdx];
-    std::vector<int>::iterator middle = begin + beamSize;
-    std::vector<int>::iterator end
-        = idxs.begin() + batchFirstElementIdxs[batchIdx + 1];
-    std::partial_sort(
-        begin, middle, end, [=](int a, int b) { return probs[a] > probs[b]; });
-
-    while(begin != middle) {
-      int idx = *begin++;
-      h_res_idx[pos] = idx;
-      h_res[pos] = probs[idx];
-      probs[idx] = std::numeric_limits<float>::lowest();
-      ++pos;
-    }
->>>>>>> d1969d4b
+  void clearHypMask() {
+    // TODO: implement
+    ABORT("clearHypMask is not implemented for CPU");
   }
 
 private:
@@ -143,24 +109,35 @@
 };
 
 #ifdef CUDA_FOUND
-GetNBestListFn createGetNBestListGPUFn(size_t beamSize, size_t dimBatch, DeviceId deviceId); // in .cu file
+// in .cu file
+GetNBestListFn createGetNBestListGPUFn(size_t beamSize,
+                                       size_t dimBatch,
+                                       DeviceId deviceId,
+                                       bool xmlInput = false);
 #endif
 
 // factory function
 // Returns a lambda with the same signature as the getNBestList() function.
-GetNBestListFn createGetNBestListFn(size_t beamSize, size_t dimBatch, DeviceId deviceId) {
+GetNBestListFn createGetNBestListFn(size_t beamSize,
+                                    size_t dimBatch,
+                                    DeviceId deviceId,
+                                    bool xmlInput /* =false */) {
 #ifdef CUDA_FOUND
   if(deviceId.type == DeviceType::gpu)
-    return createGetNBestListGPUFn(beamSize, dimBatch, deviceId);
+    return createGetNBestListGPUFn(beamSize, dimBatch, deviceId, xmlInput);
 #else
     deviceId; // (unused)
 #endif
   auto nth = New<NthElementCPU>(beamSize, dimBatch);
-  return [nth](const std::vector<size_t>& beamSizes,
+  return [nth, xmlInput](const std::vector<size_t>& beamSizes,
       Tensor logProbs,
       std::vector<float>& outCosts,
       std::vector<unsigned>& outKeys,
-      const bool isFirst) {
+      const bool isFirst,
+      const std::vector<char>& hypMask,
+      size_t vocabSizeArg) {
+      if(xmlInput)
+        nth->setHypMask(hypMask, vocabSizeArg);
       return nth->getNBestList(beamSizes, logProbs, outCosts, outKeys, isFirst);
   };
 }
