--- conflicted
+++ resolved
@@ -289,7 +289,6 @@
   }
 }
 
-<<<<<<< HEAD
 class NthElementGPU {
 public:
   NthElementGPU() = delete;
@@ -314,11 +313,13 @@
     CUDA_CHECK(cudaMalloc((void**)&d_res,     maxBatchSize * maxBeamSize * sizeof(float)));
 
     CUDA_CHECK(cudaHostAlloc((void**)&h_res,     maxBeamSize * maxBatchSize * sizeof(float), cudaHostAllocDefault));
-    CUDA_CHECK(cudaHostAlloc((void**)&h_res_idx, maxBeamSize * maxBatchSize * sizeof(int), cudaHostAllocDefault));
-
-    CUDA_CHECK(cudaMalloc((void**)&d_breakdown, maxBeamSize * sizeof(float)));
+    CUDA_CHECK(cudaHostAlloc((void**)&h_res_idx, maxBeamSize * maxBatchSize * sizeof(int),   cudaHostAllocDefault));
+
+    CUDA_CHECK(cudaMalloc((void**)&d_breakdown,      maxBeamSize       * sizeof(float)));
     CUDA_CHECK(cudaMalloc((void**)&d_batchPosition, (maxBatchSize + 1) * sizeof(int)));
     CUDA_CHECK(cudaMalloc((void**)&d_cumBeamSizes,  (maxBatchSize + 1) * sizeof(int)));
+
+    CUDA_CHECK(cudaMalloc((void**)&d_hypMask, maxBatchSize * maxBeamSize * sizeof(char)));
   }
 
   ~NthElementGPU() {
@@ -333,6 +334,23 @@
     CUDA_CHECK(cudaFree(d_res_idx));
     CUDA_CHECK(cudaFree(d_out));
     CUDA_CHECK(cudaFree(d_ind));
+
+    CUDA_CHECK(cudaFree(d_hypMask));
+  }
+
+  void setHypMask(const std::vector<char>& hypMask, int vocabSizeArg) {
+    cudaSetDevice(deviceId_.no);
+    CUDA_CHECK(cudaMemcpyAsync(d_hypMask,
+                               hypMask.data(),
+                               hypMask.size() * sizeof(char),
+                               cudaMemcpyHostToDevice,
+                               /* stream_ */ 0));
+    useHypMask = true;
+    vocabSize = vocabSizeArg;
+  }
+
+  void clearHypMask() {
+    useHypMask = false;
   }
 
 private:
@@ -357,7 +375,8 @@
                   BLOCK_SIZE,
                   BLOCK_SIZE * sizeof(float),
                   /* stream_ */ 0>>>(
-        d_out, d_ind, probs, numBatches, d_batchPosition);
+        d_out, d_ind, probs, numBatches, d_batchPosition,
+        useHypMask, d_hypMask, vocabSize);
 
     gMaxElementUpdate<<<numBatches,
                         BLOCK_SIZE,
@@ -369,7 +388,10 @@
                                            d_res,
                                            d_res_idx,
                                            d_cumBeamSizes,
-                                           NUM_BLOCKS);
+                                           NUM_BLOCKS,
+                                           useHypMask,
+                                           d_hypMask,
+                                           vocabSize);
   }
 
 public:
@@ -379,117 +401,6 @@
                     std::vector<unsigned>& outKeys,
                     const bool isFirst) {
     cudaSetDevice(deviceId_.no);
-=======
-NthElementGPU::NthElementGPU(size_t maxBeamSize,
-                             size_t maxBatchSize,
-                             DeviceId deviceId)
-    : deviceId_(deviceId),
-      NUM_BLOCKS(std::min(
-          500,
-          int(maxBeamSize* MAX_VOCAB_SIZE / (2 * BLOCK_SIZE))
-              + int(maxBeamSize* MAX_VOCAB_SIZE % (2 * BLOCK_SIZE) != 0))) {
-  // std::cerr << "NthElement::NthElement" << std::endl;
-
-  cudaSetDevice(deviceId_.no);
-
-  CUDA_CHECK(
-      cudaMalloc((void**)&d_ind, maxBatchSize * NUM_BLOCKS * sizeof(int)));
-
-  CUDA_CHECK(
-      cudaMalloc((void**)&d_out, maxBatchSize * NUM_BLOCKS * sizeof(float)));
-
-  CUDA_CHECK(
-      cudaMalloc((void**)&d_res_idx, maxBatchSize * maxBeamSize * sizeof(int)));
-  CUDA_CHECK(
-      cudaMalloc((void**)&d_res, maxBatchSize * maxBeamSize * sizeof(float)));
-
-  CUDA_CHECK(cudaHostAlloc((void**)&h_res,
-                           maxBeamSize * maxBatchSize * sizeof(float),
-                           cudaHostAllocDefault));
-  CUDA_CHECK(cudaHostAlloc((void**)&h_res_idx,
-                           maxBeamSize * maxBatchSize * sizeof(int),
-                           cudaHostAllocDefault));
-
-  CUDA_CHECK(cudaMalloc((void**)&d_breakdown, maxBeamSize * sizeof(float)));
-  CUDA_CHECK(
-      cudaMalloc((void**)&d_batchPosition, (maxBatchSize + 1) * sizeof(int)));
-  CUDA_CHECK(
-      cudaMalloc((void**)&d_cumBeamSizes, (maxBatchSize + 1) * sizeof(int)));
-  CUDA_CHECK(
-      cudaMalloc((void**)&d_hypMask, maxBatchSize * maxBeamSize * sizeof(char)));
-}
-
-NthElementGPU::~NthElementGPU() {
-  cudaSetDevice(deviceId_.no);
-
-  CUDA_CHECK(cudaFree(d_ind));
-  CUDA_CHECK(cudaFree(d_out));
-  CUDA_CHECK(cudaFree(d_res_idx));
-  CUDA_CHECK(cudaFree(d_res));
-  CUDA_CHECK(cudaFreeHost(h_res));
-  CUDA_CHECK(cudaFreeHost(h_res_idx));
-  CUDA_CHECK(cudaFree(d_breakdown));
-  CUDA_CHECK(cudaFree(d_batchPosition));
-  CUDA_CHECK(cudaFree(d_cumBeamSizes));
-  CUDA_CHECK(cudaFree(d_hypMask));
-}
-
-void NthElementGPU::setHypMask(const std::vector<char>& hypMask, 
-                               int vocabSizeArg) {
-  cudaSetDevice(deviceId_.no);
-  CUDA_CHECK(cudaMemcpyAsync(d_hypMask,
-                             hypMask.data(),
-                             hypMask.size() * sizeof(char),
-                             cudaMemcpyHostToDevice,
-                             /* stream_ */ 0));
-  useHypMask = true;
-  vocabSize = vocabSizeArg;
-}
-
-void NthElementGPU::clearHypMask() {
-  useHypMask = false;
-}
-
-void NthElementGPU::getNBestList(float* probs,
-                                 const std::vector<int>& batchFirstElementIdxs,
-                                 const std::vector<int>& cummulatedBeamSizes) {
-  cudaSetDevice(deviceId_.no);
-  CUDA_CHECK(cudaMemcpyAsync(d_batchPosition,
-                             batchFirstElementIdxs.data(),
-                             batchFirstElementIdxs.size() * sizeof(int),
-                             cudaMemcpyHostToDevice,
-                             /* stream_ */ 0));
-  CUDA_CHECK(cudaMemcpyAsync(d_cumBeamSizes,
-                             cummulatedBeamSizes.data(),
-                             cummulatedBeamSizes.size() * sizeof(int),
-                             cudaMemcpyHostToDevice,
-                             /* stream_ */ 0));
-
-  const int numBatches = batchFirstElementIdxs.size() - 1;
-
-  gMaxElement<<<NUM_BLOCKS,
-                BLOCK_SIZE,
-                BLOCK_SIZE * sizeof(float),
-                /* stream_ */ 0>>>(
-      d_out, d_ind, probs, numBatches, d_batchPosition, 
-      useHypMask, d_hypMask, vocabSize);
-
-  gMaxElementUpdate<<<numBatches,
-                      BLOCK_SIZE,
-                      BLOCK_SIZE * sizeof(float),
-                      /* stream_ */ 0>>>(d_out,
-                                         d_ind,
-                                         probs,
-                                         d_batchPosition,
-                                         d_res,
-                                         d_res_idx,
-                                         d_cumBeamSizes,
-                                         NUM_BLOCKS,
-                                         useHypMask, 
-                                         d_hypMask, 
-                                         vocabSize);
-}
->>>>>>> d1969d4b
 
     std::vector<int> cummulatedBeamSizes(beamSizes.size() + 1, 0);
     std::vector<int> batchFirstElementIdxs(beamSizes.size() + 1, 0);
@@ -565,17 +476,28 @@
   int* d_batchPosition;
   int* d_cumBeamSizes;
   size_t lastN;
+
+  char* d_hypMask;
+  bool useHypMask;
+  int vocabSize;
 };
 
 // factory function
 // Returns a lambda with the same signature as the getNBestList() function.
-GetNBestListFn createGetNBestListGPUFn(size_t beamSize, size_t dimBatch, DeviceId deviceId) {
+GetNBestListFn createGetNBestListGPUFn(size_t beamSize,
+                                       size_t dimBatch,
+                                       DeviceId deviceId,
+                                       bool xmlInput /* =false */) {
   auto nth = New<NthElementGPU>(beamSize, dimBatch, deviceId);
-  return [nth](const std::vector<size_t>& beamSizes,
+  return [nth, xmlInput](const std::vector<size_t>& beamSizes,
       Tensor logProbs,
       std::vector<float>& outCosts,
       std::vector<unsigned>& outKeys,
-      const bool isFirst) {
+      const bool isFirst,
+      const std::vector<char>& hypMask,
+      size_t vocabSizeArg) {
+      if(xmlInput)
+        nth->setHypMask(hypMask, vocabSizeArg);
       return nth->getNBestList(beamSizes, logProbs, outCosts, outKeys, isFirst);
   };
 }
