--- conflicted
+++ resolved
@@ -341,13 +341,8 @@
 
   std::vector<std::string> run(const std::vector<std::string>& inputs, const std::string& yamlOverridesStr="") override {
       auto input = utils::join(inputs, "\n");
-<<<<<<< HEAD
       auto translations = run(input, yamlOverridesStr);
-      return utils::split(translations, "\n");
-=======
-      auto translations = run(input);
       return utils::split(translations, "\n", /*keepEmpty=*/true);
->>>>>>> c90f42c8
   }
 
   std::string run(const std::string& input, const std::string& yamlOverridesStr="") override {
@@ -356,7 +351,7 @@
     auto currentOptions = New<Options>(options_->clone());
     if (!configOverrides.IsNull()) {
       LOG(info,  "Overriding options:\n {}", configOverrides);
-      currentOptions->merge(configOverrides, true);
+      currentOptions->merge(configOverrides, /*overwrite=*/true);
     }
 
     // split tab-separated input into fields if necessary
