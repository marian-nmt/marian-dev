--- conflicted
+++ resolved
@@ -89,15 +89,6 @@
 
     bg.prepare(false);
 
-<<<<<<< HEAD
-    // @TODO: unify this and get rid of Config object.
-    auto tOptions = New<Options>();
-    tOptions->merge(options_);
-
-    bool doNbest = options_->get<bool>("n-best");
-
-=======
->>>>>>> c1205c8c
     for(auto batch : bg) {
       auto task = [=](size_t id) {
         thread_local Ptr<ExpressionGraph> graph;
