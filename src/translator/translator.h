--- conflicted
+++ resolved
@@ -86,18 +86,9 @@
         graph->setDefaultElementType(typeFromString(prec[0]));
         graph->setDevice(device);
         graph->getBackend()->setClip(options_->get<float>("clip-gemm"));
-        graph->getBackend()->setOptimized8(options_->get<bool>("optimize8"));
+        graph->getBackend()->setGemmPrecision(options_);
         if (device.type == DeviceType::cpu) {
-<<<<<<< HEAD
-          graph->getBackend()->setOptimized(options_->get<bool>("optimize"));
-          graph->getBackend()->setShifted(options_->get<bool>("intgemm-shifted"));
-          graph->getBackend()->setShiftedAll(options_->get<bool>("intgemm-shifted-all"));
-          graph->getBackend()->setDumpQuantMult(options_->get<bool>("dump-quantmult"));
-          graph->getBackend()->setPrecomputedAlpha(options_->get<bool>("use-precomputed-alphas"));
-=======
-          graph->getBackend()->setGemmPrecision(options_);
->>>>>>> fb71ff9b
-          graph->getBackend()->setLegacyBatchedGemm(options_->get<bool>("use-legacy-batching"));
+            graph->getBackend()->setLegacyBatchedGemm(options_->get<bool>("use-legacy-batching"));
         }
         graph->reserveWorkspaceMB(options_->get<size_t>("workspace"));
         graphs_[id] = graph;
@@ -238,17 +229,8 @@
       graph->setDefaultElementType(typeFromString(precison[0])); // only use first type, used for parameter type in graph
       graph->setDevice(device);
       graph->getBackend()->setClip(options_->get<float>("clip-gemm"));
-      graph->getBackend()->setOptimized8(options_->get<bool>("optimize8"));
+      graph->getBackend()->setGemmPrecision(options_);
       if (device.type == DeviceType::cpu) {
-<<<<<<< HEAD
-        graph->getBackend()->setOptimized(options_->get<bool>("optimize"));
-        graph->getBackend()->setShifted(options_->get<bool>("intgemm-shifted"));
-        graph->getBackend()->setShiftedAll(options_->get<bool>("intgemm-shifted-all"));
-        graph->getBackend()->setDumpQuantMult(options_->get<bool>("dump-quantmult"));
-        graph->getBackend()->setPrecomputedAlpha(options_->get<bool>("use-precomputed-alphas"));
-=======
-        graph->getBackend()->setGemmPrecision(options_);
->>>>>>> fb71ff9b
         graph->getBackend()->setLegacyBatchedGemm(options_->get<bool>("use-legacy-batching"));
       }
       graph->reserveWorkspaceMB(options_->get<size_t>("workspace"));
