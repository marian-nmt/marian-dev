--- conflicted
+++ resolved
@@ -1,2822 +1,2816 @@
-﻿<?xml version="1.0" encoding="utf-8"?>
-<Project ToolsVersion="4.0" xmlns="http://schemas.microsoft.com/developer/msbuild/2003">
-  <ItemGroup>
-    <ClCompile Include="..\src\common\utils.cpp">
-      <Filter>common</Filter>
-    </ClCompile>
-    <ClCompile Include="..\src\common\logging.cpp">
-      <Filter>common</Filter>
-    </ClCompile>
-    <ClCompile Include="..\src\common\config.cpp">
-      <Filter>common</Filter>
-    </ClCompile>
-    <ClCompile Include="..\src\common\config_parser.cpp">
-      <Filter>common</Filter>
-    </ClCompile>
-    <ClCompile Include="..\src\data\vocab.cpp">
-      <Filter>data</Filter>
-    </ClCompile>
-    <ClCompile Include="..\src\data\corpus_base.cpp">
-      <Filter>data</Filter>
-    </ClCompile>
-    <ClCompile Include="..\src\data\corpus.cpp">
-      <Filter>data</Filter>
-    </ClCompile>
-    <ClCompile Include="..\src\data\corpus_nbest.cpp">
-      <Filter>data</Filter>
-    </ClCompile>
-    <ClCompile Include="..\src\data\text_input.cpp">
-      <Filter>data</Filter>
-    </ClCompile>
-    <ClCompile Include="..\src\3rd_party\cnpy\cnpy.cpp">
-      <Filter>3rd_party\cnpy</Filter>
-    </ClCompile>
-    <ClCompile Include="..\src\tensors\backend.cpp">
-      <Filter>tensors</Filter>
-    </ClCompile>
-    <ClCompile Include="..\src\tensors\cpu\device.cpp">
-      <Filter>tensors\cpu</Filter>
-    </ClCompile>
-    <ClCompile Include="..\src\tensors\cpu\prod.cpp">
-      <Filter>tensors\cpu</Filter>
-    </ClCompile>
-    <ClCompile Include="..\src\tensors\cpu\tensor_operators.cpp">
-      <Filter>tensors\cpu</Filter>
-    </ClCompile>
-    <ClCompile Include="..\src\graph\expression_graph.cpp">
-      <Filter>graph</Filter>
-    </ClCompile>
-    <ClCompile Include="..\src\graph\expression_operators.cpp">
-      <Filter>graph</Filter>
-    </ClCompile>
-    <ClCompile Include="..\src\graph\node.cpp">
-      <Filter>graph</Filter>
-    </ClCompile>
-    <ClCompile Include="..\src\graph\node_operators.cpp">
-      <Filter>graph</Filter>
-    </ClCompile>
-    <ClCompile Include="..\src\graph\node_initializers.cpp">
-      <Filter>graph</Filter>
-    </ClCompile>
-    <ClCompile Include="..\src\rnn\cells.cpp">
-      <Filter>rnn</Filter>
-    </ClCompile>
-    <ClCompile Include="..\src\rnn\attention.cpp">
-      <Filter>rnn</Filter>
-    </ClCompile>
-    <ClCompile Include="..\src\optimizers\clippers.cpp">
-      <Filter>optimizers</Filter>
-    </ClCompile>
-    <ClCompile Include="..\src\optimizers\optimizers.cpp">
-      <Filter>optimizers</Filter>
-    </ClCompile>
-    <ClCompile Include="..\src\models\model_factory.cpp">
-      <Filter>models</Filter>
-    </ClCompile>
-    <ClCompile Include="..\src\models\encoder_decoder.cpp">
-      <Filter>models</Filter>
-    </ClCompile>
-    <ClCompile Include="..\src\translator\history.cpp">
-      <Filter>translator</Filter>
-    </ClCompile>
-    <ClCompile Include="..\src\translator\output_collector.cpp">
-      <Filter>translator</Filter>
-    </ClCompile>
-    <ClCompile Include="..\src\translator\nth_element.cpp">
-      <Filter>translator</Filter>
-    </ClCompile>
-    <ClCompile Include="..\src\translator\helpers.cpp">
-      <Filter>translator</Filter>
-    </ClCompile>
-    <ClCompile Include="..\src\translator\scorers.cpp">
-      <Filter>translator</Filter>
-    </ClCompile>
-    <ClCompile Include="..\src\training\graph_group_async.cpp">
-      <Filter>training</Filter>
-    </ClCompile>
-    <ClCompile Include="..\src\training\graph_group_sync.cpp">
-      <Filter>training</Filter>
-    </ClCompile>
-    <ClCompile Include="..\src\training\graph_group_singleton.cpp">
-      <Filter>training</Filter>
-    </ClCompile>
-    <ClCompile Include="..\src\training\validator.cpp">
-      <Filter>training</Filter>
-    </ClCompile>
-    <ClCompile Include="..\src\3rd_party\yaml-cpp\convert.cpp">
-      <Filter>3rd_party\yaml-cpp</Filter>
-    </ClCompile>
-    <ClCompile Include="..\src\3rd_party\yaml-cpp\directives.cpp">
-      <Filter>3rd_party\yaml-cpp</Filter>
-    </ClCompile>
-    <ClCompile Include="..\src\3rd_party\yaml-cpp\emit.cpp">
-      <Filter>3rd_party\yaml-cpp</Filter>
-    </ClCompile>
-    <ClCompile Include="..\src\3rd_party\yaml-cpp\emitfromevents.cpp">
-      <Filter>3rd_party\yaml-cpp</Filter>
-    </ClCompile>
-    <ClCompile Include="..\src\3rd_party\yaml-cpp\emitter.cpp">
-      <Filter>3rd_party\yaml-cpp</Filter>
-    </ClCompile>
-    <ClCompile Include="..\src\3rd_party\yaml-cpp\emitterstate.cpp">
-      <Filter>3rd_party\yaml-cpp</Filter>
-    </ClCompile>
-    <ClCompile Include="..\src\3rd_party\yaml-cpp\emitterutils.cpp">
-      <Filter>3rd_party\yaml-cpp</Filter>
-    </ClCompile>
-    <ClCompile Include="..\src\3rd_party\yaml-cpp\exceptions.cpp">
-      <Filter>3rd_party\yaml-cpp</Filter>
-    </ClCompile>
-    <ClCompile Include="..\src\3rd_party\yaml-cpp\exp.cpp">
-      <Filter>3rd_party\yaml-cpp</Filter>
-    </ClCompile>
-    <ClCompile Include="..\src\3rd_party\yaml-cpp\memory.cpp">
-      <Filter>3rd_party\yaml-cpp</Filter>
-    </ClCompile>
-    <ClCompile Include="..\src\3rd_party\yaml-cpp\node_data.cpp">
-      <Filter>3rd_party\yaml-cpp</Filter>
-    </ClCompile>
-    <ClCompile Include="..\src\3rd_party\yaml-cpp\nodebuilder.cpp">
-      <Filter>3rd_party\yaml-cpp</Filter>
-    </ClCompile>
-    <ClCompile Include="..\src\3rd_party\yaml-cpp\nodeevents.cpp">
-      <Filter>3rd_party\yaml-cpp</Filter>
-    </ClCompile>
-    <ClCompile Include="..\src\3rd_party\yaml-cpp\null.cpp">
-      <Filter>3rd_party\yaml-cpp</Filter>
-    </ClCompile>
-    <ClCompile Include="..\src\3rd_party\yaml-cpp\ostream_wrapper.cpp">
-      <Filter>3rd_party\yaml-cpp</Filter>
-    </ClCompile>
-    <ClCompile Include="..\src\3rd_party\yaml-cpp\parse.cpp">
-      <Filter>3rd_party\yaml-cpp</Filter>
-    </ClCompile>
-    <ClCompile Include="..\src\3rd_party\yaml-cpp\parser.cpp">
-      <Filter>3rd_party\yaml-cpp</Filter>
-    </ClCompile>
-    <ClCompile Include="..\src\3rd_party\yaml-cpp\regex_yaml.cpp">
-      <Filter>3rd_party\yaml-cpp</Filter>
-    </ClCompile>
-    <ClCompile Include="..\src\3rd_party\yaml-cpp\scanner.cpp">
-      <Filter>3rd_party\yaml-cpp</Filter>
-    </ClCompile>
-    <ClCompile Include="..\src\3rd_party\yaml-cpp\scanscalar.cpp">
-      <Filter>3rd_party\yaml-cpp</Filter>
-    </ClCompile>
-    <ClCompile Include="..\src\3rd_party\yaml-cpp\scantag.cpp">
-      <Filter>3rd_party\yaml-cpp</Filter>
-    </ClCompile>
-    <ClCompile Include="..\src\3rd_party\yaml-cpp\scantoken.cpp">
-      <Filter>3rd_party\yaml-cpp</Filter>
-    </ClCompile>
-    <ClCompile Include="..\src\3rd_party\yaml-cpp\simplekey.cpp">
-      <Filter>3rd_party\yaml-cpp</Filter>
-    </ClCompile>
-    <ClCompile Include="..\src\3rd_party\yaml-cpp\singledocparser.cpp">
-      <Filter>3rd_party\yaml-cpp</Filter>
-    </ClCompile>
-    <ClCompile Include="..\src\3rd_party\yaml-cpp\stream.cpp">
-      <Filter>3rd_party\yaml-cpp</Filter>
-    </ClCompile>
-    <ClCompile Include="..\src\3rd_party\yaml-cpp\tag.cpp">
-      <Filter>3rd_party\yaml-cpp</Filter>
-    </ClCompile>
-    <ClCompile Include="..\src\3rd_party\yaml-cpp\contrib\graphbuilder.cpp">
-      <Filter>3rd_party\yaml-cpp\contrib</Filter>
-    </ClCompile>
-    <ClCompile Include="..\src\3rd_party\yaml-cpp\contrib\graphbuilderadapter.cpp">
-      <Filter>3rd_party\yaml-cpp\contrib</Filter>
-    </ClCompile>
-    <ClCompile Include="..\src\3rd_party\yaml-cpp\yaml-node.cpp">
-      <Filter>3rd_party\yaml-cpp</Filter>
-    </ClCompile>
-    <ClCompile Include="..\src\tensors\cpu\sharp\avx_gemm.cpp">
-      <Filter>tensors\cpu\sharp</Filter>
-    </ClCompile>
-    <ClCompile Include="..\src\tensors\cpu\sharp\sse_gemm.cpp">
-      <Filter>tensors\cpu\sharp</Filter>
-    </ClCompile>
-    <ClCompile Include="..\src\common\io.cpp">
-      <Filter>common</Filter>
-    </ClCompile>
-    <ClCompile Include="..\src\common\binary.cpp">
-      <Filter>common</Filter>
-    </ClCompile>
-    <ClCompile Include="..\src\data\alignment.cpp">
-      <Filter>data</Filter>
-    </ClCompile>
-    <ClCompile Include="..\src\layers\loss.cpp">
-      <Filter>layers</Filter>
-    </ClCompile>
-    <ClCompile Include="..\src\layers\weight.cpp">
-      <Filter>layers</Filter>
-    </ClCompile>
-    <ClCompile Include="..\src\training\communicator.cpp">
-      <Filter>training</Filter>
-    </ClCompile>
-    <ClCompile Include="..\src\translator\output_printer.cpp">
-      <Filter>translator</Filter>
-    </ClCompile>
-    <ClCompile Include="..\src\3rd_party\yaml-cpp\binary_renamed.cpp">
-      <Filter>3rd_party\yaml-cpp</Filter>
-    </ClCompile>
-    <ClCompile Include="..\src\command\marian_main.cpp">
-      <Filter>command</Filter>
-    </ClCompile>
-    <ClCompile Include="..\src\3rd_party\ExceptionWithCallStack.cpp">
-      <Filter>3rd_party</Filter>
-    </ClCompile>
-    <ClCompile Include="..\src\common\cli_wrapper.cpp">
-      <Filter>common</Filter>
-    </ClCompile>
-    <ClCompile Include="..\src\common\config_validator.cpp">
-      <Filter>common</Filter>
-    </ClCompile>
-    <ClCompile Include="..\src\microsoft\quicksand.cpp">
-      <Filter>microsoft</Filter>
-    </ClCompile>
-    <ClCompile Include="..\src\common\cli_helper.cpp">
-      <Filter>common</Filter>
-    </ClCompile>
-    <ClCompile Include="..\src\tensors\rand.cpp">
-      <Filter>tensors</Filter>
-    </ClCompile>
-    <ClCompile Include="..\src\data\default_vocab.cpp">
-      <Filter>data</Filter>
-    </ClCompile>
-    <ClCompile Include="..\src\data\sentencepiece_vocab.cpp">
-      <Filter>data</Filter>
-    </ClCompile>
-    <ClCompile Include="..\src\common\version.cpp">
-      <Filter>common</Filter>
-    </ClCompile>
-    <ClCompile Include="..\src\3rd_party\onnx\protobuf\onnx-ml.pb.cc">
-      <Filter>3rd_party\onnx\protobuf</Filter>
-    </ClCompile>
-    <ClCompile Include="..\src\3rd_party\onnx\protobuf\onnx-ml.pb-wrapper.cpp">
-      <Filter>3rd_party\onnx\protobuf</Filter>
-    </ClCompile>
-    <ClCompile Include="..\src\rescorer\score_collector.cpp">
-      <Filter>rescorer</Filter>
-    </ClCompile>
-    <ClCompile Include="..\src\tensors\cpu\sharp\int_gemm.cpp">
-      <Filter>tensors\cpu\sharp</Filter>
-    </ClCompile>
-    <ClCompile Include="..\src\3rd_party\sentencepiece\src\bpe_model.cc">
-      <Filter>3rd_party\sentencepiece\src</Filter>
-    </ClCompile>
-    <ClCompile Include="..\src\3rd_party\sentencepiece\src\bpe_model_test.cc">
-      <Filter>3rd_party\sentencepiece\src</Filter>
-    </ClCompile>
-    <ClCompile Include="..\src\3rd_party\sentencepiece\src\bpe_model_trainer.cc">
-      <Filter>3rd_party\sentencepiece\src</Filter>
-    </ClCompile>
-    <ClCompile Include="..\src\3rd_party\sentencepiece\src\bpe_model_trainer_test.cc">
-      <Filter>3rd_party\sentencepiece\src</Filter>
-    </ClCompile>
-    <ClCompile Include="..\src\3rd_party\sentencepiece\src\builder.cc">
-      <Filter>3rd_party\sentencepiece\src</Filter>
-    </ClCompile>
-    <ClCompile Include="..\src\3rd_party\sentencepiece\src\builder_test.cc">
-      <Filter>3rd_party\sentencepiece\src</Filter>
-    </ClCompile>
-    <ClCompile Include="..\src\3rd_party\sentencepiece\src\char_model.cc">
-      <Filter>3rd_party\sentencepiece\src</Filter>
-    </ClCompile>
-    <ClCompile Include="..\src\3rd_party\sentencepiece\src\char_model_test.cc">
-      <Filter>3rd_party\sentencepiece\src</Filter>
-    </ClCompile>
-    <ClCompile Include="..\src\3rd_party\sentencepiece\src\char_model_trainer.cc">
-      <Filter>3rd_party\sentencepiece\src</Filter>
-    </ClCompile>
-    <ClCompile Include="..\src\3rd_party\sentencepiece\src\char_model_trainer_test.cc">
-      <Filter>3rd_party\sentencepiece\src</Filter>
-    </ClCompile>
-    <ClCompile Include="..\src\3rd_party\sentencepiece\src\compile_charsmap_main.cc">
-      <Filter>3rd_party\sentencepiece\src</Filter>
-    </ClCompile>
-    <ClCompile Include="..\src\3rd_party\sentencepiece\src\error.cc">
-      <Filter>3rd_party\sentencepiece\src</Filter>
-    </ClCompile>
-    <ClCompile Include="..\src\3rd_party\sentencepiece\src\filesystem.cc">
-      <Filter>3rd_party\sentencepiece\src</Filter>
-    </ClCompile>
-    <ClCompile Include="..\src\3rd_party\sentencepiece\src\filesystem_test.cc">
-      <Filter>3rd_party\sentencepiece\src</Filter>
-    </ClCompile>
-    <ClCompile Include="..\src\3rd_party\sentencepiece\src\flags.cc">
-      <Filter>3rd_party\sentencepiece\src</Filter>
-    </ClCompile>
-    <ClCompile Include="..\src\3rd_party\sentencepiece\src\flags_test.cc">
-      <Filter>3rd_party\sentencepiece\src</Filter>
-    </ClCompile>
-    <ClCompile Include="..\src\3rd_party\sentencepiece\src\freelist_test.cc">
-      <Filter>3rd_party\sentencepiece\src</Filter>
-    </ClCompile>
-    <ClCompile Include="..\src\3rd_party\sentencepiece\src\model_factory.cc">
-      <Filter>3rd_party\sentencepiece\src</Filter>
-    </ClCompile>
-    <ClCompile Include="..\src\3rd_party\sentencepiece\src\model_factory_test.cc">
-      <Filter>3rd_party\sentencepiece\src</Filter>
-    </ClCompile>
-    <ClCompile Include="..\src\3rd_party\sentencepiece\src\model_interface.cc">
-      <Filter>3rd_party\sentencepiece\src</Filter>
-    </ClCompile>
-    <ClCompile Include="..\src\3rd_party\sentencepiece\src\model_interface_test.cc">
-      <Filter>3rd_party\sentencepiece\src</Filter>
-    </ClCompile>
-    <ClCompile Include="..\src\3rd_party\sentencepiece\src\normalizer.cc">
-      <Filter>3rd_party\sentencepiece\src</Filter>
-    </ClCompile>
-    <ClCompile Include="..\src\3rd_party\sentencepiece\src\normalizer_test.cc">
-      <Filter>3rd_party\sentencepiece\src</Filter>
-    </ClCompile>
-    <ClCompile Include="..\src\3rd_party\sentencepiece\src\sentencepiece_processor.cc">
-      <Filter>3rd_party\sentencepiece\src</Filter>
-    </ClCompile>
-    <ClCompile Include="..\src\3rd_party\sentencepiece\src\sentencepiece_processor_test.cc">
-      <Filter>3rd_party\sentencepiece\src</Filter>
-    </ClCompile>
-    <ClCompile Include="..\src\3rd_party\sentencepiece\src\sentencepiece_trainer.cc">
-      <Filter>3rd_party\sentencepiece\src</Filter>
-    </ClCompile>
-    <ClCompile Include="..\src\3rd_party\sentencepiece\src\sentencepiece_trainer_test.cc">
-      <Filter>3rd_party\sentencepiece\src</Filter>
-    </ClCompile>
-    <ClCompile Include="..\src\3rd_party\sentencepiece\src\spm_decode_main.cc">
-      <Filter>3rd_party\sentencepiece\src</Filter>
-    </ClCompile>
-    <ClCompile Include="..\src\3rd_party\sentencepiece\src\spm_encode_main.cc">
-      <Filter>3rd_party\sentencepiece\src</Filter>
-    </ClCompile>
-    <ClCompile Include="..\src\3rd_party\sentencepiece\src\spm_export_vocab_main.cc">
-      <Filter>3rd_party\sentencepiece\src</Filter>
-    </ClCompile>
-    <ClCompile Include="..\src\3rd_party\sentencepiece\src\spm_normalize_main.cc">
-      <Filter>3rd_party\sentencepiece\src</Filter>
-    </ClCompile>
-    <ClCompile Include="..\src\3rd_party\sentencepiece\src\spm_train_main.cc">
-      <Filter>3rd_party\sentencepiece\src</Filter>
-    </ClCompile>
-    <ClCompile Include="..\src\3rd_party\sentencepiece\src\test_main.cc">
-      <Filter>3rd_party\sentencepiece\src</Filter>
-    </ClCompile>
-    <ClCompile Include="..\src\3rd_party\sentencepiece\src\testharness.cc">
-      <Filter>3rd_party\sentencepiece\src</Filter>
-    </ClCompile>
-    <ClCompile Include="..\src\3rd_party\sentencepiece\src\trainer_factory.cc">
-      <Filter>3rd_party\sentencepiece\src</Filter>
-    </ClCompile>
-    <ClCompile Include="..\src\3rd_party\sentencepiece\src\trainer_factory_test.cc">
-      <Filter>3rd_party\sentencepiece\src</Filter>
-    </ClCompile>
-    <ClCompile Include="..\src\3rd_party\sentencepiece\src\trainer_interface.cc">
-      <Filter>3rd_party\sentencepiece\src</Filter>
-    </ClCompile>
-    <ClCompile Include="..\src\3rd_party\sentencepiece\src\trainer_interface_test.cc">
-      <Filter>3rd_party\sentencepiece\src</Filter>
-    </ClCompile>
-    <ClCompile Include="..\src\3rd_party\sentencepiece\src\unicode_script.cc">
-      <Filter>3rd_party\sentencepiece\src</Filter>
-    </ClCompile>
-    <ClCompile Include="..\src\3rd_party\sentencepiece\src\unicode_script_test.cc">
-      <Filter>3rd_party\sentencepiece\src</Filter>
-    </ClCompile>
-    <ClCompile Include="..\src\3rd_party\sentencepiece\src\word_model_trainer_test.cc">
-      <Filter>3rd_party\sentencepiece\src</Filter>
-    </ClCompile>
-    <ClCompile Include="..\src\3rd_party\sentencepiece\src\unigram_model.cc">
-      <Filter>3rd_party\sentencepiece\src</Filter>
-    </ClCompile>
-    <ClCompile Include="..\src\3rd_party\sentencepiece\src\unigram_model_test.cc">
-      <Filter>3rd_party\sentencepiece\src</Filter>
-    </ClCompile>
-    <ClCompile Include="..\src\3rd_party\sentencepiece\src\unigram_model_trainer.cc">
-      <Filter>3rd_party\sentencepiece\src</Filter>
-    </ClCompile>
-    <ClCompile Include="..\src\3rd_party\sentencepiece\src\unigram_model_trainer_test.cc">
-      <Filter>3rd_party\sentencepiece\src</Filter>
-    </ClCompile>
-    <ClCompile Include="..\src\3rd_party\sentencepiece\src\util.cc">
-      <Filter>3rd_party\sentencepiece\src</Filter>
-    </ClCompile>
-    <ClCompile Include="..\src\3rd_party\sentencepiece\src\util_test.cc">
-      <Filter>3rd_party\sentencepiece\src</Filter>
-    </ClCompile>
-    <ClCompile Include="..\src\3rd_party\sentencepiece\src\word_model.cc">
-      <Filter>3rd_party\sentencepiece\src</Filter>
-    </ClCompile>
-    <ClCompile Include="..\src\3rd_party\sentencepiece\src\word_model_test.cc">
-      <Filter>3rd_party\sentencepiece\src</Filter>
-    </ClCompile>
-    <ClCompile Include="..\src\3rd_party\sentencepiece\src\word_model_trainer.cc">
-      <Filter>3rd_party\sentencepiece\src</Filter>
-    </ClCompile>
-    <ClCompile Include="..\src\rescorer\score_collector.cpp">
-      <Filter>rescorer</Filter>
-    </ClCompile>
-    <ClCompile Include="..\src\3rd_party\pathie-cpp\src\entry_iterator.cpp">
-      <Filter>3rd_party\pathie-cpp\src</Filter>
-    </ClCompile>
-    <ClCompile Include="..\src\3rd_party\pathie-cpp\src\errors.cpp">
-      <Filter>3rd_party\pathie-cpp\src</Filter>
-    </ClCompile>
-    <ClCompile Include="..\src\3rd_party\pathie-cpp\src\path.cpp">
-      <Filter>3rd_party\pathie-cpp\src</Filter>
-    </ClCompile>
-    <ClCompile Include="..\src\3rd_party\pathie-cpp\src\pathie.cpp">
-      <Filter>3rd_party\pathie-cpp\src</Filter>
-    </ClCompile>
-    <ClCompile Include="..\src\3rd_party\pathie-cpp\src\pathie_ifstream.cpp">
-      <Filter>3rd_party\pathie-cpp\src</Filter>
-    </ClCompile>
-    <ClCompile Include="..\src\3rd_party\pathie-cpp\src\pathie_ofstream.cpp">
-      <Filter>3rd_party\pathie-cpp\src</Filter>
-    </ClCompile>
-    <ClCompile Include="..\src\3rd_party\pathie-cpp\src\temp.cpp">
-      <Filter>3rd_party\pathie-cpp\src</Filter>
-    </ClCompile>
-    <ClCompile Include="..\src\examples\mnist\mnist_ffnn.cpp">
-      <Filter>examples\mnist</Filter>
-    </ClCompile>
-    <ClCompile Include="..\src\examples\iris\helper.cpp">
-      <Filter>examples\iris</Filter>
-    </ClCompile>
-    <ClCompile Include="..\src\examples\iris\iris.cpp">
-      <Filter>examples\iris</Filter>
-    </ClCompile>
-    <ClCompile Include="..\src\models\transformer_stub.cpp">
-      <Filter>models</Filter>
-    </ClCompile>
-    <ClCompile Include="..\src\layers\generic.cpp">
-      <Filter>layers</Filter>
-    </ClCompile>
-    <ClCompile Include="..\src\data\factored_vocab.cpp">
-      <Filter>data</Filter>
-    </ClCompile>
-    <ClCompile Include="..\src\tensors\gpu\prod.cpp">
-      <Filter>tensors\gpu</Filter>
-    </ClCompile>
-    <ClCompile Include="..\src\3rd_party\fbgemm\src\ExecuteKernel.cc">
-      <Filter>3rd_party\fbgemm\src</Filter>
-    </ClCompile>
-    <ClCompile Include="..\src\3rd_party\fbgemm\src\ExecuteKernelU8S8.cc">
-      <Filter>3rd_party\fbgemm\src</Filter>
-    </ClCompile>
-    <ClCompile Include="..\src\3rd_party\fbgemm\src\Fbgemm.cc">
-      <Filter>3rd_party\fbgemm\src</Filter>
-    </ClCompile>
-    <ClCompile Include="..\src\3rd_party\fbgemm\src\FbgemmConv.cc">
-      <Filter>3rd_party\fbgemm\src</Filter>
-    </ClCompile>
-    <ClCompile Include="..\src\3rd_party\fbgemm\src\FbgemmFP16.cc">
-      <Filter>3rd_party\fbgemm\src</Filter>
-    </ClCompile>
-    <ClCompile Include="..\src\3rd_party\fbgemm\src\FbgemmFP16UKernelsAvx2.cc">
-      <Filter>3rd_party\fbgemm\src</Filter>
-    </ClCompile>
-    <ClCompile Include="..\src\3rd_party\fbgemm\src\FbgemmI8DepthwiseAvx2.cc">
-      <Filter>3rd_party\fbgemm\src</Filter>
-    </ClCompile>
-    <ClCompile Include="..\src\3rd_party\fbgemm\src\FbgemmI8Spmdm.cc">
-      <Filter>3rd_party\fbgemm\src</Filter>
-    </ClCompile>
-    <ClCompile Include="..\src\3rd_party\fbgemm\src\GenerateKernelU8S8S32ACC16.cc">
-      <Filter>3rd_party\fbgemm\src</Filter>
-    </ClCompile>
-    <ClCompile Include="..\src\3rd_party\fbgemm\src\GenerateKernelU8S8S32ACC16Avx512.cc">
-      <Filter>3rd_party\fbgemm\src</Filter>
-    </ClCompile>
-    <ClCompile Include="..\src\3rd_party\fbgemm\src\GenerateKernelU8S8S32ACC32.cc">
-      <Filter>3rd_party\fbgemm\src</Filter>
-    </ClCompile>
-    <ClCompile Include="..\src\3rd_party\fbgemm\src\GenerateKernelU8S8S32ACC32Avx512.cc">
-      <Filter>3rd_party\fbgemm\src</Filter>
-    </ClCompile>
-    <ClCompile Include="..\src\3rd_party\fbgemm\src\GroupwiseConvAcc32Avx2.cc">
-      <Filter>3rd_party\fbgemm\src</Filter>
-    </ClCompile>
-    <ClCompile Include="..\src\3rd_party\fbgemm\src\OptimizedKernelsAvx2.cc">
-      <Filter>3rd_party\fbgemm\src</Filter>
-    </ClCompile>
-    <ClCompile Include="..\src\3rd_party\fbgemm\src\PackAMatrix.cc">
-      <Filter>3rd_party\fbgemm\src</Filter>
-    </ClCompile>
-    <ClCompile Include="..\src\3rd_party\fbgemm\src\PackAWithIm2Col.cc">
-      <Filter>3rd_party\fbgemm\src</Filter>
-    </ClCompile>
-    <ClCompile Include="..\src\3rd_party\fbgemm\src\PackAWithQuantRowOffset.cc">
-      <Filter>3rd_party\fbgemm\src</Filter>
-    </ClCompile>
-    <ClCompile Include="..\src\3rd_party\fbgemm\src\PackAWithRowOffset.cc">
-      <Filter>3rd_party\fbgemm\src</Filter>
-    </ClCompile>
-    <ClCompile Include="..\src\3rd_party\fbgemm\src\PackBMatrix.cc">
-      <Filter>3rd_party\fbgemm\src</Filter>
-    </ClCompile>
-    <ClCompile Include="..\src\3rd_party\fbgemm\src\PackMatrix.cc">
-      <Filter>3rd_party\fbgemm\src</Filter>
-    </ClCompile>
-    <ClCompile Include="..\src\3rd_party\fbgemm\src\PackWeightMatrixForGConv.cc">
-      <Filter>3rd_party\fbgemm\src</Filter>
-    </ClCompile>
-    <ClCompile Include="..\src\3rd_party\fbgemm\src\PackWeightsForConv.cc">
-      <Filter>3rd_party\fbgemm\src</Filter>
-    </ClCompile>
-    <ClCompile Include="..\src\3rd_party\fbgemm\src\QuantUtils.cc">
-      <Filter>3rd_party\fbgemm\src</Filter>
-    </ClCompile>
-    <ClCompile Include="..\src\3rd_party\fbgemm\src\QuantUtilsAvx2.cc">
-      <Filter>3rd_party\fbgemm\src</Filter>
-    </ClCompile>
-    <ClCompile Include="..\src\3rd_party\fbgemm\src\RefImplementations.cc">
-      <Filter>3rd_party\fbgemm\src</Filter>
-    </ClCompile>
-    <ClCompile Include="..\src\3rd_party\fbgemm\src\Utils.cc">
-      <Filter>3rd_party\fbgemm\src</Filter>
-    </ClCompile>
-    <ClCompile Include="..\src\3rd_party\fbgemm\src\UtilsAvx2.cc">
-      <Filter>3rd_party\fbgemm\src</Filter>
-    </ClCompile>
-    <ClCompile Include="..\src\3rd_party\fbgemm\src\UtilsAvx512.cc">
-      <Filter>3rd_party\fbgemm\src</Filter>
-    </ClCompile>
-    <ClCompile Include="..\src\3rd_party\fbgemm\third_party\cpuinfo\src\api.c">
-      <Filter>3rd_party\fbgemm\third_party\cpuinfo\src</Filter>
-    </ClCompile>
-    <ClCompile Include="..\src\3rd_party\fbgemm\third_party\cpuinfo\src\init.c">
-      <Filter>3rd_party\fbgemm\third_party\cpuinfo\src</Filter>
-    </ClCompile>
-    <ClCompile Include="..\src\3rd_party\fbgemm\third_party\cpuinfo\src\x86\info.c">
-      <Filter>3rd_party\fbgemm\third_party\cpuinfo\src\x86</Filter>
-    </ClCompile>
-    <ClCompile Include="..\src\3rd_party\fbgemm\third_party\cpuinfo\src\x86\init.c">
-      <Filter>3rd_party\fbgemm\third_party\cpuinfo\src\x86</Filter>
-    </ClCompile>
-    <ClCompile Include="..\src\3rd_party\fbgemm\third_party\cpuinfo\src\x86\isa.c">
-      <Filter>3rd_party\fbgemm\third_party\cpuinfo\src\x86</Filter>
-    </ClCompile>
-    <ClCompile Include="..\src\3rd_party\fbgemm\third_party\cpuinfo\src\x86\name.c">
-      <Filter>3rd_party\fbgemm\third_party\cpuinfo\src\x86</Filter>
-    </ClCompile>
-    <ClCompile Include="..\src\3rd_party\fbgemm\third_party\cpuinfo\src\x86\topology.c">
-      <Filter>3rd_party\fbgemm\third_party\cpuinfo\src\x86</Filter>
-    </ClCompile>
-    <ClCompile Include="..\src\3rd_party\fbgemm\third_party\cpuinfo\src\x86\uarch.c">
-      <Filter>3rd_party\fbgemm\third_party\cpuinfo\src\x86</Filter>
-    </ClCompile>
-    <ClCompile Include="..\src\3rd_party\fbgemm\third_party\cpuinfo\src\x86\vendor.c">
-      <Filter>3rd_party\fbgemm\third_party\cpuinfo\src\x86</Filter>
-    </ClCompile>
-    <ClCompile Include="..\src\3rd_party\fbgemm\third_party\cpuinfo\src\x86\windows\init.c">
-      <Filter>3rd_party\fbgemm\third_party\cpuinfo\src\x86\windows</Filter>
-    </ClCompile>
-    <ClCompile Include="..\src\3rd_party\fbgemm\third_party\cpuinfo\src\x86\cache\descriptor.c">
-      <Filter>3rd_party\fbgemm\third_party\cpuinfo\src\x86\cacehe</Filter>
-    </ClCompile>
-    <ClCompile Include="..\src\3rd_party\fbgemm\third_party\cpuinfo\src\x86\cache\deterministic.c">
-      <Filter>3rd_party\fbgemm\third_party\cpuinfo\src\x86\cacehe</Filter>
-    </ClCompile>
-    <ClCompile Include="..\src\3rd_party\fbgemm\third_party\cpuinfo\src\x86\cache\init.c">
-      <Filter>3rd_party\fbgemm\third_party\cpuinfo\src\x86\cacehe</Filter>
-    </ClCompile>
-    <ClCompile Include="..\src\3rd_party\fbgemm\third_party\cpuinfo\deps\clog\src\clog.c">
-      <Filter>3rd_party\fbgemm\third_party\cpuinfo\deps\clog\src</Filter>
-    </ClCompile>
-    <ClCompile Include="..\src\common\aliases.cpp">
-      <Filter>common</Filter>
-    </ClCompile>
-    <ClCompile Include="..\src\common\filesystem.cpp">
-      <Filter>common</Filter>
-    </ClCompile>
-    <ClCompile Include="..\src\3rd_party\fbgemm\third_party\asmjit\src\asmjit\core\arch.cpp">
-      <Filter>3rd_party\fbgemm\third_party\asmjit\src\asmjit\core</Filter>
-    </ClCompile>
-    <ClCompile Include="..\src\3rd_party\fbgemm\third_party\asmjit\src\asmjit\core\assembler.cpp">
-      <Filter>3rd_party\fbgemm\third_party\asmjit\src\asmjit\core</Filter>
-    </ClCompile>
-    <ClCompile Include="..\src\3rd_party\fbgemm\third_party\asmjit\src\asmjit\core\builder.cpp">
-      <Filter>3rd_party\fbgemm\third_party\asmjit\src\asmjit\core</Filter>
-    </ClCompile>
-    <ClCompile Include="..\src\3rd_party\fbgemm\third_party\asmjit\src\asmjit\core\callconv.cpp">
-      <Filter>3rd_party\fbgemm\third_party\asmjit\src\asmjit\core</Filter>
-    </ClCompile>
-    <ClCompile Include="..\src\3rd_party\fbgemm\third_party\asmjit\src\asmjit\core\codeholder.cpp">
-      <Filter>3rd_party\fbgemm\third_party\asmjit\src\asmjit\core</Filter>
-    </ClCompile>
-    <ClCompile Include="..\src\3rd_party\fbgemm\third_party\asmjit\src\asmjit\core\compiler.cpp">
-      <Filter>3rd_party\fbgemm\third_party\asmjit\src\asmjit\core</Filter>
-    </ClCompile>
-    <ClCompile Include="..\src\3rd_party\fbgemm\third_party\asmjit\src\asmjit\core\constpool.cpp">
-      <Filter>3rd_party\fbgemm\third_party\asmjit\src\asmjit\core</Filter>
-    </ClCompile>
-    <ClCompile Include="..\src\3rd_party\fbgemm\third_party\asmjit\src\asmjit\core\cpuinfo.cpp">
-      <Filter>3rd_party\fbgemm\third_party\asmjit\src\asmjit\core</Filter>
-    </ClCompile>
-    <ClCompile Include="..\src\3rd_party\fbgemm\third_party\asmjit\src\asmjit\core\emitter.cpp">
-      <Filter>3rd_party\fbgemm\third_party\asmjit\src\asmjit\core</Filter>
-    </ClCompile>
-    <ClCompile Include="..\src\3rd_party\fbgemm\third_party\asmjit\src\asmjit\core\func.cpp">
-      <Filter>3rd_party\fbgemm\third_party\asmjit\src\asmjit\core</Filter>
-    </ClCompile>
-    <ClCompile Include="..\src\3rd_party\fbgemm\third_party\asmjit\src\asmjit\core\globals.cpp">
-      <Filter>3rd_party\fbgemm\third_party\asmjit\src\asmjit\core</Filter>
-    </ClCompile>
-    <ClCompile Include="..\src\3rd_party\fbgemm\third_party\asmjit\src\asmjit\core\inst.cpp">
-      <Filter>3rd_party\fbgemm\third_party\asmjit\src\asmjit\core</Filter>
-    </ClCompile>
-    <ClCompile Include="..\src\3rd_party\fbgemm\third_party\asmjit\src\asmjit\core\jitallocator.cpp">
-      <Filter>3rd_party\fbgemm\third_party\asmjit\src\asmjit\core</Filter>
-    </ClCompile>
-    <ClCompile Include="..\src\3rd_party\fbgemm\third_party\asmjit\src\asmjit\core\jitruntime.cpp">
-      <Filter>3rd_party\fbgemm\third_party\asmjit\src\asmjit\core</Filter>
-    </ClCompile>
-    <ClCompile Include="..\src\3rd_party\fbgemm\third_party\asmjit\src\asmjit\core\logging.cpp">
-      <Filter>3rd_party\fbgemm\third_party\asmjit\src\asmjit\core</Filter>
-    </ClCompile>
-    <ClCompile Include="..\src\3rd_party\fbgemm\third_party\asmjit\src\asmjit\core\operand.cpp">
-      <Filter>3rd_party\fbgemm\third_party\asmjit\src\asmjit\core</Filter>
-    </ClCompile>
-    <ClCompile Include="..\src\3rd_party\fbgemm\third_party\asmjit\src\asmjit\core\osutils.cpp">
-      <Filter>3rd_party\fbgemm\third_party\asmjit\src\asmjit\core</Filter>
-    </ClCompile>
-    <ClCompile Include="..\src\3rd_party\fbgemm\third_party\asmjit\src\asmjit\core\ralocal.cpp">
-      <Filter>3rd_party\fbgemm\third_party\asmjit\src\asmjit\core</Filter>
-    </ClCompile>
-    <ClCompile Include="..\src\3rd_party\fbgemm\third_party\asmjit\src\asmjit\core\rapass.cpp">
-      <Filter>3rd_party\fbgemm\third_party\asmjit\src\asmjit\core</Filter>
-    </ClCompile>
-    <ClCompile Include="..\src\3rd_party\fbgemm\third_party\asmjit\src\asmjit\core\rastack.cpp">
-      <Filter>3rd_party\fbgemm\third_party\asmjit\src\asmjit\core</Filter>
-    </ClCompile>
-    <ClCompile Include="..\src\3rd_party\fbgemm\third_party\asmjit\src\asmjit\core\string.cpp">
-      <Filter>3rd_party\fbgemm\third_party\asmjit\src\asmjit\core</Filter>
-    </ClCompile>
-    <ClCompile Include="..\src\3rd_party\fbgemm\third_party\asmjit\src\asmjit\core\support.cpp">
-      <Filter>3rd_party\fbgemm\third_party\asmjit\src\asmjit\core</Filter>
-    </ClCompile>
-    <ClCompile Include="..\src\3rd_party\fbgemm\third_party\asmjit\src\asmjit\core\target.cpp">
-      <Filter>3rd_party\fbgemm\third_party\asmjit\src\asmjit\core</Filter>
-    </ClCompile>
-    <ClCompile Include="..\src\3rd_party\fbgemm\third_party\asmjit\src\asmjit\core\type.cpp">
-      <Filter>3rd_party\fbgemm\third_party\asmjit\src\asmjit\core</Filter>
-    </ClCompile>
-    <ClCompile Include="..\src\3rd_party\fbgemm\third_party\asmjit\src\asmjit\core\virtmem.cpp">
-      <Filter>3rd_party\fbgemm\third_party\asmjit\src\asmjit\core</Filter>
-    </ClCompile>
-    <ClCompile Include="..\src\3rd_party\fbgemm\third_party\asmjit\src\asmjit\core\zone.cpp">
-      <Filter>3rd_party\fbgemm\third_party\asmjit\src\asmjit\core</Filter>
-    </ClCompile>
-    <ClCompile Include="..\src\3rd_party\fbgemm\third_party\asmjit\src\asmjit\core\zonehash.cpp">
-      <Filter>3rd_party\fbgemm\third_party\asmjit\src\asmjit\core</Filter>
-    </ClCompile>
-    <ClCompile Include="..\src\3rd_party\fbgemm\third_party\asmjit\src\asmjit\core\zonelist.cpp">
-      <Filter>3rd_party\fbgemm\third_party\asmjit\src\asmjit\core</Filter>
-    </ClCompile>
-    <ClCompile Include="..\src\3rd_party\fbgemm\third_party\asmjit\src\asmjit\core\zonestack.cpp">
-      <Filter>3rd_party\fbgemm\third_party\asmjit\src\asmjit\core</Filter>
-    </ClCompile>
-    <ClCompile Include="..\src\3rd_party\fbgemm\third_party\asmjit\src\asmjit\core\zonetree.cpp">
-      <Filter>3rd_party\fbgemm\third_party\asmjit\src\asmjit\core</Filter>
-    </ClCompile>
-    <ClCompile Include="..\src\3rd_party\fbgemm\third_party\asmjit\src\asmjit\core\zonevector.cpp">
-      <Filter>3rd_party\fbgemm\third_party\asmjit\src\asmjit\core</Filter>
-    </ClCompile>
-    <ClCompile Include="..\src\3rd_party\fbgemm\third_party\asmjit\src\asmjit\x86\x86assembler.cpp">
-      <Filter>3rd_party\fbgemm\third_party\asmjit\src\asmjit\x86</Filter>
-    </ClCompile>
-    <ClCompile Include="..\src\3rd_party\fbgemm\third_party\asmjit\src\asmjit\x86\x86builder.cpp">
-      <Filter>3rd_party\fbgemm\third_party\asmjit\src\asmjit\x86</Filter>
-    </ClCompile>
-    <ClCompile Include="..\src\3rd_party\fbgemm\third_party\asmjit\src\asmjit\x86\x86callconv.cpp">
-      <Filter>3rd_party\fbgemm\third_party\asmjit\src\asmjit\x86</Filter>
-    </ClCompile>
-    <ClCompile Include="..\src\3rd_party\fbgemm\third_party\asmjit\src\asmjit\x86\x86compiler.cpp">
-      <Filter>3rd_party\fbgemm\third_party\asmjit\src\asmjit\x86</Filter>
-    </ClCompile>
-    <ClCompile Include="..\src\3rd_party\fbgemm\third_party\asmjit\src\asmjit\x86\x86features.cpp">
-      <Filter>3rd_party\fbgemm\third_party\asmjit\src\asmjit\x86</Filter>
-    </ClCompile>
-    <ClCompile Include="..\src\3rd_party\fbgemm\third_party\asmjit\src\asmjit\x86\x86instapi.cpp">
-      <Filter>3rd_party\fbgemm\third_party\asmjit\src\asmjit\x86</Filter>
-    </ClCompile>
-    <ClCompile Include="..\src\3rd_party\fbgemm\third_party\asmjit\src\asmjit\x86\x86instdb.cpp">
-      <Filter>3rd_party\fbgemm\third_party\asmjit\src\asmjit\x86</Filter>
-    </ClCompile>
-    <ClCompile Include="..\src\3rd_party\fbgemm\third_party\asmjit\src\asmjit\x86\x86internal.cpp">
-      <Filter>3rd_party\fbgemm\third_party\asmjit\src\asmjit\x86</Filter>
-    </ClCompile>
-    <ClCompile Include="..\src\3rd_party\fbgemm\third_party\asmjit\src\asmjit\x86\x86logging.cpp">
-      <Filter>3rd_party\fbgemm\third_party\asmjit\src\asmjit\x86</Filter>
-    </ClCompile>
-    <ClCompile Include="..\src\3rd_party\fbgemm\third_party\asmjit\src\asmjit\x86\x86operand.cpp">
-      <Filter>3rd_party\fbgemm\third_party\asmjit\src\asmjit\x86</Filter>
-    </ClCompile>
-    <ClCompile Include="..\src\3rd_party\fbgemm\third_party\asmjit\src\asmjit\x86\x86rapass.cpp">
-      <Filter>3rd_party\fbgemm\third_party\asmjit\src\asmjit\x86</Filter>
-    </ClCompile>
-    <ClCompile Include="..\src\3rd_party\fbgemm\src\codegen_fp16fp32.cc">
-      <Filter>3rd_party\fbgemm\src</Filter>
-    </ClCompile>
-    <ClCompile Include="..\src\3rd_party\fbgemm\src\FbgemmI8Depthwise3DAvx2.cc">
-      <Filter>3rd_party\fbgemm\src</Filter>
-    </ClCompile>
-    <ClCompile Include="..\src\3rd_party\fbgemm\src\GenerateKernelU8S8S32ACC16Avx512VNNI.cc">
-      <Filter>3rd_party\fbgemm\src</Filter>
-    </ClCompile>
-    <ClCompile Include="..\src\3rd_party\fbgemm\src\GenerateKernelU8S8S32ACC32Avx512VNNI.cc">
-      <Filter>3rd_party\fbgemm\src</Filter>
-    </ClCompile>
-    <ClCompile Include="..\src\3rd_party\fbgemm\src\PackDepthwiseConvMatrixAvx2.cc">
-      <Filter>3rd_party\fbgemm\src</Filter>
-    </ClCompile>
-    <ClCompile Include="..\src\3rd_party\fbgemm\test\FP16Test.cc">
-      <Filter>3rd_party\fbgemm\test</Filter>
-    </ClCompile>
-    <ClCompile Include="..\src\3rd_party\fbgemm\test\GConvTest.cc">
-      <Filter>3rd_party\fbgemm\test</Filter>
-    </ClCompile>
-    <ClCompile Include="..\src\3rd_party\fbgemm\test\I8DepthwiseTest.cc">
-      <Filter>3rd_party\fbgemm\test</Filter>
-    </ClCompile>
-    <ClCompile Include="..\src\3rd_party\fbgemm\test\I8SpmdmTest.cc">
-      <Filter>3rd_party\fbgemm\test</Filter>
-    </ClCompile>
-    <ClCompile Include="..\src\3rd_party\fbgemm\test\Im2ColFusedRequantizeTest.cc">
-      <Filter>3rd_party\fbgemm\test</Filter>
-    </ClCompile>
-    <ClCompile Include="..\src\3rd_party\fbgemm\test\PackedRequantizeAcc16Test.cc">
-      <Filter>3rd_party\fbgemm\test</Filter>
-    </ClCompile>
-    <ClCompile Include="..\src\3rd_party\fbgemm\test\PackedRequantizeTest.cc">
-      <Filter>3rd_party\fbgemm\test</Filter>
-    </ClCompile>
-    <ClCompile Include="..\src\3rd_party\fbgemm\test\QuantizationHelpers.cc">
-      <Filter>3rd_party\fbgemm\test</Filter>
-    </ClCompile>
-    <ClCompile Include="..\src\3rd_party\fbgemm\test\QuantUtilsTest.cc">
-      <Filter>3rd_party\fbgemm\test</Filter>
-    </ClCompile>
-    <ClCompile Include="..\src\3rd_party\fbgemm\test\RequantizeOnlyTest.cc">
-      <Filter>3rd_party\fbgemm\test</Filter>
-    </ClCompile>
-    <ClCompile Include="..\src\3rd_party\fbgemm\test\TestUtils.cc">
-      <Filter>3rd_party\fbgemm\test</Filter>
-    </ClCompile>
-    <ClCompile Include="..\src\3rd_party\fbgemm\test\UniConvTest.cc">
-      <Filter>3rd_party\fbgemm\test</Filter>
-    </ClCompile>
-    <ClCompile Include="..\src\3rd_party\fbgemm\bench\BenchUtils.cc">
-      <Filter>3rd_party\fbgemm\bench</Filter>
-    </ClCompile>
-    <ClCompile Include="..\src\3rd_party\fbgemm\bench\ConvUnifiedBenchmark.cc">
-      <Filter>3rd_party\fbgemm\bench</Filter>
-    </ClCompile>
-    <ClCompile Include="..\src\3rd_party\fbgemm\bench\Depthwise3DBenchmark.cc">
-      <Filter>3rd_party\fbgemm\bench</Filter>
-    </ClCompile>
-    <ClCompile Include="..\src\3rd_party\fbgemm\bench\DepthwiseBenchmark.cc">
-      <Filter>3rd_party\fbgemm\bench</Filter>
-    </ClCompile>
-    <ClCompile Include="..\src\3rd_party\fbgemm\bench\FP16Benchmark.cc">
-      <Filter>3rd_party\fbgemm\bench</Filter>
-    </ClCompile>
-    <ClCompile Include="..\src\3rd_party\fbgemm\bench\GEMMsBenchmark.cc">
-      <Filter>3rd_party\fbgemm\bench</Filter>
-    </ClCompile>
-    <ClCompile Include="..\src\3rd_party\fbgemm\bench\GEMMsTunableBenchmark.cc">
-      <Filter>3rd_party\fbgemm\bench</Filter>
-    </ClCompile>
-    <ClCompile Include="..\src\3rd_party\fbgemm\bench\GroupwiseConvRequantizeBenchmark.cc">
-      <Filter>3rd_party\fbgemm\bench</Filter>
-    </ClCompile>
-    <ClCompile Include="..\src\3rd_party\fbgemm\bench\I8SpmdmBenchmark.cc">
-      <Filter>3rd_party\fbgemm\bench</Filter>
-    </ClCompile>
-    <ClCompile Include="..\src\3rd_party\fbgemm\bench\Im2ColFusedRequantizeBenchmark.cc">
-      <Filter>3rd_party\fbgemm\bench</Filter>
-    </ClCompile>
-    <ClCompile Include="..\src\3rd_party\fbgemm\bench\PackedFloatInOutBenchmark.cc">
-      <Filter>3rd_party\fbgemm\bench</Filter>
-    </ClCompile>
-    <ClCompile Include="..\src\3rd_party\fbgemm\bench\PackedRequantizeAcc16Benchmark.cc">
-      <Filter>3rd_party\fbgemm\bench</Filter>
-    </ClCompile>
-    <ClCompile Include="..\src\3rd_party\fbgemm\bench\PackedRequantizeAcc32Benchmark.cc">
-      <Filter>3rd_party\fbgemm\bench</Filter>
-    </ClCompile>
-    <ClCompile Include="..\src\3rd_party\fbgemm\bench\RequantizeBenchmark.cc">
-      <Filter>3rd_party\fbgemm\bench</Filter>
-    </ClCompile>
-    <ClCompile Include="..\src\3rd_party\fbgemm\bench\RowOffsetBenchmark.cc">
-      <Filter>3rd_party\fbgemm\bench</Filter>
-    </ClCompile>
-    <ClCompile Include="..\src\3rd_party\fbgemm\third_party\googletest\googletest\src\gtest_main.cc">
-      <Filter>3rd_party\fbgemm\third_party\googletest\googletest\src</Filter>
-    </ClCompile>
-    <ClCompile Include="..\src\3rd_party\fbgemm\third_party\googletest\googletest\src\gtest-all.cc">
-      <Filter>3rd_party\fbgemm\third_party\googletest\googletest\src</Filter>
-    </ClCompile>
-    <ClCompile Include="..\src\common\aliases.cpp">
-      <Filter>common</Filter>
-    </ClCompile>
-    <ClCompile Include="..\src\3rd_party\half_float\HalfPrecisionFloatTest.cpp">
-      <Filter>3rd_party\half_float</Filter>
-    </ClCompile>
-    <ClCompile Include="..\src\tensors\tensor.cpp">
-      <Filter>tensors</Filter>
-    </ClCompile>
-    <ClCompile Include="..\src\common\filesystem.cpp">
-      <Filter>common</Filter>
-    </ClCompile>
-    <ClCompile Include="..\src\common\file_stream.cpp">
-      <Filter>common</Filter>
-    </ClCompile>
-    <ClCompile Include="..\src\training\scheduler.cpp">
-      <Filter>training</Filter>
-    </ClCompile>
-    <ClCompile Include="..\src\common\options.cpp">
-      <Filter>common</Filter>
-    </ClCompile>
-    <ClCompile Include="..\src\common\types.cpp">
-      <Filter>common</Filter>
-    </ClCompile>
-    <ClCompile Include="..\src\common\fastopt.cpp">
-      <Filter>common</Filter>
-    </ClCompile>
-    <ClCompile Include="..\src\3rd_party\phf\phf.cc">
-      <Filter>3rd_party\phf</Filter>
-    </ClCompile>
-    <ClCompile Include="..\src\tensors\cpu\fbgemm\packed_gemm.cpp">
-      <Filter>tensors\cpu\fbgemm</Filter>
-    </ClCompile>
-    <ClCompile Include="..\src\training\graph_group.cpp">
-      <Filter>training</Filter>
-    </ClCompile>
-<<<<<<< HEAD
-=======
-    <ClCompile Include="..\src\common\file_utils.cpp">
-      <Filter>common</Filter>
-    </ClCompile>
-    <ClCompile Include="..\src\tensors\cpu\topk.cpp">
-      <Filter>tensors\cpu</Filter>
-    </ClCompile>
-    <ClCompile Include="..\src\onnx\protobuf.cpp">
-      <Filter>onnx</Filter>
-    </ClCompile>
-    <ClCompile Include="..\src\onnx\expression_graph_onnx_exporter.cpp">
-      <Filter>onnx</Filter>
-    </ClCompile>
-    <ClCompile Include="..\src\onnx\expression_graph_onnx_serialization.cpp">
-      <Filter>onnx</Filter>
-    </ClCompile>
-    <ClCompile Include="..\src\tests\cli.cpp">
-      <Filter>tests</Filter>
-    </ClCompile>
-    <ClCompile Include="..\src\tests\dropout.cpp">
-      <Filter>tests</Filter>
-    </ClCompile>
-    <ClCompile Include="..\src\tests\logger.cpp">
-      <Filter>tests</Filter>
-    </ClCompile>
-    <ClCompile Include="..\src\tests\pooling.cpp">
-      <Filter>tests</Filter>
-    </ClCompile>
-    <ClCompile Include="..\src\tests\prod.cpp">
-      <Filter>tests</Filter>
-    </ClCompile>
-    <ClCompile Include="..\src\tests\sqlite.cpp">
-      <Filter>tests</Filter>
-    </ClCompile>
-    <ClCompile Include="..\src\tests\units\attention_tests.cpp">
-      <Filter>tests\units</Filter>
-    </ClCompile>
-    <ClCompile Include="..\src\tests\units\fastopt_tests.cpp">
-      <Filter>tests\units</Filter>
-    </ClCompile>
-    <ClCompile Include="..\src\tests\units\graph_tests.cpp">
-      <Filter>tests\units</Filter>
-    </ClCompile>
-    <ClCompile Include="..\src\tests\units\operator_tests.cpp">
-      <Filter>tests\units</Filter>
-    </ClCompile>
-    <ClCompile Include="..\src\tests\units\rnn_tests.cpp">
-      <Filter>tests\units</Filter>
-    </ClCompile>
-    <ClCompile Include="..\src\tests\units\run_tests.cpp">
-      <Filter>tests\units</Filter>
-    </ClCompile>
-    <ClCompile Include="..\src\tests\units\utils_tests.cpp">
-      <Filter>tests\units</Filter>
-    </ClCompile>
-    <ClCompile Include="..\src\3rd_party\faiss\Index.cpp">
-      <Filter>3rd_party\faiss</Filter>
-    </ClCompile>
-    <ClCompile Include="..\src\3rd_party\faiss\IndexLSH.cpp">
-      <Filter>3rd_party\faiss</Filter>
-    </ClCompile>
-    <ClCompile Include="..\src\3rd_party\faiss\VectorTransform.cpp">
-      <Filter>3rd_party\faiss</Filter>
-    </ClCompile>
-    <ClCompile Include="..\src\3rd_party\faiss\utils\hamming.cpp">
-      <Filter>3rd_party\faiss\utils</Filter>
-    </ClCompile>
-    <ClCompile Include="..\src\3rd_party\faiss\utils\Heap.cpp">
-      <Filter>3rd_party\faiss\utils</Filter>
-    </ClCompile>
-    <ClCompile Include="..\src\3rd_party\faiss\utils\misc.cpp">
-      <Filter>3rd_party\faiss\utils</Filter>
-    </ClCompile>
-    <ClCompile Include="..\src\3rd_party\faiss\utils\random.cpp">
-      <Filter>3rd_party\faiss\utils</Filter>
-    </ClCompile>
-    <ClCompile Include="..\src\layers\lsh.cpp">
-      <Filter>layers</Filter>
-    </ClCompile>
->>>>>>> 4a74b50f
-  </ItemGroup>
-  <ItemGroup>
-    <ClInclude Include="..\src\marian.h" />
-    <ClInclude Include="..\src\3rd_party\catch.hpp">
-      <Filter>3rd_party</Filter>
-    </ClInclude>
-    <ClInclude Include="..\src\3rd_party\reduce_all.h">
-      <Filter>3rd_party</Filter>
-    </ClInclude>
-    <ClInclude Include="..\src\3rd_party\threadpool.h">
-      <Filter>3rd_party</Filter>
-    </ClInclude>
-    <ClInclude Include="..\src\3rd_party\cnpy\cnpy.h">
-      <Filter>3rd_party\cnpy</Filter>
-    </ClInclude>
-    <ClInclude Include="..\src\3rd_party\spdlog\async_logger.h">
-      <Filter>3rd_party\spdlog</Filter>
-    </ClInclude>
-    <ClInclude Include="..\src\3rd_party\spdlog\common.h">
-      <Filter>3rd_party\spdlog</Filter>
-    </ClInclude>
-    <ClInclude Include="..\src\3rd_party\spdlog\formatter.h">
-      <Filter>3rd_party\spdlog</Filter>
-    </ClInclude>
-    <ClInclude Include="..\src\3rd_party\spdlog\logger.h">
-      <Filter>3rd_party\spdlog</Filter>
-    </ClInclude>
-    <ClInclude Include="..\src\3rd_party\spdlog\spdlog.h">
-      <Filter>3rd_party\spdlog</Filter>
-    </ClInclude>
-    <ClInclude Include="..\src\3rd_party\spdlog\tweakme.h">
-      <Filter>3rd_party\spdlog</Filter>
-    </ClInclude>
-    <ClInclude Include="..\src\3rd_party\spdlog\bench\utils.h">
-      <Filter>3rd_party\spdlog\bench</Filter>
-    </ClInclude>
-    <ClInclude Include="..\src\3rd_party\spdlog\bench\latency\utils.h">
-      <Filter>3rd_party\spdlog\bench\latency</Filter>
-    </ClInclude>
-    <ClInclude Include="..\src\3rd_party\spdlog\details\async_logger_impl.h">
-      <Filter>3rd_party\spdlog\details</Filter>
-    </ClInclude>
-    <ClInclude Include="..\src\3rd_party\spdlog\details\async_log_helper.h">
-      <Filter>3rd_party\spdlog\details</Filter>
-    </ClInclude>
-    <ClInclude Include="..\src\3rd_party\spdlog\details\file_helper.h">
-      <Filter>3rd_party\spdlog\details</Filter>
-    </ClInclude>
-    <ClInclude Include="..\src\3rd_party\spdlog\details\format.h">
-      <Filter>3rd_party\spdlog\details</Filter>
-    </ClInclude>
-    <ClInclude Include="..\src\3rd_party\spdlog\details\line_logger_fwd.h">
-      <Filter>3rd_party\spdlog\details</Filter>
-    </ClInclude>
-    <ClInclude Include="..\src\3rd_party\spdlog\details\line_logger_impl.h">
-      <Filter>3rd_party\spdlog\details</Filter>
-    </ClInclude>
-    <ClInclude Include="..\src\3rd_party\spdlog\details\logger_impl.h">
-      <Filter>3rd_party\spdlog\details</Filter>
-    </ClInclude>
-    <ClInclude Include="..\src\3rd_party\spdlog\details\log_msg.h">
-      <Filter>3rd_party\spdlog\details</Filter>
-    </ClInclude>
-    <ClInclude Include="..\src\3rd_party\spdlog\details\mpmc_bounded_q.h">
-      <Filter>3rd_party\spdlog\details</Filter>
-    </ClInclude>
-    <ClInclude Include="..\src\3rd_party\spdlog\details\null_mutex.h">
-      <Filter>3rd_party\spdlog\details</Filter>
-    </ClInclude>
-    <ClInclude Include="..\src\3rd_party\spdlog\details\os.h">
-      <Filter>3rd_party\spdlog\details</Filter>
-    </ClInclude>
-    <ClInclude Include="..\src\3rd_party\spdlog\details\pattern_formatter_impl.h">
-      <Filter>3rd_party\spdlog\details</Filter>
-    </ClInclude>
-    <ClInclude Include="..\src\3rd_party\spdlog\details\registry.h">
-      <Filter>3rd_party\spdlog\details</Filter>
-    </ClInclude>
-    <ClInclude Include="..\src\3rd_party\spdlog\details\spdlog_impl.h">
-      <Filter>3rd_party\spdlog\details</Filter>
-    </ClInclude>
-    <ClInclude Include="..\src\3rd_party\spdlog\example\utils.h">
-      <Filter>3rd_party\spdlog\example</Filter>
-    </ClInclude>
-    <ClInclude Include="..\src\3rd_party\spdlog\include\spdlog\details\async_logger_impl.h">
-      <Filter>3rd_party\spdlog\include\spdlog\details</Filter>
-    </ClInclude>
-    <ClInclude Include="..\src\3rd_party\spdlog\include\spdlog\details\async_log_helper.h">
-      <Filter>3rd_party\spdlog\include\spdlog\details</Filter>
-    </ClInclude>
-    <ClInclude Include="..\src\3rd_party\spdlog\include\spdlog\details\file_helper.h">
-      <Filter>3rd_party\spdlog\include\spdlog\details</Filter>
-    </ClInclude>
-    <ClInclude Include="..\src\3rd_party\spdlog\include\spdlog\details\logger_impl.h">
-      <Filter>3rd_party\spdlog\include\spdlog\details</Filter>
-    </ClInclude>
-    <ClInclude Include="..\src\3rd_party\spdlog\include\spdlog\details\log_msg.h">
-      <Filter>3rd_party\spdlog\include\spdlog\details</Filter>
-    </ClInclude>
-    <ClInclude Include="..\src\3rd_party\spdlog\include\spdlog\details\mpmc_bounded_q.h">
-      <Filter>3rd_party\spdlog\include\spdlog\details</Filter>
-    </ClInclude>
-    <ClInclude Include="..\src\3rd_party\spdlog\include\spdlog\details\null_mutex.h">
-      <Filter>3rd_party\spdlog\include\spdlog\details</Filter>
-    </ClInclude>
-    <ClInclude Include="..\src\3rd_party\spdlog\include\spdlog\details\os.h">
-      <Filter>3rd_party\spdlog\include\spdlog\details</Filter>
-    </ClInclude>
-    <ClInclude Include="..\src\3rd_party\spdlog\include\spdlog\details\pattern_formatter_impl.h">
-      <Filter>3rd_party\spdlog\include\spdlog\details</Filter>
-    </ClInclude>
-    <ClInclude Include="..\src\3rd_party\spdlog\include\spdlog\details\registry.h">
-      <Filter>3rd_party\spdlog\include\spdlog\details</Filter>
-    </ClInclude>
-    <ClInclude Include="..\src\3rd_party\spdlog\include\spdlog\details\spdlog_impl.h">
-      <Filter>3rd_party\spdlog\include\spdlog\details</Filter>
-    </ClInclude>
-    <ClInclude Include="..\src\3rd_party\spdlog\include\spdlog\fmt\fmt.h">
-      <Filter>3rd_party\spdlog\include\spdlog\fmt</Filter>
-    </ClInclude>
-    <ClInclude Include="..\src\3rd_party\spdlog\include\spdlog\fmt\ostr.h">
-      <Filter>3rd_party\spdlog\include\spdlog\fmt</Filter>
-    </ClInclude>
-    <ClInclude Include="..\src\3rd_party\spdlog\include\spdlog\fmt\bundled\format.h">
-      <Filter>3rd_party\spdlog\include\spdlog\fmt\bundled</Filter>
-    </ClInclude>
-    <ClInclude Include="..\src\3rd_party\spdlog\include\spdlog\fmt\bundled\ostream.h">
-      <Filter>3rd_party\spdlog\include\spdlog\fmt\bundled</Filter>
-    </ClInclude>
-    <ClInclude Include="..\src\3rd_party\spdlog\include\spdlog\fmt\bundled\posix.h">
-      <Filter>3rd_party\spdlog\include\spdlog\fmt\bundled</Filter>
-    </ClInclude>
-    <ClInclude Include="..\src\3rd_party\spdlog\include\spdlog\fmt\bundled\time.h">
-      <Filter>3rd_party\spdlog\include\spdlog\fmt\bundled</Filter>
-    </ClInclude>
-    <ClInclude Include="..\src\3rd_party\spdlog\include\spdlog\sinks\android_sink.h">
-      <Filter>3rd_party\spdlog\include\spdlog\sinks</Filter>
-    </ClInclude>
-    <ClInclude Include="..\src\3rd_party\spdlog\include\spdlog\sinks\ansicolor_sink.h">
-      <Filter>3rd_party\spdlog\include\spdlog\sinks</Filter>
-    </ClInclude>
-    <ClInclude Include="..\src\3rd_party\spdlog\include\spdlog\sinks\base_sink.h">
-      <Filter>3rd_party\spdlog\include\spdlog\sinks</Filter>
-    </ClInclude>
-    <ClInclude Include="..\src\3rd_party\spdlog\include\spdlog\sinks\dist_sink.h">
-      <Filter>3rd_party\spdlog\include\spdlog\sinks</Filter>
-    </ClInclude>
-    <ClInclude Include="..\src\3rd_party\spdlog\include\spdlog\sinks\file_sinks.h">
-      <Filter>3rd_party\spdlog\include\spdlog\sinks</Filter>
-    </ClInclude>
-    <ClInclude Include="..\src\3rd_party\spdlog\include\spdlog\sinks\msvc_sink.h">
-      <Filter>3rd_party\spdlog\include\spdlog\sinks</Filter>
-    </ClInclude>
-    <ClInclude Include="..\src\3rd_party\spdlog\include\spdlog\sinks\null_sink.h">
-      <Filter>3rd_party\spdlog\include\spdlog\sinks</Filter>
-    </ClInclude>
-    <ClInclude Include="..\src\3rd_party\spdlog\include\spdlog\sinks\ostream_sink.h">
-      <Filter>3rd_party\spdlog\include\spdlog\sinks</Filter>
-    </ClInclude>
-    <ClInclude Include="..\src\3rd_party\spdlog\include\spdlog\sinks\sink.h">
-      <Filter>3rd_party\spdlog\include\spdlog\sinks</Filter>
-    </ClInclude>
-    <ClInclude Include="..\src\3rd_party\spdlog\include\spdlog\sinks\stdout_sinks.h">
-      <Filter>3rd_party\spdlog\include\spdlog\sinks</Filter>
-    </ClInclude>
-    <ClInclude Include="..\src\3rd_party\spdlog\include\spdlog\sinks\syslog_sink.h">
-      <Filter>3rd_party\spdlog\include\spdlog\sinks</Filter>
-    </ClInclude>
-    <ClInclude Include="..\src\3rd_party\spdlog\include\spdlog\sinks\wincolor_sink.h">
-      <Filter>3rd_party\spdlog\include\spdlog\sinks</Filter>
-    </ClInclude>
-    <ClInclude Include="..\src\3rd_party\spdlog\sinks\android_sink.h">
-      <Filter>3rd_party\spdlog\sinks</Filter>
-    </ClInclude>
-    <ClInclude Include="..\src\3rd_party\spdlog\sinks\ansicolor_sink.h">
-      <Filter>3rd_party\spdlog\sinks</Filter>
-    </ClInclude>
-    <ClInclude Include="..\src\3rd_party\spdlog\sinks\base_sink.h">
-      <Filter>3rd_party\spdlog\sinks</Filter>
-    </ClInclude>
-    <ClInclude Include="..\src\3rd_party\spdlog\sinks\dist_sink.h">
-      <Filter>3rd_party\spdlog\sinks</Filter>
-    </ClInclude>
-    <ClInclude Include="..\src\3rd_party\spdlog\sinks\file_sinks.h">
-      <Filter>3rd_party\spdlog\sinks</Filter>
-    </ClInclude>
-    <ClInclude Include="..\src\3rd_party\spdlog\sinks\msvc_sink.h">
-      <Filter>3rd_party\spdlog\sinks</Filter>
-    </ClInclude>
-    <ClInclude Include="..\src\3rd_party\spdlog\sinks\null_sink.h">
-      <Filter>3rd_party\spdlog\sinks</Filter>
-    </ClInclude>
-    <ClInclude Include="..\src\3rd_party\spdlog\sinks\ostream_sink.h">
-      <Filter>3rd_party\spdlog\sinks</Filter>
-    </ClInclude>
-    <ClInclude Include="..\src\3rd_party\spdlog\sinks\sink.h">
-      <Filter>3rd_party\spdlog\sinks</Filter>
-    </ClInclude>
-    <ClInclude Include="..\src\3rd_party\spdlog\sinks\stdout_sinks.h">
-      <Filter>3rd_party\spdlog\sinks</Filter>
-    </ClInclude>
-    <ClInclude Include="..\src\3rd_party\spdlog\sinks\syslog_sink.h">
-      <Filter>3rd_party\spdlog\sinks</Filter>
-    </ClInclude>
-    <ClInclude Include="..\src\3rd_party\spdlog\tests\catch.hpp">
-      <Filter>3rd_party\spdlog\tests</Filter>
-    </ClInclude>
-    <ClInclude Include="..\src\3rd_party\spdlog\tests\includes.h">
-      <Filter>3rd_party\spdlog\tests</Filter>
-    </ClInclude>
-    <ClInclude Include="..\src\3rd_party\spdlog\tests\utils.h">
-      <Filter>3rd_party\spdlog\tests</Filter>
-    </ClInclude>
-    <ClInclude Include="..\src\3rd_party\yaml-cpp\anchor.h">
-      <Filter>3rd_party\yaml-cpp</Filter>
-    </ClInclude>
-    <ClInclude Include="..\src\3rd_party\yaml-cpp\binary.h">
-      <Filter>3rd_party\yaml-cpp</Filter>
-    </ClInclude>
-    <ClInclude Include="..\src\3rd_party\yaml-cpp\collectionstack.h">
-      <Filter>3rd_party\yaml-cpp</Filter>
-    </ClInclude>
-    <ClInclude Include="..\src\3rd_party\yaml-cpp\directives.h">
-      <Filter>3rd_party\yaml-cpp</Filter>
-    </ClInclude>
-    <ClInclude Include="..\src\3rd_party\yaml-cpp\dll.h">
-      <Filter>3rd_party\yaml-cpp</Filter>
-    </ClInclude>
-    <ClInclude Include="..\src\3rd_party\yaml-cpp\emitfromevents.h">
-      <Filter>3rd_party\yaml-cpp</Filter>
-    </ClInclude>
-    <ClInclude Include="..\src\3rd_party\yaml-cpp\emitter.h">
-      <Filter>3rd_party\yaml-cpp</Filter>
-    </ClInclude>
-    <ClInclude Include="..\src\3rd_party\yaml-cpp\emitterdef.h">
-      <Filter>3rd_party\yaml-cpp</Filter>
-    </ClInclude>
-    <ClInclude Include="..\src\3rd_party\yaml-cpp\emittermanip.h">
-      <Filter>3rd_party\yaml-cpp</Filter>
-    </ClInclude>
-    <ClInclude Include="..\src\3rd_party\yaml-cpp\emitterstate.h">
-      <Filter>3rd_party\yaml-cpp</Filter>
-    </ClInclude>
-    <ClInclude Include="..\src\3rd_party\yaml-cpp\emitterstyle.h">
-      <Filter>3rd_party\yaml-cpp</Filter>
-    </ClInclude>
-    <ClInclude Include="..\src\3rd_party\yaml-cpp\emitterutils.h">
-      <Filter>3rd_party\yaml-cpp</Filter>
-    </ClInclude>
-    <ClInclude Include="..\src\3rd_party\yaml-cpp\eventhandler.h">
-      <Filter>3rd_party\yaml-cpp</Filter>
-    </ClInclude>
-    <ClInclude Include="..\src\3rd_party\yaml-cpp\exceptions.h">
-      <Filter>3rd_party\yaml-cpp</Filter>
-    </ClInclude>
-    <ClInclude Include="..\src\3rd_party\yaml-cpp\exp.h">
-      <Filter>3rd_party\yaml-cpp</Filter>
-    </ClInclude>
-    <ClInclude Include="..\src\3rd_party\yaml-cpp\indentation.h">
-      <Filter>3rd_party\yaml-cpp</Filter>
-    </ClInclude>
-    <ClInclude Include="..\src\3rd_party\yaml-cpp\mark.h">
-      <Filter>3rd_party\yaml-cpp</Filter>
-    </ClInclude>
-    <ClInclude Include="..\src\3rd_party\yaml-cpp\nodebuilder.h">
-      <Filter>3rd_party\yaml-cpp</Filter>
-    </ClInclude>
-    <ClInclude Include="..\src\3rd_party\yaml-cpp\nodeevents.h">
-      <Filter>3rd_party\yaml-cpp</Filter>
-    </ClInclude>
-    <ClInclude Include="..\src\3rd_party\yaml-cpp\noncopyable.h">
-      <Filter>3rd_party\yaml-cpp</Filter>
-    </ClInclude>
-    <ClInclude Include="..\src\3rd_party\yaml-cpp\null.h">
-      <Filter>3rd_party\yaml-cpp</Filter>
-    </ClInclude>
-    <ClInclude Include="..\src\3rd_party\yaml-cpp\ostream_wrapper.h">
-      <Filter>3rd_party\yaml-cpp</Filter>
-    </ClInclude>
-    <ClInclude Include="..\src\3rd_party\yaml-cpp\parser.h">
-      <Filter>3rd_party\yaml-cpp</Filter>
-    </ClInclude>
-    <ClInclude Include="..\src\3rd_party\yaml-cpp\ptr_vector.h">
-      <Filter>3rd_party\yaml-cpp</Filter>
-    </ClInclude>
-    <ClInclude Include="..\src\3rd_party\yaml-cpp\regeximpl.h">
-      <Filter>3rd_party\yaml-cpp</Filter>
-    </ClInclude>
-    <ClInclude Include="..\src\3rd_party\yaml-cpp\regex_yaml.h">
-      <Filter>3rd_party\yaml-cpp</Filter>
-    </ClInclude>
-    <ClInclude Include="..\src\3rd_party\yaml-cpp\scanner.h">
-      <Filter>3rd_party\yaml-cpp</Filter>
-    </ClInclude>
-    <ClInclude Include="..\src\3rd_party\yaml-cpp\scanscalar.h">
-      <Filter>3rd_party\yaml-cpp</Filter>
-    </ClInclude>
-    <ClInclude Include="..\src\3rd_party\yaml-cpp\scantag.h">
-      <Filter>3rd_party\yaml-cpp</Filter>
-    </ClInclude>
-    <ClInclude Include="..\src\3rd_party\yaml-cpp\setting.h">
-      <Filter>3rd_party\yaml-cpp</Filter>
-    </ClInclude>
-    <ClInclude Include="..\src\3rd_party\yaml-cpp\singledocparser.h">
-      <Filter>3rd_party\yaml-cpp</Filter>
-    </ClInclude>
-    <ClInclude Include="..\src\3rd_party\yaml-cpp\stlemitter.h">
-      <Filter>3rd_party\yaml-cpp</Filter>
-    </ClInclude>
-    <ClInclude Include="..\src\3rd_party\yaml-cpp\stream.h">
-      <Filter>3rd_party\yaml-cpp</Filter>
-    </ClInclude>
-    <ClInclude Include="..\src\3rd_party\yaml-cpp\streamcharsource.h">
-      <Filter>3rd_party\yaml-cpp</Filter>
-    </ClInclude>
-    <ClInclude Include="..\src\3rd_party\yaml-cpp\stringsource.h">
-      <Filter>3rd_party\yaml-cpp</Filter>
-    </ClInclude>
-    <ClInclude Include="..\src\3rd_party\yaml-cpp\tag.h">
-      <Filter>3rd_party\yaml-cpp</Filter>
-    </ClInclude>
-    <ClInclude Include="..\src\3rd_party\yaml-cpp\token.h">
-      <Filter>3rd_party\yaml-cpp</Filter>
-    </ClInclude>
-    <ClInclude Include="..\src\3rd_party\yaml-cpp\traits.h">
-      <Filter>3rd_party\yaml-cpp</Filter>
-    </ClInclude>
-    <ClInclude Include="..\src\3rd_party\yaml-cpp\yaml.h">
-      <Filter>3rd_party\yaml-cpp</Filter>
-    </ClInclude>
-    <ClInclude Include="..\src\3rd_party\yaml-cpp\contrib\anchordict.h">
-      <Filter>3rd_party\yaml-cpp\contrib</Filter>
-    </ClInclude>
-    <ClInclude Include="..\src\3rd_party\yaml-cpp\contrib\graphbuilder.h">
-      <Filter>3rd_party\yaml-cpp\contrib</Filter>
-    </ClInclude>
-    <ClInclude Include="..\src\3rd_party\yaml-cpp\contrib\graphbuilderadapter.h">
-      <Filter>3rd_party\yaml-cpp\contrib</Filter>
-    </ClInclude>
-    <ClInclude Include="..\src\3rd_party\yaml-cpp\node\convert.h">
-      <Filter>3rd_party\yaml-cpp\node</Filter>
-    </ClInclude>
-    <ClInclude Include="..\src\3rd_party\yaml-cpp\node\emit.h">
-      <Filter>3rd_party\yaml-cpp\node</Filter>
-    </ClInclude>
-    <ClInclude Include="..\src\3rd_party\yaml-cpp\node\impl.h">
-      <Filter>3rd_party\yaml-cpp\node</Filter>
-    </ClInclude>
-    <ClInclude Include="..\src\3rd_party\yaml-cpp\node\iterator.h">
-      <Filter>3rd_party\yaml-cpp\node</Filter>
-    </ClInclude>
-    <ClInclude Include="..\src\3rd_party\yaml-cpp\node\node.h">
-      <Filter>3rd_party\yaml-cpp\node</Filter>
-    </ClInclude>
-    <ClInclude Include="..\src\3rd_party\yaml-cpp\node\parse.h">
-      <Filter>3rd_party\yaml-cpp\node</Filter>
-    </ClInclude>
-    <ClInclude Include="..\src\3rd_party\yaml-cpp\node\ptr.h">
-      <Filter>3rd_party\yaml-cpp\node</Filter>
-    </ClInclude>
-    <ClInclude Include="..\src\3rd_party\yaml-cpp\node\type.h">
-      <Filter>3rd_party\yaml-cpp\node</Filter>
-    </ClInclude>
-    <ClInclude Include="..\src\3rd_party\yaml-cpp\node\detail\bool_type.h">
-      <Filter>3rd_party\yaml-cpp\node\detail</Filter>
-    </ClInclude>
-    <ClInclude Include="..\src\3rd_party\yaml-cpp\node\detail\impl.h">
-      <Filter>3rd_party\yaml-cpp\node\detail</Filter>
-    </ClInclude>
-    <ClInclude Include="..\src\3rd_party\yaml-cpp\node\detail\iterator.h">
-      <Filter>3rd_party\yaml-cpp\node\detail</Filter>
-    </ClInclude>
-    <ClInclude Include="..\src\3rd_party\yaml-cpp\node\detail\iterator_fwd.h">
-      <Filter>3rd_party\yaml-cpp\node\detail</Filter>
-    </ClInclude>
-    <ClInclude Include="..\src\3rd_party\yaml-cpp\node\detail\memory.h">
-      <Filter>3rd_party\yaml-cpp\node\detail</Filter>
-    </ClInclude>
-    <ClInclude Include="..\src\3rd_party\yaml-cpp\node\detail\node.h">
-      <Filter>3rd_party\yaml-cpp\node\detail</Filter>
-    </ClInclude>
-    <ClInclude Include="..\src\3rd_party\yaml-cpp\node\detail\node_data.h">
-      <Filter>3rd_party\yaml-cpp\node\detail</Filter>
-    </ClInclude>
-    <ClInclude Include="..\src\3rd_party\yaml-cpp\node\detail\node_iterator.h">
-      <Filter>3rd_party\yaml-cpp\node\detail</Filter>
-    </ClInclude>
-    <ClInclude Include="..\src\3rd_party\yaml-cpp\node\detail\node_ref.h">
-      <Filter>3rd_party\yaml-cpp\node\detail</Filter>
-    </ClInclude>
-    <ClInclude Include="..\src\common\compile_time_crc32.h">
-      <Filter>common</Filter>
-    </ClInclude>
-    <ClInclude Include="..\src\common\config.h">
-      <Filter>common</Filter>
-    </ClInclude>
-    <ClInclude Include="..\src\common\config_parser.h">
-      <Filter>common</Filter>
-    </ClInclude>
-    <ClInclude Include="..\src\common\definitions.h">
-      <Filter>common</Filter>
-    </ClInclude>
-    <ClInclude Include="..\src\common\file_stream.h">
-      <Filter>common</Filter>
-    </ClInclude>
-    <ClInclude Include="..\src\common\logging.h">
-      <Filter>common</Filter>
-    </ClInclude>
-    <ClInclude Include="..\src\common\options.h">
-      <Filter>common</Filter>
-    </ClInclude>
-    <ClInclude Include="..\src\common\regex.h">
-      <Filter>common</Filter>
-    </ClInclude>
-    <ClInclude Include="..\src\common\shape.h">
-      <Filter>common</Filter>
-    </ClInclude>
-    <ClInclude Include="..\src\common\utils.h">
-      <Filter>common</Filter>
-    </ClInclude>
-    <ClInclude Include="..\src\data\alignment.h">
-      <Filter>data</Filter>
-    </ClInclude>
-    <ClInclude Include="..\src\data\batch.h">
-      <Filter>data</Filter>
-    </ClInclude>
-    <ClInclude Include="..\src\data\batch_generator.h">
-      <Filter>data</Filter>
-    </ClInclude>
-    <ClInclude Include="..\src\data\batch_stats.h">
-      <Filter>data</Filter>
-    </ClInclude>
-    <ClInclude Include="..\src\data\corpus.h">
-      <Filter>data</Filter>
-    </ClInclude>
-    <ClInclude Include="..\src\data\corpus_base.h">
-      <Filter>data</Filter>
-    </ClInclude>
-    <ClInclude Include="..\src\data\corpus_nbest.h">
-      <Filter>data</Filter>
-    </ClInclude>
-    <ClInclude Include="..\src\data\dataset.h">
-      <Filter>data</Filter>
-    </ClInclude>
-    <ClInclude Include="..\src\data\npz_converter.h">
-      <Filter>data</Filter>
-    </ClInclude>
-    <ClInclude Include="..\src\data\rng_engine.h">
-      <Filter>data</Filter>
-    </ClInclude>
-    <ClInclude Include="..\src\data\shortlist.h">
-      <Filter>data</Filter>
-    </ClInclude>
-    <ClInclude Include="..\src\data\text_input.h">
-      <Filter>data</Filter>
-    </ClInclude>
-    <ClInclude Include="..\src\data\types.h">
-      <Filter>data</Filter>
-    </ClInclude>
-    <ClInclude Include="..\src\data\vocab.h">
-      <Filter>data</Filter>
-    </ClInclude>
-    <ClInclude Include="..\src\functional\array.h">
-      <Filter>functional</Filter>
-    </ClInclude>
-    <ClInclude Include="..\src\functional\defs.h">
-      <Filter>functional</Filter>
-    </ClInclude>
-    <ClInclude Include="..\src\functional\floats.h">
-      <Filter>functional</Filter>
-    </ClInclude>
-    <ClInclude Include="..\src\functional\functional.h">
-      <Filter>functional</Filter>
-    </ClInclude>
-    <ClInclude Include="..\src\functional\operands.h">
-      <Filter>functional</Filter>
-    </ClInclude>
-    <ClInclude Include="..\src\functional\predicates.h">
-      <Filter>functional</Filter>
-    </ClInclude>
-    <ClInclude Include="..\src\functional\shape.h">
-      <Filter>functional</Filter>
-    </ClInclude>
-    <ClInclude Include="..\src\functional\tensor.h">
-      <Filter>functional</Filter>
-    </ClInclude>
-    <ClInclude Include="..\src\functional\tmp.h">
-      <Filter>functional</Filter>
-    </ClInclude>
-    <ClInclude Include="..\src\graph\auto_tuner.h">
-      <Filter>graph</Filter>
-    </ClInclude>
-    <ClInclude Include="..\src\graph\chainable.h">
-      <Filter>graph</Filter>
-    </ClInclude>
-    <ClInclude Include="..\src\graph\expression_graph.h">
-      <Filter>graph</Filter>
-    </ClInclude>
-    <ClInclude Include="..\src\graph\expression_operators.h">
-      <Filter>graph</Filter>
-    </ClInclude>
-    <ClInclude Include="..\src\graph\node.h">
-      <Filter>graph</Filter>
-    </ClInclude>
-    <ClInclude Include="..\src\graph\node_initializers.h">
-      <Filter>graph</Filter>
-    </ClInclude>
-    <ClInclude Include="..\src\graph\node_operators.h">
-      <Filter>graph</Filter>
-    </ClInclude>
-    <ClInclude Include="..\src\graph\node_operators_binary.h">
-      <Filter>graph</Filter>
-    </ClInclude>
-    <ClInclude Include="..\src\graph\node_operators_unary.h">
-      <Filter>graph</Filter>
-    </ClInclude>
-    <ClInclude Include="..\src\graph\parameters.h">
-      <Filter>graph</Filter>
-    </ClInclude>
-    <ClInclude Include="..\src\layers\constructors.h">
-      <Filter>layers</Filter>
-    </ClInclude>
-    <ClInclude Include="..\src\layers\factory.h">
-      <Filter>layers</Filter>
-    </ClInclude>
-    <ClInclude Include="..\src\layers\generic.h">
-      <Filter>layers</Filter>
-    </ClInclude>
-    <ClInclude Include="..\src\layers\guided_alignment.h">
-      <Filter>layers</Filter>
-    </ClInclude>
-    <ClInclude Include="..\src\layers\word2vec_reader.h">
-      <Filter>layers</Filter>
-    </ClInclude>
-    <ClInclude Include="..\src\models\amun.h">
-      <Filter>models</Filter>
-    </ClInclude>
-    <ClInclude Include="..\src\models\char_s2s.h">
-      <Filter>models</Filter>
-    </ClInclude>
-    <ClInclude Include="..\src\models\costs.h">
-      <Filter>models</Filter>
-    </ClInclude>
-    <ClInclude Include="..\src\models\decoder.h">
-      <Filter>models</Filter>
-    </ClInclude>
-    <ClInclude Include="..\src\models\encoder.h">
-      <Filter>models</Filter>
-    </ClInclude>
-    <ClInclude Include="..\src\models\encoder_decoder.h">
-      <Filter>models</Filter>
-    </ClInclude>
-    <ClInclude Include="..\src\models\model_base.h">
-      <Filter>models</Filter>
-    </ClInclude>
-    <ClInclude Include="..\src\models\model_factory.h">
-      <Filter>models</Filter>
-    </ClInclude>
-    <ClInclude Include="..\src\models\model_task.h">
-      <Filter>models</Filter>
-    </ClInclude>
-    <ClInclude Include="..\src\models\nematus.h">
-      <Filter>models</Filter>
-    </ClInclude>
-    <ClInclude Include="..\src\models\s2s.h">
-      <Filter>models</Filter>
-    </ClInclude>
-    <ClInclude Include="..\src\models\states.h">
-      <Filter>models</Filter>
-    </ClInclude>
-    <ClInclude Include="..\src\models\experimental\lex_probs.h">
-      <Filter>models\experimental</Filter>
-    </ClInclude>
-    <ClInclude Include="..\src\optimizers\clippers.h">
-      <Filter>optimizers</Filter>
-    </ClInclude>
-    <ClInclude Include="..\src\optimizers\optimizers.h">
-      <Filter>optimizers</Filter>
-    </ClInclude>
-    <ClInclude Include="..\src\rescorer\rescorer.h">
-      <Filter>rescorer</Filter>
-    </ClInclude>
-    <ClInclude Include="..\src\rescorer\score_collector.h">
-      <Filter>rescorer</Filter>
-    </ClInclude>
-    <ClInclude Include="..\src\rnn\attention.h">
-      <Filter>rnn</Filter>
-    </ClInclude>
-    <ClInclude Include="..\src\rnn\attention_constructors.h">
-      <Filter>rnn</Filter>
-    </ClInclude>
-    <ClInclude Include="..\src\rnn\cells.h">
-      <Filter>rnn</Filter>
-    </ClInclude>
-    <ClInclude Include="..\src\rnn\constructors.h">
-      <Filter>rnn</Filter>
-    </ClInclude>
-    <ClInclude Include="..\src\rnn\rnn.h">
-      <Filter>rnn</Filter>
-    </ClInclude>
-    <ClInclude Include="..\src\rnn\types.h">
-      <Filter>rnn</Filter>
-    </ClInclude>
-    <ClInclude Include="..\src\tensors\allocator.h">
-      <Filter>tensors</Filter>
-    </ClInclude>
-    <ClInclude Include="..\src\tensors\backend.h">
-      <Filter>tensors</Filter>
-    </ClInclude>
-    <ClInclude Include="..\src\tensors\device.h">
-      <Filter>tensors</Filter>
-    </ClInclude>
-    <ClInclude Include="..\src\tensors\dispatch.h">
-      <Filter>tensors</Filter>
-    </ClInclude>
-    <ClInclude Include="..\src\tensors\memory_piece.h">
-      <Filter>tensors</Filter>
-    </ClInclude>
-    <ClInclude Include="..\src\tensors\tensor.h">
-      <Filter>tensors</Filter>
-    </ClInclude>
-    <ClInclude Include="..\src\tensors\tensor_allocator.h">
-      <Filter>tensors</Filter>
-    </ClInclude>
-    <ClInclude Include="..\src\tensors\tensor_operators.h">
-      <Filter>tensors</Filter>
-    </ClInclude>
-    <ClInclude Include="..\src\tensors\cpu\add.h">
-      <Filter>tensors\cpu</Filter>
-    </ClInclude>
-    <ClInclude Include="..\src\tensors\cpu\backend.h">
-      <Filter>tensors\cpu</Filter>
-    </ClInclude>
-    <ClInclude Include="..\src\tensors\cpu\element.h">
-      <Filter>tensors\cpu</Filter>
-    </ClInclude>
-    <ClInclude Include="..\src\tensors\cpu\int16.h">
-      <Filter>tensors\cpu</Filter>
-    </ClInclude>
-    <ClInclude Include="..\src\training\graph_group.h">
-      <Filter>training</Filter>
-    </ClInclude>
-    <ClInclude Include="..\src\training\graph_group_async.h">
-      <Filter>training</Filter>
-    </ClInclude>
-    <ClInclude Include="..\src\training\graph_group_singleton.h">
-      <Filter>training</Filter>
-    </ClInclude>
-    <ClInclude Include="..\src\training\graph_group_sync.h">
-      <Filter>training</Filter>
-    </ClInclude>
-    <ClInclude Include="..\src\training\scheduler.h">
-      <Filter>training</Filter>
-    </ClInclude>
-    <ClInclude Include="..\src\training\training.h">
-      <Filter>training</Filter>
-    </ClInclude>
-    <ClInclude Include="..\src\training\training_state.h">
-      <Filter>training</Filter>
-    </ClInclude>
-    <ClInclude Include="..\src\training\validator.h">
-      <Filter>training</Filter>
-    </ClInclude>
-    <ClInclude Include="..\src\translator\beam_search.h">
-      <Filter>translator</Filter>
-    </ClInclude>
-    <ClInclude Include="..\src\translator\helpers.h">
-      <Filter>translator</Filter>
-    </ClInclude>
-    <ClInclude Include="..\src\translator\history.h">
-      <Filter>translator</Filter>
-    </ClInclude>
-    <ClInclude Include="..\src\translator\hypothesis.h">
-      <Filter>translator</Filter>
-    </ClInclude>
-    <ClInclude Include="..\src\translator\nth_element.h">
-      <Filter>translator</Filter>
-    </ClInclude>
-    <ClInclude Include="..\src\translator\output_collector.h">
-      <Filter>translator</Filter>
-    </ClInclude>
-    <ClInclude Include="..\src\translator\printer.h">
-      <Filter>translator</Filter>
-    </ClInclude>
-    <ClInclude Include="..\src\translator\scorers.h">
-      <Filter>translator</Filter>
-    </ClInclude>
-    <ClInclude Include="..\src\translator\translator.h">
-      <Filter>translator</Filter>
-    </ClInclude>
-    <ClInclude Include="..\src\3rd_party\spdlog\include\spdlog\async_logger.h">
-      <Filter>3rd_party\spdlog\include\spdlog</Filter>
-    </ClInclude>
-    <ClInclude Include="..\src\3rd_party\spdlog\include\spdlog\common.h">
-      <Filter>3rd_party\spdlog\include\spdlog</Filter>
-    </ClInclude>
-    <ClInclude Include="..\src\3rd_party\spdlog\include\spdlog\formatter.h">
-      <Filter>3rd_party\spdlog\include\spdlog</Filter>
-    </ClInclude>
-    <ClInclude Include="..\src\3rd_party\spdlog\include\spdlog\logger.h">
-      <Filter>3rd_party\spdlog\include\spdlog</Filter>
-    </ClInclude>
-    <ClInclude Include="..\src\3rd_party\spdlog\include\spdlog\spdlog.h">
-      <Filter>3rd_party\spdlog\include\spdlog</Filter>
-    </ClInclude>
-    <ClInclude Include="..\src\3rd_party\spdlog\include\spdlog\tweakme.h">
-      <Filter>3rd_party\spdlog\include\spdlog</Filter>
-    </ClInclude>
-    <ClInclude Include="..\src\tensors\cpu\sharp\int_gemm.h">
-      <Filter>tensors\cpu\sharp</Filter>
-    </ClInclude>
-    <ClInclude Include="..\src\models\transformer_factory.h">
-      <Filter>models</Filter>
-    </ClInclude>
-    <ClInclude Include="..\src\command\marian_scorer.cpp">
-      <Filter>command</Filter>
-    </ClInclude>
-    <ClInclude Include="..\src\command\marian_decoder.cpp">
-      <Filter>command</Filter>
-    </ClInclude>
-    <ClInclude Include="..\src\common\io.h">
-      <Filter>common</Filter>
-    </ClInclude>
-    <ClInclude Include="..\src\common\io_item.h">
-      <Filter>common</Filter>
-    </ClInclude>
-    <ClInclude Include="..\src\common\binary.h">
-      <Filter>common</Filter>
-    </ClInclude>
-    <ClInclude Include="..\src\layers\loss.h">
-      <Filter>layers</Filter>
-    </ClInclude>
-    <ClInclude Include="..\src\layers\weight.h">
-      <Filter>layers</Filter>
-    </ClInclude>
-    <ClInclude Include="..\src\training\communicator.h">
-      <Filter>training</Filter>
-    </ClInclude>
-    <ClInclude Include="..\src\translator\output_printer.h">
-      <Filter>translator</Filter>
-    </ClInclude>
-    <ClInclude Include="..\src\command\marian_vocab.cpp">
-      <Filter>command</Filter>
-    </ClInclude>
-    <ClInclude Include="..\src\command\marian_decoder.cpp">
-      <Filter>command</Filter>
-    </ClInclude>
-    <ClInclude Include="..\src\3rd_party\ExceptionWithCallStack.h">
-      <Filter>3rd_party</Filter>
-    </ClInclude>
-    <ClInclude Include="..\src\common\timer.h">
-      <Filter>common</Filter>
-    </ClInclude>
-    <ClInclude Include="..\src\common\cli_helper.h">
-      <Filter>common</Filter>
-    </ClInclude>
-    <ClInclude Include="..\src\common\cli_wrapper.h">
-      <Filter>common</Filter>
-    </ClInclude>
-    <ClInclude Include="..\src\common\config_validator.h">
-      <Filter>common</Filter>
-    </ClInclude>
-    <ClInclude Include="..\src\common\filesystem.h">
-      <Filter>common</Filter>
-    </ClInclude>
-    <ClInclude Include="..\src\common\hash.h">
-      <Filter>common</Filter>
-    </ClInclude>
-    <ClInclude Include="..\src\common\types.h">
-      <Filter>common</Filter>
-    </ClInclude>
-    <ClInclude Include="..\src\microsoft\quicksand.h">
-      <Filter>microsoft</Filter>
-    </ClInclude>
-    <ClInclude Include="..\src\command\marian_conv.cpp">
-      <Filter>command</Filter>
-    </ClInclude>
-    <ClInclude Include="..\src\tensors\rand.h">
-      <Filter>tensors</Filter>
-    </ClInclude>
-    <ClInclude Include="..\src\common\project_version.h">
-      <Filter>common</Filter>
-    </ClInclude>
-    <ClInclude Include="..\src\common\version.h">
-      <Filter>common</Filter>
-    </ClInclude>
-    <ClInclude Include="..\src\tensors\gpu\add.h">
-      <Filter>tensors\gpu</Filter>
-    </ClInclude>
-    <ClInclude Include="..\src\tensors\gpu\algorithm.h">
-      <Filter>tensors\gpu</Filter>
-    </ClInclude>
-    <ClInclude Include="..\src\tensors\gpu\backend.h">
-      <Filter>tensors\gpu</Filter>
-    </ClInclude>
-    <ClInclude Include="..\src\tensors\gpu\cuda_helpers.h">
-      <Filter>tensors\gpu</Filter>
-    </ClInclude>
-    <ClInclude Include="..\src\tensors\gpu\cudnn_wrappers.h">
-      <Filter>tensors\gpu</Filter>
-    </ClInclude>
-    <ClInclude Include="..\src\tensors\gpu\element.h">
-      <Filter>tensors\gpu</Filter>
-    </ClInclude>
-    <ClInclude Include="..\src\tensors\gpu\prod.h">
-      <Filter>tensors\gpu</Filter>
-    </ClInclude>
-    <ClInclude Include="..\src\tensors\gpu\sparse.h">
-      <Filter>tensors\gpu</Filter>
-    </ClInclude>
-    <ClInclude Include="..\src\3rd_party\onnx\protobuf\onnx-ml.pb.h">
-      <Filter>3rd_party\onnx\protobuf</Filter>
-    </ClInclude>
-    <ClInclude Include="..\src\3rd_party\onnx\protobuf\onnx-ml.pb-wrapper.h">
-      <Filter>3rd_party\onnx\protobuf</Filter>
-    </ClInclude>
-    <ClInclude Include="..\src\3rd_party\sentencepiece\src\bpe_model.h">
-      <Filter>3rd_party\sentencepiece\src</Filter>
-    </ClInclude>
-    <ClInclude Include="..\src\3rd_party\sentencepiece\src\bpe_model_trainer.h">
-      <Filter>3rd_party\sentencepiece\src</Filter>
-    </ClInclude>
-    <ClInclude Include="..\src\3rd_party\sentencepiece\src\builder.h">
-      <Filter>3rd_party\sentencepiece\src</Filter>
-    </ClInclude>
-    <ClInclude Include="..\src\3rd_party\sentencepiece\src\char_model.h">
-      <Filter>3rd_party\sentencepiece\src</Filter>
-    </ClInclude>
-    <ClInclude Include="..\src\3rd_party\sentencepiece\src\char_model_trainer.h">
-      <Filter>3rd_party\sentencepiece\src</Filter>
-    </ClInclude>
-    <ClInclude Include="..\src\3rd_party\sentencepiece\src\common.h">
-      <Filter>3rd_party\sentencepiece\src</Filter>
-    </ClInclude>
-    <ClInclude Include="..\src\3rd_party\sentencepiece\src\filesystem.h">
-      <Filter>3rd_party\sentencepiece\src</Filter>
-    </ClInclude>
-    <ClInclude Include="..\src\3rd_party\sentencepiece\src\flags.h">
-      <Filter>3rd_party\sentencepiece\src</Filter>
-    </ClInclude>
-    <ClInclude Include="..\src\3rd_party\sentencepiece\src\freelist.h">
-      <Filter>3rd_party\sentencepiece\src</Filter>
-    </ClInclude>
-    <ClInclude Include="..\src\3rd_party\sentencepiece\src\model_factory.h">
-      <Filter>3rd_party\sentencepiece\src</Filter>
-    </ClInclude>
-    <ClInclude Include="..\src\3rd_party\sentencepiece\src\model_interface.h">
-      <Filter>3rd_party\sentencepiece\src</Filter>
-    </ClInclude>
-    <ClInclude Include="..\src\3rd_party\sentencepiece\src\normalization_rule.h">
-      <Filter>3rd_party\sentencepiece\src</Filter>
-    </ClInclude>
-    <ClInclude Include="..\src\3rd_party\sentencepiece\src\normalizer.h">
-      <Filter>3rd_party\sentencepiece\src</Filter>
-    </ClInclude>
-    <ClInclude Include="..\src\3rd_party\sentencepiece\src\sentencepiece_processor.h">
-      <Filter>3rd_party\sentencepiece\src</Filter>
-    </ClInclude>
-    <ClInclude Include="..\src\3rd_party\sentencepiece\src\sentencepiece_trainer.h">
-      <Filter>3rd_party\sentencepiece\src</Filter>
-    </ClInclude>
-    <ClInclude Include="..\src\3rd_party\sentencepiece\src\testharness.h">
-      <Filter>3rd_party\sentencepiece\src</Filter>
-    </ClInclude>
-    <ClInclude Include="..\src\3rd_party\sentencepiece\src\trainer_factory.h">
-      <Filter>3rd_party\sentencepiece\src</Filter>
-    </ClInclude>
-    <ClInclude Include="..\src\3rd_party\sentencepiece\src\trainer_interface.h">
-      <Filter>3rd_party\sentencepiece\src</Filter>
-    </ClInclude>
-    <ClInclude Include="..\src\3rd_party\sentencepiece\src\unicode_script.h">
-      <Filter>3rd_party\sentencepiece\src</Filter>
-    </ClInclude>
-    <ClInclude Include="..\src\3rd_party\sentencepiece\src\unicode_script_map.h">
-      <Filter>3rd_party\sentencepiece\src</Filter>
-    </ClInclude>
-    <ClInclude Include="..\src\3rd_party\sentencepiece\src\unigram_model.h">
-      <Filter>3rd_party\sentencepiece\src</Filter>
-    </ClInclude>
-    <ClInclude Include="..\src\3rd_party\sentencepiece\src\unigram_model_trainer.h">
-      <Filter>3rd_party\sentencepiece\src</Filter>
-    </ClInclude>
-    <ClInclude Include="..\src\3rd_party\sentencepiece\src\util.h">
-      <Filter>3rd_party\sentencepiece\src</Filter>
-    </ClInclude>
-    <ClInclude Include="..\src\3rd_party\sentencepiece\src\word_model.h">
-      <Filter>3rd_party\sentencepiece\src</Filter>
-    </ClInclude>
-    <ClInclude Include="..\src\3rd_party\sentencepiece\src\word_model_trainer.h">
-      <Filter>3rd_party\sentencepiece\src</Filter>
-    </ClInclude>
-    <ClInclude Include="..\src\3rd_party\nccl\src\collectives\collectives.h">
-      <Filter>3rd_party\nccl\src\collectives</Filter>
-    </ClInclude>
-    <ClInclude Include="..\src\3rd_party\nccl\src\collectives\device\all_gather.h">
-      <Filter>3rd_party\nccl\src\collectives\device</Filter>
-    </ClInclude>
-    <ClInclude Include="..\src\3rd_party\nccl\src\collectives\device\all_reduce.h">
-      <Filter>3rd_party\nccl\src\collectives\device</Filter>
-    </ClInclude>
-    <ClInclude Include="..\src\3rd_party\nccl\src\collectives\device\broadcast.h">
-      <Filter>3rd_party\nccl\src\collectives\device</Filter>
-    </ClInclude>
-    <ClInclude Include="..\src\3rd_party\nccl\src\collectives\device\common.h">
-      <Filter>3rd_party\nccl\src\collectives\device</Filter>
-    </ClInclude>
-    <ClInclude Include="..\src\3rd_party\nccl\src\collectives\device\common_kernel.h">
-      <Filter>3rd_party\nccl\src\collectives\device</Filter>
-    </ClInclude>
-    <ClInclude Include="..\src\3rd_party\nccl\src\collectives\device\ll_kernel.h">
-      <Filter>3rd_party\nccl\src\collectives\device</Filter>
-    </ClInclude>
-    <ClInclude Include="..\src\3rd_party\nccl\src\collectives\device\primitives.h">
-      <Filter>3rd_party\nccl\src\collectives\device</Filter>
-    </ClInclude>
-    <ClInclude Include="..\src\3rd_party\nccl\src\collectives\device\reduce.h">
-      <Filter>3rd_party\nccl\src\collectives\device</Filter>
-    </ClInclude>
-    <ClInclude Include="..\src\3rd_party\nccl\src\collectives\device\reduce_kernel.h">
-      <Filter>3rd_party\nccl\src\collectives\device</Filter>
-    </ClInclude>
-    <ClInclude Include="..\src\3rd_party\nccl\src\collectives\device\reduce_scatter.h">
-      <Filter>3rd_party\nccl\src\collectives\device</Filter>
-    </ClInclude>
-    <ClInclude Include="..\src\3rd_party\nccl\src\include\bootstrap.h">
-      <Filter>3rd_party\nccl\src\include</Filter>
-    </ClInclude>
-    <ClInclude Include="..\src\3rd_party\nccl\src\include\common_coll.h">
-      <Filter>3rd_party\nccl\src\include</Filter>
-    </ClInclude>
-    <ClInclude Include="..\src\3rd_party\nccl\src\include\core.h">
-      <Filter>3rd_party\nccl\src\include</Filter>
-    </ClInclude>
-    <ClInclude Include="..\src\3rd_party\nccl\src\include\debug.h">
-      <Filter>3rd_party\nccl\src\include</Filter>
-    </ClInclude>
-    <ClInclude Include="..\src\3rd_party\nccl\src\include\enqueue.h">
-      <Filter>3rd_party\nccl\src\include</Filter>
-    </ClInclude>
-    <ClInclude Include="..\src\3rd_party\nccl\src\include\group.h">
-      <Filter>3rd_party\nccl\src\include</Filter>
-    </ClInclude>
-    <ClInclude Include="..\src\3rd_party\nccl\src\include\ibvwrap.h">
-      <Filter>3rd_party\nccl\src\include</Filter>
-    </ClInclude>
-    <ClInclude Include="..\src\3rd_party\nccl\src\include\nccl_net.h">
-      <Filter>3rd_party\nccl\src\include</Filter>
-    </ClInclude>
-    <ClInclude Include="..\src\3rd_party\nccl\src\include\net.h">
-      <Filter>3rd_party\nccl\src\include</Filter>
-    </ClInclude>
-    <ClInclude Include="..\src\3rd_party\nccl\src\include\nvlink.h">
-      <Filter>3rd_party\nccl\src\include</Filter>
-    </ClInclude>
-    <ClInclude Include="..\src\3rd_party\nccl\src\include\nvmlwrap.h">
-      <Filter>3rd_party\nccl\src\include</Filter>
-    </ClInclude>
-    <ClInclude Include="..\src\3rd_party\nccl\src\include\param.h">
-      <Filter>3rd_party\nccl\src\include</Filter>
-    </ClInclude>
-    <ClInclude Include="..\src\3rd_party\nccl\src\include\ring.h">
-      <Filter>3rd_party\nccl\src\include</Filter>
-    </ClInclude>
-    <ClInclude Include="..\src\3rd_party\nccl\src\include\rings.h">
-      <Filter>3rd_party\nccl\src\include</Filter>
-    </ClInclude>
-    <ClInclude Include="..\src\3rd_party\nccl\src\include\shm.h">
-      <Filter>3rd_party\nccl\src\include</Filter>
-    </ClInclude>
-    <ClInclude Include="..\src\3rd_party\nccl\src\include\socket.h">
-      <Filter>3rd_party\nccl\src\include</Filter>
-    </ClInclude>
-    <ClInclude Include="..\src\3rd_party\nccl\src\include\topo.h">
-      <Filter>3rd_party\nccl\src\include</Filter>
-    </ClInclude>
-    <ClInclude Include="..\src\3rd_party\nccl\src\include\transport.h">
-      <Filter>3rd_party\nccl\src\include</Filter>
-    </ClInclude>
-    <ClInclude Include="..\src\3rd_party\nccl\src\include\utils.h">
-      <Filter>3rd_party\nccl\src\include</Filter>
-    </ClInclude>
-    <ClInclude Include="..\src\3rd_party\pathie-cpp\include\entry_iterator.hpp">
-      <Filter>3rd_party\pathie-cpp\include</Filter>
-    </ClInclude>
-    <ClInclude Include="..\src\3rd_party\pathie-cpp\include\errors.hpp">
-      <Filter>3rd_party\pathie-cpp\include</Filter>
-    </ClInclude>
-    <ClInclude Include="..\src\3rd_party\pathie-cpp\include\path.hpp">
-      <Filter>3rd_party\pathie-cpp\include</Filter>
-    </ClInclude>
-    <ClInclude Include="..\src\3rd_party\pathie-cpp\include\pathie.hpp">
-      <Filter>3rd_party\pathie-cpp\include</Filter>
-    </ClInclude>
-    <ClInclude Include="..\src\3rd_party\pathie-cpp\include\pathie_ifstream.hpp">
-      <Filter>3rd_party\pathie-cpp\include</Filter>
-    </ClInclude>
-    <ClInclude Include="..\src\3rd_party\pathie-cpp\include\pathie_ofstream.hpp">
-      <Filter>3rd_party\pathie-cpp\include</Filter>
-    </ClInclude>
-    <ClInclude Include="..\src\3rd_party\pathie-cpp\include\temp.hpp">
-      <Filter>3rd_party\pathie-cpp\include</Filter>
-    </ClInclude>
-    <ClInclude Include="..\src\examples\mnist\dataset.h">
-      <Filter>examples\mnist</Filter>
-    </ClInclude>
-    <ClInclude Include="..\src\examples\mnist\model.h">
-      <Filter>examples\mnist</Filter>
-    </ClInclude>
-    <ClInclude Include="..\src\examples\mnist\model_lenet.h">
-      <Filter>examples\mnist</Filter>
-    </ClInclude>
-    <ClInclude Include="..\src\examples\mnist\training.h">
-      <Filter>examples\mnist</Filter>
-    </ClInclude>
-    <ClInclude Include="..\src\examples\mnist\validator.h">
-      <Filter>examples\mnist</Filter>
-    </ClInclude>
-    <ClInclude Include="..\src\command\marian_train.cpp">
-      <Filter>command</Filter>
-    </ClInclude>
-    <ClInclude Include="..\src\models\transformer.h">
-      <Filter>models</Filter>
-    </ClInclude>
-    <ClInclude Include="..\src\models\bert.h">
-      <Filter>models</Filter>
-    </ClInclude>
-    <ClInclude Include="..\src\data\vocab_base.h">
-      <Filter>data</Filter>
-    </ClInclude>
-    <ClInclude Include="..\src\data\factored_vocab.h">
-      <Filter>data</Filter>
-    </ClInclude>
-    <ClInclude Include="..\src\models\classifier.h">
-      <Filter>models</Filter>
-    </ClInclude>
-    <ClInclude Include="..\src\models\encoder_classifier.h">
-      <Filter>models</Filter>
-    </ClInclude>
-    <ClInclude Include="..\src\models\transformer.h">
-      <Filter>models</Filter>
-    </ClInclude>
-    <ClInclude Include="..\src\training\communicator_nccl.h">
-      <Filter>training</Filter>
-    </ClInclude>
-    <ClInclude Include="..\src\tensors\gpu\element.inc">
-      <Filter>tensors\gpu</Filter>
-    </ClInclude>
-    <ClInclude Include="..\src\tensors\gpu\add.inc">
-      <Filter>tensors\gpu</Filter>
-    </ClInclude>
-    <ClInclude Include="..\src\3rd_party\fbgemm\include\fbgemm\ConvUtils.h">
-      <Filter>3rd_party\fbgemm\include\fbgemm</Filter>
-    </ClInclude>
-    <ClInclude Include="..\src\3rd_party\fbgemm\include\fbgemm\Fbgemm.h">
-      <Filter>3rd_party\fbgemm\include\fbgemm</Filter>
-    </ClInclude>
-    <ClInclude Include="..\src\3rd_party\fbgemm\include\fbgemm\FbgemmBuild.h">
-      <Filter>3rd_party\fbgemm\include\fbgemm</Filter>
-    </ClInclude>
-    <ClInclude Include="..\src\3rd_party\fbgemm\include\fbgemm\FbgemmFP16.h">
-      <Filter>3rd_party\fbgemm\include\fbgemm</Filter>
-    </ClInclude>
-    <ClInclude Include="..\src\3rd_party\fbgemm\include\fbgemm\FbgemmI8DepthwiseAvx2.h">
-      <Filter>3rd_party\fbgemm\include\fbgemm</Filter>
-    </ClInclude>
-    <ClInclude Include="..\src\3rd_party\fbgemm\include\fbgemm\FbgemmI8Spmdm.h">
-      <Filter>3rd_party\fbgemm\include\fbgemm</Filter>
-    </ClInclude>
-    <ClInclude Include="..\src\3rd_party\fbgemm\include\fbgemm\OutputProcessing-inl.h">
-      <Filter>3rd_party\fbgemm\include\fbgemm</Filter>
-    </ClInclude>
-    <ClInclude Include="..\src\3rd_party\fbgemm\include\fbgemm\PackingTraits-inl.h">
-      <Filter>3rd_party\fbgemm\include\fbgemm</Filter>
-    </ClInclude>
-    <ClInclude Include="..\src\3rd_party\fbgemm\include\fbgemm\QuantUtils.h">
-      <Filter>3rd_party\fbgemm\include\fbgemm</Filter>
-    </ClInclude>
-    <ClInclude Include="..\src\3rd_party\fbgemm\include\fbgemm\QuantUtilsAvx2.h">
-      <Filter>3rd_party\fbgemm\include\fbgemm</Filter>
-    </ClInclude>
-    <ClInclude Include="..\src\3rd_party\fbgemm\include\fbgemm\Types.h">
-      <Filter>3rd_party\fbgemm\include\fbgemm</Filter>
-    </ClInclude>
-    <ClInclude Include="..\src\3rd_party\fbgemm\include\fbgemm\Utils.h">
-      <Filter>3rd_party\fbgemm\include\fbgemm</Filter>
-    </ClInclude>
-    <ClInclude Include="..\src\3rd_party\fbgemm\include\fbgemm\UtilsAvx2.h">
-      <Filter>3rd_party\fbgemm\include\fbgemm</Filter>
-    </ClInclude>
-    <ClInclude Include="..\src\3rd_party\fbgemm\src\ExecuteKernel.h">
-      <Filter>3rd_party\fbgemm\src</Filter>
-    </ClInclude>
-    <ClInclude Include="..\src\3rd_party\fbgemm\src\ExecuteKernelGeneric.h">
-      <Filter>3rd_party\fbgemm\src</Filter>
-    </ClInclude>
-    <ClInclude Include="..\src\3rd_party\fbgemm\src\ExecuteKernelU8S8.h">
-      <Filter>3rd_party\fbgemm\src</Filter>
-    </ClInclude>
-    <ClInclude Include="..\src\3rd_party\fbgemm\src\FbgemmFP16UKernelsAvx2.h">
-      <Filter>3rd_party\fbgemm\src</Filter>
-    </ClInclude>
-    <ClInclude Include="..\src\3rd_party\fbgemm\src\GenerateKernel.h">
-      <Filter>3rd_party\fbgemm\src</Filter>
-    </ClInclude>
-    <ClInclude Include="..\src\3rd_party\fbgemm\src\GroupwiseConv.h">
-      <Filter>3rd_party\fbgemm\src</Filter>
-    </ClInclude>
-    <ClInclude Include="..\src\3rd_party\fbgemm\src\OptimizedKernelsAvx2.h">
-      <Filter>3rd_party\fbgemm\src</Filter>
-    </ClInclude>
-    <ClInclude Include="..\src\3rd_party\fbgemm\src\RefImplementations.h">
-      <Filter>3rd_party\fbgemm\src</Filter>
-    </ClInclude>
-    <ClInclude Include="..\src\3rd_party\fbgemm\src\TransposeUtils.h">
-      <Filter>3rd_party\fbgemm\src</Filter>
-    </ClInclude>
-    <ClInclude Include="..\src\3rd_party\fbgemm\third_party\cpuinfo\include\cpuinfo.h">
-      <Filter>3rd_party\fbgemm\third_party\cpuinfo\include</Filter>
-    </ClInclude>
-    <ClInclude Include="..\src\3rd_party\fbgemm\third_party\cpuinfo\include\cpuinfo-mock.h">
-      <Filter>3rd_party\fbgemm\third_party\cpuinfo\include</Filter>
-    </ClInclude>
-    <ClInclude Include="..\src\3rd_party\fbgemm\third_party\cpuinfo\src\x86\api.h">
-      <Filter>3rd_party\fbgemm\third_party\cpuinfo\src\x86</Filter>
-    </ClInclude>
-    <ClInclude Include="..\src\3rd_party\fbgemm\third_party\cpuinfo\src\x86\cpuid.h">
-      <Filter>3rd_party\fbgemm\third_party\cpuinfo\src\x86</Filter>
-    </ClInclude>
-    <ClInclude Include="..\src\3rd_party\fbgemm\third_party\cpuinfo\src\x86\windows\api.h">
-      <Filter>3rd_party\fbgemm\third_party\cpuinfo\src\x86\windows</Filter>
-    </ClInclude>
-    <ClInclude Include="..\src\3rd_party\fbgemm\third_party\cpuinfo\src\cpuinfo\common.h">
-      <Filter>3rd_party\fbgemm\third_party\cpuinfo\src\cpuinfo</Filter>
-    </ClInclude>
-    <ClInclude Include="..\src\3rd_party\fbgemm\third_party\cpuinfo\src\cpuinfo\internal-api.h">
-      <Filter>3rd_party\fbgemm\third_party\cpuinfo\src\cpuinfo</Filter>
-    </ClInclude>
-    <ClInclude Include="..\src\3rd_party\fbgemm\third_party\cpuinfo\src\cpuinfo\log.h">
-      <Filter>3rd_party\fbgemm\third_party\cpuinfo\src\cpuinfo</Filter>
-    </ClInclude>
-    <ClInclude Include="..\src\3rd_party\fbgemm\third_party\cpuinfo\src\cpuinfo\utils.h">
-      <Filter>3rd_party\fbgemm\third_party\cpuinfo\src\cpuinfo</Filter>
-    </ClInclude>
-    <ClInclude Include="..\src\3rd_party\fbgemm\third_party\asmjit\src\asmjit\asmjit.h">
-      <Filter>3rd_party\fbgemm\third_party\asmjit\src\asmjit</Filter>
-    </ClInclude>
-    <ClInclude Include="..\src\3rd_party\fbgemm\third_party\asmjit\src\asmjit\x86.h">
-      <Filter>3rd_party\fbgemm\third_party\asmjit\src\asmjit</Filter>
-    </ClInclude>
-    <ClInclude Include="..\src\3rd_party\fbgemm\third_party\cpuinfo\deps\clog\include\clog.h">
-      <Filter>3rd_party\fbgemm\third_party\cpuinfo\deps\clog\include</Filter>
-    </ClInclude>
-    <ClInclude Include="..\src\3rd_party\fbgemm\third_party\asmjit\src\asmjit\core\arch.h">
-      <Filter>3rd_party\fbgemm\third_party\asmjit\src\asmjit\core</Filter>
-    </ClInclude>
-    <ClInclude Include="..\src\3rd_party\fbgemm\third_party\asmjit\src\asmjit\core\assembler.h">
-      <Filter>3rd_party\fbgemm\third_party\asmjit\src\asmjit\core</Filter>
-    </ClInclude>
-    <ClInclude Include="..\src\3rd_party\fbgemm\third_party\asmjit\src\asmjit\core\build.h">
-      <Filter>3rd_party\fbgemm\third_party\asmjit\src\asmjit\core</Filter>
-    </ClInclude>
-    <ClInclude Include="..\src\3rd_party\fbgemm\third_party\asmjit\src\asmjit\core\builder.h">
-      <Filter>3rd_party\fbgemm\third_party\asmjit\src\asmjit\core</Filter>
-    </ClInclude>
-    <ClInclude Include="..\src\3rd_party\fbgemm\third_party\asmjit\src\asmjit\core\callconv.h">
-      <Filter>3rd_party\fbgemm\third_party\asmjit\src\asmjit\core</Filter>
-    </ClInclude>
-    <ClInclude Include="..\src\3rd_party\fbgemm\third_party\asmjit\src\asmjit\core\codebufferwriter_p.h">
-      <Filter>3rd_party\fbgemm\third_party\asmjit\src\asmjit\core</Filter>
-    </ClInclude>
-    <ClInclude Include="..\src\3rd_party\fbgemm\third_party\asmjit\src\asmjit\core\codeholder.h">
-      <Filter>3rd_party\fbgemm\third_party\asmjit\src\asmjit\core</Filter>
-    </ClInclude>
-    <ClInclude Include="..\src\3rd_party\fbgemm\third_party\asmjit\src\asmjit\core\compiler.h">
-      <Filter>3rd_party\fbgemm\third_party\asmjit\src\asmjit\core</Filter>
-    </ClInclude>
-    <ClInclude Include="..\src\3rd_party\fbgemm\third_party\asmjit\src\asmjit\core\constpool.h">
-      <Filter>3rd_party\fbgemm\third_party\asmjit\src\asmjit\core</Filter>
-    </ClInclude>
-    <ClInclude Include="..\src\3rd_party\fbgemm\third_party\asmjit\src\asmjit\core\cpuinfo.h">
-      <Filter>3rd_party\fbgemm\third_party\asmjit\src\asmjit\core</Filter>
-    </ClInclude>
-    <ClInclude Include="..\src\3rd_party\fbgemm\third_party\asmjit\src\asmjit\core\datatypes.h">
-      <Filter>3rd_party\fbgemm\third_party\asmjit\src\asmjit\core</Filter>
-    </ClInclude>
-    <ClInclude Include="..\src\3rd_party\fbgemm\third_party\asmjit\src\asmjit\core\emitter.h">
-      <Filter>3rd_party\fbgemm\third_party\asmjit\src\asmjit\core</Filter>
-    </ClInclude>
-    <ClInclude Include="..\src\3rd_party\fbgemm\third_party\asmjit\src\asmjit\core\features.h">
-      <Filter>3rd_party\fbgemm\third_party\asmjit\src\asmjit\core</Filter>
-    </ClInclude>
-    <ClInclude Include="..\src\3rd_party\fbgemm\third_party\asmjit\src\asmjit\core\func.h">
-      <Filter>3rd_party\fbgemm\third_party\asmjit\src\asmjit\core</Filter>
-    </ClInclude>
-    <ClInclude Include="..\src\3rd_party\fbgemm\third_party\asmjit\src\asmjit\core\globals.h">
-      <Filter>3rd_party\fbgemm\third_party\asmjit\src\asmjit\core</Filter>
-    </ClInclude>
-    <ClInclude Include="..\src\3rd_party\fbgemm\third_party\asmjit\src\asmjit\core\inst.h">
-      <Filter>3rd_party\fbgemm\third_party\asmjit\src\asmjit\core</Filter>
-    </ClInclude>
-    <ClInclude Include="..\src\3rd_party\fbgemm\third_party\asmjit\src\asmjit\core\jitallocator.h">
-      <Filter>3rd_party\fbgemm\third_party\asmjit\src\asmjit\core</Filter>
-    </ClInclude>
-    <ClInclude Include="..\src\3rd_party\fbgemm\third_party\asmjit\src\asmjit\core\jitruntime.h">
-      <Filter>3rd_party\fbgemm\third_party\asmjit\src\asmjit\core</Filter>
-    </ClInclude>
-    <ClInclude Include="..\src\3rd_party\fbgemm\third_party\asmjit\src\asmjit\core\logging.h">
-      <Filter>3rd_party\fbgemm\third_party\asmjit\src\asmjit\core</Filter>
-    </ClInclude>
-    <ClInclude Include="..\src\3rd_party\fbgemm\third_party\asmjit\src\asmjit\core\misc_p.h">
-      <Filter>3rd_party\fbgemm\third_party\asmjit\src\asmjit\core</Filter>
-    </ClInclude>
-    <ClInclude Include="..\src\3rd_party\fbgemm\third_party\asmjit\src\asmjit\core\operand.h">
-      <Filter>3rd_party\fbgemm\third_party\asmjit\src\asmjit\core</Filter>
-    </ClInclude>
-    <ClInclude Include="..\src\3rd_party\fbgemm\third_party\asmjit\src\asmjit\core\osutils.h">
-      <Filter>3rd_party\fbgemm\third_party\asmjit\src\asmjit\core</Filter>
-    </ClInclude>
-    <ClInclude Include="..\src\3rd_party\fbgemm\third_party\asmjit\src\asmjit\core\raassignment_p.h">
-      <Filter>3rd_party\fbgemm\third_party\asmjit\src\asmjit\core</Filter>
-    </ClInclude>
-    <ClInclude Include="..\src\3rd_party\fbgemm\third_party\asmjit\src\asmjit\core\rabuilders_p.h">
-      <Filter>3rd_party\fbgemm\third_party\asmjit\src\asmjit\core</Filter>
-    </ClInclude>
-    <ClInclude Include="..\src\3rd_party\fbgemm\third_party\asmjit\src\asmjit\core\radefs_p.h">
-      <Filter>3rd_party\fbgemm\third_party\asmjit\src\asmjit\core</Filter>
-    </ClInclude>
-    <ClInclude Include="..\src\3rd_party\fbgemm\third_party\asmjit\src\asmjit\core\ralocal_p.h">
-      <Filter>3rd_party\fbgemm\third_party\asmjit\src\asmjit\core</Filter>
-    </ClInclude>
-    <ClInclude Include="..\src\3rd_party\fbgemm\third_party\asmjit\src\asmjit\core\rapass_p.h">
-      <Filter>3rd_party\fbgemm\third_party\asmjit\src\asmjit\core</Filter>
-    </ClInclude>
-    <ClInclude Include="..\src\3rd_party\fbgemm\third_party\asmjit\src\asmjit\core\rastack_p.h">
-      <Filter>3rd_party\fbgemm\third_party\asmjit\src\asmjit\core</Filter>
-    </ClInclude>
-    <ClInclude Include="..\src\3rd_party\fbgemm\third_party\asmjit\src\asmjit\core\string.h">
-      <Filter>3rd_party\fbgemm\third_party\asmjit\src\asmjit\core</Filter>
-    </ClInclude>
-    <ClInclude Include="..\src\3rd_party\fbgemm\third_party\asmjit\src\asmjit\core\support.h">
-      <Filter>3rd_party\fbgemm\third_party\asmjit\src\asmjit\core</Filter>
-    </ClInclude>
-    <ClInclude Include="..\src\3rd_party\fbgemm\third_party\asmjit\src\asmjit\core\target.h">
-      <Filter>3rd_party\fbgemm\third_party\asmjit\src\asmjit\core</Filter>
-    </ClInclude>
-    <ClInclude Include="..\src\3rd_party\fbgemm\third_party\asmjit\src\asmjit\core\type.h">
-      <Filter>3rd_party\fbgemm\third_party\asmjit\src\asmjit\core</Filter>
-    </ClInclude>
-    <ClInclude Include="..\src\3rd_party\fbgemm\third_party\asmjit\src\asmjit\core\virtmem.h">
-      <Filter>3rd_party\fbgemm\third_party\asmjit\src\asmjit\core</Filter>
-    </ClInclude>
-    <ClInclude Include="..\src\3rd_party\fbgemm\third_party\asmjit\src\asmjit\core\zone.h">
-      <Filter>3rd_party\fbgemm\third_party\asmjit\src\asmjit\core</Filter>
-    </ClInclude>
-    <ClInclude Include="..\src\3rd_party\fbgemm\third_party\asmjit\src\asmjit\core\zonehash.h">
-      <Filter>3rd_party\fbgemm\third_party\asmjit\src\asmjit\core</Filter>
-    </ClInclude>
-    <ClInclude Include="..\src\3rd_party\fbgemm\third_party\asmjit\src\asmjit\core\zonelist.h">
-      <Filter>3rd_party\fbgemm\third_party\asmjit\src\asmjit\core</Filter>
-    </ClInclude>
-    <ClInclude Include="..\src\3rd_party\fbgemm\third_party\asmjit\src\asmjit\core\zonestack.h">
-      <Filter>3rd_party\fbgemm\third_party\asmjit\src\asmjit\core</Filter>
-    </ClInclude>
-    <ClInclude Include="..\src\3rd_party\fbgemm\third_party\asmjit\src\asmjit\core\zonestring.h">
-      <Filter>3rd_party\fbgemm\third_party\asmjit\src\asmjit\core</Filter>
-    </ClInclude>
-    <ClInclude Include="..\src\3rd_party\fbgemm\third_party\asmjit\src\asmjit\core\zonetree.h">
-      <Filter>3rd_party\fbgemm\third_party\asmjit\src\asmjit\core</Filter>
-    </ClInclude>
-    <ClInclude Include="..\src\3rd_party\fbgemm\third_party\asmjit\src\asmjit\core\zonevector.h">
-      <Filter>3rd_party\fbgemm\third_party\asmjit\src\asmjit\core</Filter>
-    </ClInclude>
-    <ClInclude Include="..\src\3rd_party\fbgemm\third_party\asmjit\src\asmjit\x86\x86assembler.h">
-      <Filter>3rd_party\fbgemm\third_party\asmjit\src\asmjit\x86</Filter>
-    </ClInclude>
-    <ClInclude Include="..\src\3rd_party\fbgemm\third_party\asmjit\src\asmjit\x86\x86builder.h">
-      <Filter>3rd_party\fbgemm\third_party\asmjit\src\asmjit\x86</Filter>
-    </ClInclude>
-    <ClInclude Include="..\src\3rd_party\fbgemm\third_party\asmjit\src\asmjit\x86\x86callconv_p.h">
-      <Filter>3rd_party\fbgemm\third_party\asmjit\src\asmjit\x86</Filter>
-    </ClInclude>
-    <ClInclude Include="..\src\3rd_party\fbgemm\third_party\asmjit\src\asmjit\x86\x86compiler.h">
-      <Filter>3rd_party\fbgemm\third_party\asmjit\src\asmjit\x86</Filter>
-    </ClInclude>
-    <ClInclude Include="..\src\3rd_party\fbgemm\third_party\asmjit\src\asmjit\x86\x86emitter.h">
-      <Filter>3rd_party\fbgemm\third_party\asmjit\src\asmjit\x86</Filter>
-    </ClInclude>
-    <ClInclude Include="..\src\3rd_party\fbgemm\third_party\asmjit\src\asmjit\x86\x86features.h">
-      <Filter>3rd_party\fbgemm\third_party\asmjit\src\asmjit\x86</Filter>
-    </ClInclude>
-    <ClInclude Include="..\src\3rd_party\fbgemm\third_party\asmjit\src\asmjit\x86\x86globals.h">
-      <Filter>3rd_party\fbgemm\third_party\asmjit\src\asmjit\x86</Filter>
-    </ClInclude>
-    <ClInclude Include="..\src\3rd_party\fbgemm\third_party\asmjit\src\asmjit\x86\x86instapi_p.h">
-      <Filter>3rd_party\fbgemm\third_party\asmjit\src\asmjit\x86</Filter>
-    </ClInclude>
-    <ClInclude Include="..\src\3rd_party\fbgemm\third_party\asmjit\src\asmjit\x86\x86instdb.h">
-      <Filter>3rd_party\fbgemm\third_party\asmjit\src\asmjit\x86</Filter>
-    </ClInclude>
-    <ClInclude Include="..\src\3rd_party\fbgemm\third_party\asmjit\src\asmjit\x86\x86instdb_p.h">
-      <Filter>3rd_party\fbgemm\third_party\asmjit\src\asmjit\x86</Filter>
-    </ClInclude>
-    <ClInclude Include="..\src\3rd_party\fbgemm\third_party\asmjit\src\asmjit\x86\x86internal_p.h">
-      <Filter>3rd_party\fbgemm\third_party\asmjit\src\asmjit\x86</Filter>
-    </ClInclude>
-    <ClInclude Include="..\src\3rd_party\fbgemm\third_party\asmjit\src\asmjit\x86\x86logging_p.h">
-      <Filter>3rd_party\fbgemm\third_party\asmjit\src\asmjit\x86</Filter>
-    </ClInclude>
-    <ClInclude Include="..\src\3rd_party\fbgemm\third_party\asmjit\src\asmjit\x86\x86opcode_p.h">
-      <Filter>3rd_party\fbgemm\third_party\asmjit\src\asmjit\x86</Filter>
-    </ClInclude>
-    <ClInclude Include="..\src\3rd_party\fbgemm\third_party\asmjit\src\asmjit\x86\x86operand.h">
-      <Filter>3rd_party\fbgemm\third_party\asmjit\src\asmjit\x86</Filter>
-    </ClInclude>
-    <ClInclude Include="..\src\3rd_party\fbgemm\third_party\asmjit\src\asmjit\x86\x86rapass_p.h">
-      <Filter>3rd_party\fbgemm\third_party\asmjit\src\asmjit\x86</Filter>
-    </ClInclude>
-    <ClInclude Include="..\src\3rd_party\fbgemm\src\CodeCache.h">
-      <Filter>3rd_party\fbgemm\src</Filter>
-    </ClInclude>
-    <ClInclude Include="..\src\3rd_party\fbgemm\src\FbgemmI8DepthwiseAvx2-inl.h">
-      <Filter>3rd_party\fbgemm\src</Filter>
-    </ClInclude>
-    <ClInclude Include="..\src\3rd_party\fbgemm\test\QuantizationHelpers.h">
-      <Filter>3rd_party\fbgemm\test</Filter>
-    </ClInclude>
-    <ClInclude Include="..\src\3rd_party\fbgemm\test\TestUtils.h">
-      <Filter>3rd_party\fbgemm\test</Filter>
-    </ClInclude>
-    <ClInclude Include="..\src\3rd_party\fbgemm\bench\AlignedVec.h">
-      <Filter>3rd_party\fbgemm\bench</Filter>
-    </ClInclude>
-    <ClInclude Include="..\src\3rd_party\fbgemm\bench\BenchUtils.h">
-      <Filter>3rd_party\fbgemm\bench</Filter>
-    </ClInclude>
-    <ClInclude Include="..\src\3rd_party\fbgemm\third_party\googletest\googletest\src\gtest-internal-inl.h">
-      <Filter>3rd_party\fbgemm\third_party\googletest\googletest\src</Filter>
-    </ClInclude>
-    <ClInclude Include="..\src\3rd_party\half_float\umHalf.h">
-      <Filter>3rd_party\half_float</Filter>
-    </ClInclude>
-    <ClInclude Include="..\src\3rd_party\any_type.h">
-      <Filter>3rd_party</Filter>
-    </ClInclude>
-    <ClInclude Include="..\src\3rd_party\avx_mathfun.h">
-      <Filter>3rd_party</Filter>
-    </ClInclude>
-    <ClInclude Include="..\src\3rd_party\sse_mathfun.h">
-      <Filter>3rd_party</Filter>
-    </ClInclude>
-    <ClInclude Include="..\src\functional\approx.h">
-      <Filter>functional</Filter>
-    </ClInclude>
-    <ClInclude Include="..\src\functional\operators.h">
-      <Filter>functional</Filter>
-    </ClInclude>
-    <ClInclude Include="..\src\3rd_party\zstr\strict_fstream.hpp">
-      <Filter>3rd_party</Filter>
-    </ClInclude>
-    <ClInclude Include="..\src\3rd_party\zstr\zstr.hpp">
-      <Filter>3rd_party</Filter>
-    </ClInclude>
-    <ClInclude Include="..\src\common\fastopt.h">
-      <Filter>common</Filter>
-    </ClInclude>
-    <ClInclude Include="..\src\3rd_party\phf\phf.h">
-      <Filter>3rd_party\phf</Filter>
-    </ClInclude>
-    <ClInclude Include="..\src\3rd_party\fbgemm\third_party\asmjit\src\asmjit\core.h">
-      <Filter>3rd_party\fbgemm\third_party\asmjit\src\asmjit</Filter>
-    </ClInclude>
-    <ClInclude Include="..\src\tensors\cpu\fbgemm\expanded_gemm.h">
-      <Filter>tensors\cpu\fbgemm</Filter>
-    </ClInclude>
-    <ClInclude Include="..\src\tensors\cpu\fbgemm\expression_graph_packable.h">
-      <Filter>tensors\cpu\fbgemm</Filter>
-    </ClInclude>
-    <ClInclude Include="..\src\tensors\cpu\fbgemm\packed_gemm.h">
-      <Filter>tensors\cpu\fbgemm</Filter>
-    </ClInclude>
-    <ClInclude Include="..\src\common\file_utils.h">
-      <Filter>common</Filter>
-    </ClInclude>
-    <ClInclude Include="..\src\tensors\gpu\add_all.h">
-      <Filter>tensors\gpu</Filter>
-    </ClInclude>
-    <ClInclude Include="resource.h" />
-    <ClInclude Include="..\src\onnx\expression_graph_onnx_exporter.h">
-      <Filter>onnx</Filter>
-    </ClInclude>
-    <ClInclude Include="..\src\3rd_party\faiss\Index.h">
-      <Filter>3rd_party\faiss</Filter>
-    </ClInclude>
-    <ClInclude Include="..\src\3rd_party\faiss\IndexLSH.h">
-      <Filter>3rd_party\faiss</Filter>
-    </ClInclude>
-    <ClInclude Include="..\src\3rd_party\faiss\VectorTransform.h">
-      <Filter>3rd_party\faiss</Filter>
-    </ClInclude>
-    <ClInclude Include="..\src\3rd_party\faiss\utils\hamming.h">
-      <Filter>3rd_party\faiss\utils</Filter>
-    </ClInclude>
-    <ClInclude Include="..\src\3rd_party\faiss\utils\hamming-inl.h">
-      <Filter>3rd_party\faiss\utils</Filter>
-    </ClInclude>
-    <ClInclude Include="..\src\3rd_party\faiss\utils\Heap.h">
-      <Filter>3rd_party\faiss\utils</Filter>
-    </ClInclude>
-    <ClInclude Include="..\src\3rd_party\faiss\utils\misc.h">
-      <Filter>3rd_party\faiss\utils</Filter>
-    </ClInclude>
-    <ClInclude Include="..\src\3rd_party\faiss\utils\random.h">
-      <Filter>3rd_party\faiss\utils</Filter>
-    </ClInclude>
-    <ClInclude Include="..\src\layers\lsh.h">
-      <Filter>layers</Filter>
-    </ClInclude>
-  </ItemGroup>
-  <ItemGroup>
-    <Filter Include="3rd_party">
-      <UniqueIdentifier>{880c8f51-3306-4d80-a682-7242341b0002}</UniqueIdentifier>
-    </Filter>
-    <Filter Include="3rd_party\cnpy">
-      <UniqueIdentifier>{880c8f51-3306-4d80-a682-7242341b0005}</UniqueIdentifier>
-    </Filter>
-    <Filter Include="3rd_party\spdlog">
-      <UniqueIdentifier>{880c8f51-3306-4d80-a682-7242341b0008}</UniqueIdentifier>
-    </Filter>
-    <Filter Include="3rd_party\spdlog\bench">
-      <UniqueIdentifier>{880c8f51-3306-4d80-a682-7242341b0011}</UniqueIdentifier>
-    </Filter>
-    <Filter Include="3rd_party\spdlog\bench\latency">
-      <UniqueIdentifier>{880c8f51-3306-4d80-a682-7242341b0014}</UniqueIdentifier>
-    </Filter>
-    <Filter Include="3rd_party\spdlog\details">
-      <UniqueIdentifier>{880c8f51-3306-4d80-a682-7242341b0017}</UniqueIdentifier>
-    </Filter>
-    <Filter Include="3rd_party\spdlog\example">
-      <UniqueIdentifier>{880c8f51-3306-4d80-a682-7242341b0020}</UniqueIdentifier>
-    </Filter>
-    <Filter Include="3rd_party\spdlog\include\spdlog\details">
-      <UniqueIdentifier>{880c8f51-3306-4d80-a682-7242341b0026}</UniqueIdentifier>
-    </Filter>
-    <Filter Include="3rd_party\spdlog\include\spdlog\fmt">
-      <UniqueIdentifier>{880c8f51-3306-4d80-a682-7242341b0029}</UniqueIdentifier>
-    </Filter>
-    <Filter Include="3rd_party\spdlog\include\spdlog\fmt\bundled">
-      <UniqueIdentifier>{880c8f51-3306-4d80-a682-7242341b0032}</UniqueIdentifier>
-    </Filter>
-    <Filter Include="3rd_party\spdlog\include\spdlog\sinks">
-      <UniqueIdentifier>{880c8f51-3306-4d80-a682-7242341b0035}</UniqueIdentifier>
-    </Filter>
-    <Filter Include="3rd_party\spdlog\sinks">
-      <UniqueIdentifier>{880c8f51-3306-4d80-a682-7242341b0038}</UniqueIdentifier>
-    </Filter>
-    <Filter Include="3rd_party\spdlog\tests">
-      <UniqueIdentifier>{880c8f51-3306-4d80-a682-7242341b0041}</UniqueIdentifier>
-    </Filter>
-    <Filter Include="3rd_party\yaml-cpp">
-      <UniqueIdentifier>{880c8f51-3306-4d80-a682-7242341b0047}</UniqueIdentifier>
-    </Filter>
-    <Filter Include="3rd_party\yaml-cpp\contrib">
-      <UniqueIdentifier>{880c8f51-3306-4d80-a682-7242341b0050}</UniqueIdentifier>
-    </Filter>
-    <Filter Include="3rd_party\yaml-cpp\node">
-      <UniqueIdentifier>{880c8f51-3306-4d80-a682-7242341b0053}</UniqueIdentifier>
-    </Filter>
-    <Filter Include="3rd_party\yaml-cpp\node\detail">
-      <UniqueIdentifier>{880c8f51-3306-4d80-a682-7242341b0056}</UniqueIdentifier>
-    </Filter>
-    <Filter Include="common">
-      <UniqueIdentifier>{880c8f51-3306-4d80-a682-7242341b0059}</UniqueIdentifier>
-    </Filter>
-    <Filter Include="data">
-      <UniqueIdentifier>{880c8f51-3306-4d80-a682-7242341b0062}</UniqueIdentifier>
-    </Filter>
-    <Filter Include="functional">
-      <UniqueIdentifier>{880c8f51-3306-4d80-a682-7242341b0065}</UniqueIdentifier>
-    </Filter>
-    <Filter Include="graph">
-      <UniqueIdentifier>{880c8f51-3306-4d80-a682-7242341b0068}</UniqueIdentifier>
-    </Filter>
-    <Filter Include="layers">
-      <UniqueIdentifier>{880c8f51-3306-4d80-a682-7242341b0071}</UniqueIdentifier>
-    </Filter>
-    <Filter Include="models">
-      <UniqueIdentifier>{880c8f51-3306-4d80-a682-7242341b0074}</UniqueIdentifier>
-    </Filter>
-    <Filter Include="models\experimental">
-      <UniqueIdentifier>{880c8f51-3306-4d80-a682-7242341b0077}</UniqueIdentifier>
-    </Filter>
-    <Filter Include="optimizers">
-      <UniqueIdentifier>{880c8f51-3306-4d80-a682-7242341b0080}</UniqueIdentifier>
-    </Filter>
-    <Filter Include="rescorer">
-      <UniqueIdentifier>{880c8f51-3306-4d80-a682-7242341b0083}</UniqueIdentifier>
-    </Filter>
-    <Filter Include="rnn">
-      <UniqueIdentifier>{880c8f51-3306-4d80-a682-7242341b0086}</UniqueIdentifier>
-    </Filter>
-    <Filter Include="tensors">
-      <UniqueIdentifier>{880c8f51-3306-4d80-a682-7242341b0089}</UniqueIdentifier>
-    </Filter>
-    <Filter Include="tensors\cpu">
-      <UniqueIdentifier>{880c8f51-3306-4d80-a682-7242341b0092}</UniqueIdentifier>
-    </Filter>
-    <Filter Include="tensors\cpu\sharp">
-      <UniqueIdentifier>{880c8f51-3306-4d80-a682-7242341b0095}</UniqueIdentifier>
-    </Filter>
-    <Filter Include="training">
-      <UniqueIdentifier>{880c8f51-3306-4d80-a682-7242341b0098}</UniqueIdentifier>
-    </Filter>
-    <Filter Include="translator">
-      <UniqueIdentifier>{880c8f51-3306-4d80-a682-7242341b0107}</UniqueIdentifier>
-    </Filter>
-    <Filter Include="3rd_party\spdlog\include">
-      <UniqueIdentifier>{4da6ada2-69cc-46db-9afe-085b0e24b943}</UniqueIdentifier>
-    </Filter>
-    <Filter Include="3rd_party\spdlog\include\spdlog">
-      <UniqueIdentifier>{c54af311-d7f5-4559-a8be-8c768a9f0ddf}</UniqueIdentifier>
-    </Filter>
-    <Filter Include="command">
-      <UniqueIdentifier>{c6b3323a-0df3-4129-9a66-e93cea668604}</UniqueIdentifier>
-    </Filter>
-    <Filter Include="microsoft">
-      <UniqueIdentifier>{bf291eae-3de9-4294-b5aa-07ab631951e1}</UniqueIdentifier>
-    </Filter>
-    <Filter Include="examples">
-      <UniqueIdentifier>{3dbe1ce2-4645-42d0-99b1-0989e42cd7df}</UniqueIdentifier>
-    </Filter>
-    <Filter Include="examples\iris">
-      <UniqueIdentifier>{c1ebcdfa-3994-4430-aad0-0d9d54cf10e3}</UniqueIdentifier>
-    </Filter>
-    <Filter Include="examples\mnist">
-      <UniqueIdentifier>{55dd3952-a6fd-41d8-b99c-306b9e6c348d}</UniqueIdentifier>
-    </Filter>
-    <Filter Include="tensors\gpu">
-      <UniqueIdentifier>{812ce3ca-6b91-4881-8ef6-692ebe7b0cce}</UniqueIdentifier>
-    </Filter>
-    <Filter Include="3rd_party\sentencepiece">
-      <UniqueIdentifier>{32fc95ea-1fd8-4900-890b-982491feb6d4}</UniqueIdentifier>
-    </Filter>
-    <Filter Include="3rd_party\sentencepiece\src">
-      <UniqueIdentifier>{638bf0e1-4f83-4b37-9077-2be549d75909}</UniqueIdentifier>
-    </Filter>
-    <Filter Include="3rd_party\nccl">
-      <UniqueIdentifier>{0ba105eb-79fb-4e2a-8940-f1ecebbcd4fe}</UniqueIdentifier>
-    </Filter>
-    <Filter Include="3rd_party\nccl\src">
-      <UniqueIdentifier>{fbc17f5e-3f10-44a9-b3ad-66ce12573174}</UniqueIdentifier>
-    </Filter>
-    <Filter Include="3rd_party\nccl\src\collectives">
-      <UniqueIdentifier>{c6036c35-5848-4fd5-b1a0-59e2042cbb69}</UniqueIdentifier>
-    </Filter>
-    <Filter Include="3rd_party\nccl\src\misc">
-      <UniqueIdentifier>{7b9a131d-9e0a-4c28-8a51-08232ff2e35e}</UniqueIdentifier>
-    </Filter>
-    <Filter Include="3rd_party\nccl\src\transport">
-      <UniqueIdentifier>{0bd9cca8-660b-46f6-aac6-691fb50245f0}</UniqueIdentifier>
-    </Filter>
-    <Filter Include="3rd_party\nccl\src\include">
-      <UniqueIdentifier>{2beba56f-5dda-4994-bef0-16170b6552b4}</UniqueIdentifier>
-    </Filter>
-    <Filter Include="3rd_party\nccl\src\collectives\device">
-      <UniqueIdentifier>{ac585624-4e66-42cd-8e4e-62cb90029610}</UniqueIdentifier>
-    </Filter>
-    <Filter Include="3rd_party\pathie-cpp">
-      <UniqueIdentifier>{825beb7c-2997-408b-af81-34ab5f14593a}</UniqueIdentifier>
-    </Filter>
-    <Filter Include="3rd_party\pathie-cpp\include">
-      <UniqueIdentifier>{db1dd5a2-f331-495d-9e3b-6dc1c01528ab}</UniqueIdentifier>
-    </Filter>
-    <Filter Include="3rd_party\pathie-cpp\src">
-      <UniqueIdentifier>{5d5ee615-192f-4b7f-bdfd-fb8316ceabc8}</UniqueIdentifier>
-    </Filter>
-    <Filter Include="tests">
-      <UniqueIdentifier>{a86d650a-2268-43d9-9d74-cb17cd6b534b}</UniqueIdentifier>
-    </Filter>
-    <Filter Include="3rd_party\fbgemm">
-      <UniqueIdentifier>{4bb88f6d-7ddf-41e0-91be-a43dbcd0e9b0}</UniqueIdentifier>
-    </Filter>
-    <Filter Include="3rd_party\fbgemm\include">
-      <UniqueIdentifier>{6c2bef00-97a0-4881-a6f0-ded54b8520bf}</UniqueIdentifier>
-    </Filter>
-    <Filter Include="3rd_party\fbgemm\include\fbgemm">
-      <UniqueIdentifier>{95f7ce7c-c649-4d57-8d2a-d724bd75fe84}</UniqueIdentifier>
-    </Filter>
-    <Filter Include="3rd_party\fbgemm\src">
-      <UniqueIdentifier>{41f7fbeb-2a73-4747-800c-46307cd0b52b}</UniqueIdentifier>
-    </Filter>
-    <Filter Include="3rd_party\fbgemm\third_party">
-      <UniqueIdentifier>{dc2722bc-af78-4923-82cb-9a09cb290fbf}</UniqueIdentifier>
-    </Filter>
-    <Filter Include="3rd_party\fbgemm\third_party\asmjit">
-      <UniqueIdentifier>{577ae810-9593-423d-a398-0787252022b4}</UniqueIdentifier>
-    </Filter>
-    <Filter Include="3rd_party\fbgemm\third_party\cpuinfo">
-      <UniqueIdentifier>{f97ae984-fe9a-45f6-a3f4-af90875209ba}</UniqueIdentifier>
-    </Filter>
-    <Filter Include="3rd_party\fbgemm\third_party\cpuinfo\include">
-      <UniqueIdentifier>{4e7efd32-ec9d-4a1f-b454-656ba5c03275}</UniqueIdentifier>
-    </Filter>
-    <Filter Include="3rd_party\fbgemm\third_party\cpuinfo\src">
-      <UniqueIdentifier>{15b8bcc0-2a07-4d39-8e03-18daa0c33d09}</UniqueIdentifier>
-    </Filter>
-    <Filter Include="3rd_party\fbgemm\third_party\cpuinfo\src\x86">
-      <UniqueIdentifier>{ffd4cf44-177f-47a2-870a-438df9ca3be4}</UniqueIdentifier>
-    </Filter>
-    <Filter Include="3rd_party\fbgemm\third_party\cpuinfo\src\x86\cacehe">
-      <UniqueIdentifier>{b600923b-21c1-492a-bfd9-0aa1082ebcd7}</UniqueIdentifier>
-    </Filter>
-    <Filter Include="3rd_party\fbgemm\third_party\cpuinfo\src\x86\windows">
-      <UniqueIdentifier>{79535a0d-1cdc-45a9-89fb-e9c5794ddff5}</UniqueIdentifier>
-    </Filter>
-    <Filter Include="3rd_party\fbgemm\third_party\cpuinfo\src\cpuinfo">
-      <UniqueIdentifier>{5709c1ff-41f9-4f83-badb-a7a7c98c1fae}</UniqueIdentifier>
-    </Filter>
-    <Filter Include="3rd_party\fbgemm\third_party\asmjit\src">
-      <UniqueIdentifier>{a35aa317-6132-4c31-8f9a-8ec68a4b1c39}</UniqueIdentifier>
-    </Filter>
-    <Filter Include="3rd_party\fbgemm\third_party\asmjit\src\asmjit">
-      <UniqueIdentifier>{fc12d7c4-41df-48c0-9017-e8f4d7538cf8}</UniqueIdentifier>
-    </Filter>
-    <Filter Include="3rd_party\fbgemm\third_party\asmjit\src\asmjit\x86">
-      <UniqueIdentifier>{5818c959-7963-4d8e-9e87-b61f340476c2}</UniqueIdentifier>
-    </Filter>
-    <Filter Include="3rd_party\fbgemm\third_party\cpuinfo\deps">
-      <UniqueIdentifier>{d4505c8d-5e6e-4baf-8525-dc59ae8b6415}</UniqueIdentifier>
-    </Filter>
-    <Filter Include="3rd_party\fbgemm\third_party\cpuinfo\deps\clog">
-      <UniqueIdentifier>{fb9777f1-6887-4286-a58c-0956b356a815}</UniqueIdentifier>
-    </Filter>
-    <Filter Include="3rd_party\fbgemm\third_party\cpuinfo\deps\clog\include">
-      <UniqueIdentifier>{17125bd0-f21b-4e95-a922-690f5665e9b6}</UniqueIdentifier>
-    </Filter>
-    <Filter Include="3rd_party\fbgemm\third_party\cpuinfo\deps\clog\src">
-      <UniqueIdentifier>{8fd74b1e-d3c1-4158-ad46-4a447222934e}</UniqueIdentifier>
-    </Filter>
-    <Filter Include="3rd_party\fbgemm\third_party\asmjit\src\asmjit\core">
-      <UniqueIdentifier>{b3b34c5f-5b98-436a-b34c-11e2dccb7ea2}</UniqueIdentifier>
-    </Filter>
-    <Filter Include="3rd_party\fbgemm\test">
-      <UniqueIdentifier>{40576dca-07d5-4904-8119-ffbc982451a3}</UniqueIdentifier>
-    </Filter>
-    <Filter Include="3rd_party\fbgemm\bench">
-      <UniqueIdentifier>{9f11c8f1-78f7-47c6-9eac-34cd2c6cd909}</UniqueIdentifier>
-    </Filter>
-    <Filter Include="3rd_party\fbgemm\third_party\googletest">
-      <UniqueIdentifier>{75f9df88-0eb1-4d9a-858e-4e0b8fc3aa8a}</UniqueIdentifier>
-    </Filter>
-    <Filter Include="3rd_party\fbgemm\third_party\googletest\googletest">
-      <UniqueIdentifier>{9f77e916-1d2f-4c15-9eba-46bcbddd2658}</UniqueIdentifier>
-    </Filter>
-    <Filter Include="3rd_party\fbgemm\third_party\googletest\googletest\src">
-      <UniqueIdentifier>{050ba410-c56a-4607-8401-935f58f598b5}</UniqueIdentifier>
-    </Filter>
-    <Filter Include="3rd_party\half_float">
-      <UniqueIdentifier>{defd3aec-3c56-4d70-a4bb-90ba9003d98d}</UniqueIdentifier>
-    </Filter>
-    <Filter Include="3rd_party\phf">
-      <UniqueIdentifier>{352ac0e9-daed-437a-bc36-fb85ecd037eb}</UniqueIdentifier>
-    </Filter>
-    <Filter Include="tensors\cpu\fbgemm">
-      <UniqueIdentifier>{bf361868-f451-45b8-9695-570d67924972}</UniqueIdentifier>
-    </Filter>
-    <Filter Include="3rd_party\onnx">
-      <UniqueIdentifier>{ba00e638-d55d-4722-9caa-c9e6e133a072}</UniqueIdentifier>
-    </Filter>
-    <Filter Include="3rd_party\onnx\protobuf">
-      <UniqueIdentifier>{153199ee-2f29-4bd6-8187-4235ac020ccd}</UniqueIdentifier>
-    </Filter>
-    <Filter Include="onnx">
-      <UniqueIdentifier>{f3849101-b84e-48c1-af5d-27c79ce89e70}</UniqueIdentifier>
-    </Filter>
-    <Filter Include="tests\units">
-      <UniqueIdentifier>{d145421b-1723-47f1-858d-2e49adb24b03}</UniqueIdentifier>
-    </Filter>
-    <Filter Include="3rd_party\faiss">
-      <UniqueIdentifier>{e479c8b0-9309-4df4-a28c-9af145c69b51}</UniqueIdentifier>
-    </Filter>
-    <Filter Include="3rd_party\faiss\utils">
-      <UniqueIdentifier>{b100324b-a506-45fa-948e-40be75b239fc}</UniqueIdentifier>
-    </Filter>
-  </ItemGroup>
-  <ItemGroup>
-    <None Include="..\src\3rd_party\nccl\src\bootstrap.cu">
-      <Filter>3rd_party\nccl\src</Filter>
-    </None>
-    <None Include="..\src\3rd_party\nccl\src\init.cu">
-      <Filter>3rd_party\nccl\src</Filter>
-    </None>
-    <None Include="..\src\3rd_party\sentencepiece\src\sentencepiece.proto">
-      <Filter>3rd_party\sentencepiece\src</Filter>
-    </None>
-    <None Include="..\src\3rd_party\sentencepiece\src\sentencepiece_model.proto">
-      <Filter>3rd_party\sentencepiece\src</Filter>
-    </None>
-    <None Include="..\src\3rd_party\nccl\src\Makefile">
-      <Filter>3rd_party\nccl\src</Filter>
-    </None>
-    <None Include="..\src\3rd_party\nccl\src\nccl.h.in">
-      <Filter>3rd_party\nccl\src</Filter>
-    </None>
-    <None Include="..\src\3rd_party\nccl\src\ring.cu">
-      <Filter>3rd_party\nccl\src</Filter>
-    </None>
-    <None Include="..\src\3rd_party\nccl\src\transport.cu">
-      <Filter>3rd_party\nccl\src</Filter>
-    </None>
-    <None Include="..\src\3rd_party\nccl\src\collectives\all_gather.cu">
-      <Filter>3rd_party\nccl\src\collectives</Filter>
-    </None>
-    <None Include="..\src\3rd_party\nccl\src\collectives\all_reduce.cu">
-      <Filter>3rd_party\nccl\src\collectives</Filter>
-    </None>
-    <None Include="..\src\3rd_party\nccl\src\collectives\broadcast.cu">
-      <Filter>3rd_party\nccl\src\collectives</Filter>
-    </None>
-    <None Include="..\src\3rd_party\nccl\src\collectives\reduce.cu">
-      <Filter>3rd_party\nccl\src\collectives</Filter>
-    </None>
-    <None Include="..\src\3rd_party\nccl\src\collectives\reduce_scatter.cu">
-      <Filter>3rd_party\nccl\src\collectives</Filter>
-    </None>
-    <None Include="..\src\3rd_party\nccl\src\collectives\device\all_gather.cu">
-      <Filter>3rd_party\nccl\src\collectives\device</Filter>
-    </None>
-    <None Include="..\src\3rd_party\nccl\src\collectives\device\all_reduce.cu">
-      <Filter>3rd_party\nccl\src\collectives\device</Filter>
-    </None>
-    <None Include="..\src\3rd_party\nccl\src\collectives\device\broadcast.cu">
-      <Filter>3rd_party\nccl\src\collectives\device</Filter>
-    </None>
-    <None Include="..\src\3rd_party\nccl\src\collectives\device\functions.cu">
-      <Filter>3rd_party\nccl\src\collectives\device</Filter>
-    </None>
-    <None Include="..\src\3rd_party\nccl\src\collectives\device\Makefile">
-      <Filter>3rd_party\nccl\src\collectives\device</Filter>
-    </None>
-    <None Include="..\src\3rd_party\nccl\src\collectives\device\reduce.cu">
-      <Filter>3rd_party\nccl\src\collectives\device</Filter>
-    </None>
-    <None Include="..\src\3rd_party\nccl\src\collectives\device\reduce_scatter.cu">
-      <Filter>3rd_party\nccl\src\collectives\device</Filter>
-    </None>
-    <None Include="..\src\3rd_party\nccl\src\misc\enqueue.cu">
-      <Filter>3rd_party\nccl\src\misc</Filter>
-    </None>
-    <None Include="..\src\3rd_party\nccl\src\misc\group.cu">
-      <Filter>3rd_party\nccl\src\misc</Filter>
-    </None>
-    <None Include="..\src\3rd_party\nccl\src\misc\ibvwrap.cu">
-      <Filter>3rd_party\nccl\src\misc</Filter>
-    </None>
-    <None Include="..\src\3rd_party\nccl\src\misc\nvmlwrap.cu">
-      <Filter>3rd_party\nccl\src\misc</Filter>
-    </None>
-    <None Include="..\src\3rd_party\nccl\src\misc\rings.cu">
-      <Filter>3rd_party\nccl\src\misc</Filter>
-    </None>
-    <None Include="..\src\3rd_party\nccl\src\misc\utils.cu">
-      <Filter>3rd_party\nccl\src\misc</Filter>
-    </None>
-    <None Include="..\src\3rd_party\nccl\src\transport\net.cu">
-      <Filter>3rd_party\nccl\src\transport</Filter>
-    </None>
-    <None Include="..\src\3rd_party\nccl\src\transport\net_ib.cu">
-      <Filter>3rd_party\nccl\src\transport</Filter>
-    </None>
-    <None Include="..\src\3rd_party\nccl\src\transport\net_socket.cu">
-      <Filter>3rd_party\nccl\src\transport</Filter>
-    </None>
-    <None Include="..\src\3rd_party\nccl\src\transport\p2p.cu">
-      <Filter>3rd_party\nccl\src\transport</Filter>
-    </None>
-    <None Include="..\src\3rd_party\nccl\src\transport\shm.cu">
-      <Filter>3rd_party\nccl\src\transport</Filter>
-    </None>
-    <None Include="..\src\3rd_party\pathie-cpp\CHANGELOG">
-      <Filter>3rd_party\pathie-cpp</Filter>
-    </None>
-    <None Include="..\src\3rd_party\pathie-cpp\LICENSE">
-      <Filter>3rd_party\pathie-cpp</Filter>
-    </None>
-    <None Include="..\src\3rd_party\pathie-cpp\README.md">
-      <Filter>3rd_party\pathie-cpp</Filter>
-    </None>
-    <None Include="..\src\tests\README.md">
-      <Filter>tests</Filter>
-    </None>
-    <None Include="..\src\examples\mnist\download.sh">
-      <Filter>examples\mnist</Filter>
-    </None>
-    <None Include="..\src\examples\iris\iris.data">
-      <Filter>examples\iris</Filter>
-    </None>
-    <None Include="..\src\examples\cmake_install.cmake">
-      <Filter>examples</Filter>
-    </None>
-    <None Include="..\src\examples\Makefile">
-      <Filter>examples</Filter>
-    </None>
-    <None Include="..\src\examples\README.md">
-      <Filter>examples</Filter>
-    </None>
-    <None Include="..\src\3rd_party\half_float\Readme.md">
-      <Filter>3rd_party\half_float</Filter>
-    </None>
-    <None Include="..\src\3rd_party\half_float\umHalf.inl">
-      <Filter>3rd_party\half_float</Filter>
-    </None>
-    <None Include="..\src\tensors\gpu\add_all.inc">
-      <Filter>tensors\gpu</Filter>
-    </None>
-    <None Include="..\src\3rd_party\onnx\protobuf\onnx-ml.proto">
-      <Filter>3rd_party\onnx\protobuf</Filter>
-    </None>
-    <None Include="..\src\3rd_party\faiss\LICENSE">
-      <Filter>3rd_party\faiss</Filter>
-    </None>
-    <None Include="..\src\3rd_party\faiss\README">
-      <Filter>3rd_party\faiss</Filter>
-    </None>
-  </ItemGroup>
-  <ItemGroup>
-    <Text Include="..\src\3rd_party\sentencepiece\src\CMakeLists.txt">
-      <Filter>3rd_party\sentencepiece\src</Filter>
-    </Text>
-    <Text Include="..\src\3rd_party\pathie-cpp\CMakeLists.txt">
-      <Filter>3rd_party\pathie-cpp</Filter>
-    </Text>
-    <Text Include="..\src\tests\CMakeLists.txt">
-      <Filter>tests</Filter>
-    </Text>
-    <Text Include="..\src\examples\CMakeLists.txt">
-      <Filter>examples</Filter>
-    </Text>
-    <Text Include="..\src\tests\units\CMakeLists.txt">
-      <Filter>tests\units</Filter>
-    </Text>
-    <Text Include="..\src\3rd_party\faiss\CMakeLists.txt">
-      <Filter>3rd_party\faiss</Filter>
-    </Text>
-  </ItemGroup>
-  <ItemGroup>
-    <CudaCompile Include="..\src\tensors\gpu\add.cu">
-      <Filter>tensors\gpu</Filter>
-    </CudaCompile>
-    <CudaCompile Include="..\src\tensors\gpu\algorithm.cu">
-      <Filter>tensors\gpu</Filter>
-    </CudaCompile>
-    <CudaCompile Include="..\src\tensors\gpu\cudnn_wrappers.cu">
-      <Filter>tensors\gpu</Filter>
-    </CudaCompile>
-    <CudaCompile Include="..\src\tensors\gpu\device.cu">
-      <Filter>tensors\gpu</Filter>
-    </CudaCompile>
-    <CudaCompile Include="..\src\tensors\gpu\element.cu">
-      <Filter>tensors\gpu</Filter>
-    </CudaCompile>
-    <CudaCompile Include="..\src\translator\helpers.cu">
-      <Filter>translator</Filter>
-    </CudaCompile>
-    <CudaCompile Include="..\src\translator\nth_element.cu">
-      <Filter>translator</Filter>
-    </CudaCompile>
-    <CudaCompile Include="..\src\tensors\gpu\tensor_operators.cu">
-      <Filter>tensors\gpu</Filter>
-    </CudaCompile>
-    <CudaCompile Include="..\src\tensors\gpu\sparse.cu">
-      <Filter>tensors\gpu</Filter>
-    </CudaCompile>
-<<<<<<< HEAD
-=======
-    <CudaCompile Include="..\src\tensors\gpu\add_all.cu">
-      <Filter>tensors\gpu</Filter>
-    </CudaCompile>
-    <CudaCompile Include="..\src\tensors\gpu\topk.cu">
-      <Filter>tensors\gpu</Filter>
-    </CudaCompile>
-    <CudaCompile Include="..\src\tests\tensor.cu">
-      <Filter>tests</Filter>
-    </CudaCompile>
->>>>>>> 4a74b50f
-  </ItemGroup>
+﻿<?xml version="1.0" encoding="utf-8"?>
+<Project ToolsVersion="4.0" xmlns="http://schemas.microsoft.com/developer/msbuild/2003">
+  <ItemGroup>
+    <ClCompile Include="..\src\common\utils.cpp">
+      <Filter>common</Filter>
+    </ClCompile>
+    <ClCompile Include="..\src\common\logging.cpp">
+      <Filter>common</Filter>
+    </ClCompile>
+    <ClCompile Include="..\src\common\config.cpp">
+      <Filter>common</Filter>
+    </ClCompile>
+    <ClCompile Include="..\src\common\config_parser.cpp">
+      <Filter>common</Filter>
+    </ClCompile>
+    <ClCompile Include="..\src\data\vocab.cpp">
+      <Filter>data</Filter>
+    </ClCompile>
+    <ClCompile Include="..\src\data\corpus_base.cpp">
+      <Filter>data</Filter>
+    </ClCompile>
+    <ClCompile Include="..\src\data\corpus.cpp">
+      <Filter>data</Filter>
+    </ClCompile>
+    <ClCompile Include="..\src\data\corpus_nbest.cpp">
+      <Filter>data</Filter>
+    </ClCompile>
+    <ClCompile Include="..\src\data\text_input.cpp">
+      <Filter>data</Filter>
+    </ClCompile>
+    <ClCompile Include="..\src\3rd_party\cnpy\cnpy.cpp">
+      <Filter>3rd_party\cnpy</Filter>
+    </ClCompile>
+    <ClCompile Include="..\src\tensors\backend.cpp">
+      <Filter>tensors</Filter>
+    </ClCompile>
+    <ClCompile Include="..\src\tensors\cpu\device.cpp">
+      <Filter>tensors\cpu</Filter>
+    </ClCompile>
+    <ClCompile Include="..\src\tensors\cpu\prod.cpp">
+      <Filter>tensors\cpu</Filter>
+    </ClCompile>
+    <ClCompile Include="..\src\tensors\cpu\tensor_operators.cpp">
+      <Filter>tensors\cpu</Filter>
+    </ClCompile>
+    <ClCompile Include="..\src\graph\expression_graph.cpp">
+      <Filter>graph</Filter>
+    </ClCompile>
+    <ClCompile Include="..\src\graph\expression_operators.cpp">
+      <Filter>graph</Filter>
+    </ClCompile>
+    <ClCompile Include="..\src\graph\node.cpp">
+      <Filter>graph</Filter>
+    </ClCompile>
+    <ClCompile Include="..\src\graph\node_operators.cpp">
+      <Filter>graph</Filter>
+    </ClCompile>
+    <ClCompile Include="..\src\graph\node_initializers.cpp">
+      <Filter>graph</Filter>
+    </ClCompile>
+    <ClCompile Include="..\src\rnn\cells.cpp">
+      <Filter>rnn</Filter>
+    </ClCompile>
+    <ClCompile Include="..\src\rnn\attention.cpp">
+      <Filter>rnn</Filter>
+    </ClCompile>
+    <ClCompile Include="..\src\optimizers\clippers.cpp">
+      <Filter>optimizers</Filter>
+    </ClCompile>
+    <ClCompile Include="..\src\optimizers\optimizers.cpp">
+      <Filter>optimizers</Filter>
+    </ClCompile>
+    <ClCompile Include="..\src\models\model_factory.cpp">
+      <Filter>models</Filter>
+    </ClCompile>
+    <ClCompile Include="..\src\models\encoder_decoder.cpp">
+      <Filter>models</Filter>
+    </ClCompile>
+    <ClCompile Include="..\src\translator\history.cpp">
+      <Filter>translator</Filter>
+    </ClCompile>
+    <ClCompile Include="..\src\translator\output_collector.cpp">
+      <Filter>translator</Filter>
+    </ClCompile>
+    <ClCompile Include="..\src\translator\nth_element.cpp">
+      <Filter>translator</Filter>
+    </ClCompile>
+    <ClCompile Include="..\src\translator\helpers.cpp">
+      <Filter>translator</Filter>
+    </ClCompile>
+    <ClCompile Include="..\src\translator\scorers.cpp">
+      <Filter>translator</Filter>
+    </ClCompile>
+    <ClCompile Include="..\src\training\graph_group_async.cpp">
+      <Filter>training</Filter>
+    </ClCompile>
+    <ClCompile Include="..\src\training\graph_group_sync.cpp">
+      <Filter>training</Filter>
+    </ClCompile>
+    <ClCompile Include="..\src\training\graph_group_singleton.cpp">
+      <Filter>training</Filter>
+    </ClCompile>
+    <ClCompile Include="..\src\training\validator.cpp">
+      <Filter>training</Filter>
+    </ClCompile>
+    <ClCompile Include="..\src\3rd_party\yaml-cpp\convert.cpp">
+      <Filter>3rd_party\yaml-cpp</Filter>
+    </ClCompile>
+    <ClCompile Include="..\src\3rd_party\yaml-cpp\directives.cpp">
+      <Filter>3rd_party\yaml-cpp</Filter>
+    </ClCompile>
+    <ClCompile Include="..\src\3rd_party\yaml-cpp\emit.cpp">
+      <Filter>3rd_party\yaml-cpp</Filter>
+    </ClCompile>
+    <ClCompile Include="..\src\3rd_party\yaml-cpp\emitfromevents.cpp">
+      <Filter>3rd_party\yaml-cpp</Filter>
+    </ClCompile>
+    <ClCompile Include="..\src\3rd_party\yaml-cpp\emitter.cpp">
+      <Filter>3rd_party\yaml-cpp</Filter>
+    </ClCompile>
+    <ClCompile Include="..\src\3rd_party\yaml-cpp\emitterstate.cpp">
+      <Filter>3rd_party\yaml-cpp</Filter>
+    </ClCompile>
+    <ClCompile Include="..\src\3rd_party\yaml-cpp\emitterutils.cpp">
+      <Filter>3rd_party\yaml-cpp</Filter>
+    </ClCompile>
+    <ClCompile Include="..\src\3rd_party\yaml-cpp\exceptions.cpp">
+      <Filter>3rd_party\yaml-cpp</Filter>
+    </ClCompile>
+    <ClCompile Include="..\src\3rd_party\yaml-cpp\exp.cpp">
+      <Filter>3rd_party\yaml-cpp</Filter>
+    </ClCompile>
+    <ClCompile Include="..\src\3rd_party\yaml-cpp\memory.cpp">
+      <Filter>3rd_party\yaml-cpp</Filter>
+    </ClCompile>
+    <ClCompile Include="..\src\3rd_party\yaml-cpp\node_data.cpp">
+      <Filter>3rd_party\yaml-cpp</Filter>
+    </ClCompile>
+    <ClCompile Include="..\src\3rd_party\yaml-cpp\nodebuilder.cpp">
+      <Filter>3rd_party\yaml-cpp</Filter>
+    </ClCompile>
+    <ClCompile Include="..\src\3rd_party\yaml-cpp\nodeevents.cpp">
+      <Filter>3rd_party\yaml-cpp</Filter>
+    </ClCompile>
+    <ClCompile Include="..\src\3rd_party\yaml-cpp\null.cpp">
+      <Filter>3rd_party\yaml-cpp</Filter>
+    </ClCompile>
+    <ClCompile Include="..\src\3rd_party\yaml-cpp\ostream_wrapper.cpp">
+      <Filter>3rd_party\yaml-cpp</Filter>
+    </ClCompile>
+    <ClCompile Include="..\src\3rd_party\yaml-cpp\parse.cpp">
+      <Filter>3rd_party\yaml-cpp</Filter>
+    </ClCompile>
+    <ClCompile Include="..\src\3rd_party\yaml-cpp\parser.cpp">
+      <Filter>3rd_party\yaml-cpp</Filter>
+    </ClCompile>
+    <ClCompile Include="..\src\3rd_party\yaml-cpp\regex_yaml.cpp">
+      <Filter>3rd_party\yaml-cpp</Filter>
+    </ClCompile>
+    <ClCompile Include="..\src\3rd_party\yaml-cpp\scanner.cpp">
+      <Filter>3rd_party\yaml-cpp</Filter>
+    </ClCompile>
+    <ClCompile Include="..\src\3rd_party\yaml-cpp\scanscalar.cpp">
+      <Filter>3rd_party\yaml-cpp</Filter>
+    </ClCompile>
+    <ClCompile Include="..\src\3rd_party\yaml-cpp\scantag.cpp">
+      <Filter>3rd_party\yaml-cpp</Filter>
+    </ClCompile>
+    <ClCompile Include="..\src\3rd_party\yaml-cpp\scantoken.cpp">
+      <Filter>3rd_party\yaml-cpp</Filter>
+    </ClCompile>
+    <ClCompile Include="..\src\3rd_party\yaml-cpp\simplekey.cpp">
+      <Filter>3rd_party\yaml-cpp</Filter>
+    </ClCompile>
+    <ClCompile Include="..\src\3rd_party\yaml-cpp\singledocparser.cpp">
+      <Filter>3rd_party\yaml-cpp</Filter>
+    </ClCompile>
+    <ClCompile Include="..\src\3rd_party\yaml-cpp\stream.cpp">
+      <Filter>3rd_party\yaml-cpp</Filter>
+    </ClCompile>
+    <ClCompile Include="..\src\3rd_party\yaml-cpp\tag.cpp">
+      <Filter>3rd_party\yaml-cpp</Filter>
+    </ClCompile>
+    <ClCompile Include="..\src\3rd_party\yaml-cpp\contrib\graphbuilder.cpp">
+      <Filter>3rd_party\yaml-cpp\contrib</Filter>
+    </ClCompile>
+    <ClCompile Include="..\src\3rd_party\yaml-cpp\contrib\graphbuilderadapter.cpp">
+      <Filter>3rd_party\yaml-cpp\contrib</Filter>
+    </ClCompile>
+    <ClCompile Include="..\src\3rd_party\yaml-cpp\yaml-node.cpp">
+      <Filter>3rd_party\yaml-cpp</Filter>
+    </ClCompile>
+    <ClCompile Include="..\src\tensors\cpu\sharp\avx_gemm.cpp">
+      <Filter>tensors\cpu\sharp</Filter>
+    </ClCompile>
+    <ClCompile Include="..\src\tensors\cpu\sharp\sse_gemm.cpp">
+      <Filter>tensors\cpu\sharp</Filter>
+    </ClCompile>
+    <ClCompile Include="..\src\common\io.cpp">
+      <Filter>common</Filter>
+    </ClCompile>
+    <ClCompile Include="..\src\common\binary.cpp">
+      <Filter>common</Filter>
+    </ClCompile>
+    <ClCompile Include="..\src\data\alignment.cpp">
+      <Filter>data</Filter>
+    </ClCompile>
+    <ClCompile Include="..\src\layers\loss.cpp">
+      <Filter>layers</Filter>
+    </ClCompile>
+    <ClCompile Include="..\src\layers\weight.cpp">
+      <Filter>layers</Filter>
+    </ClCompile>
+    <ClCompile Include="..\src\training\communicator.cpp">
+      <Filter>training</Filter>
+    </ClCompile>
+    <ClCompile Include="..\src\translator\output_printer.cpp">
+      <Filter>translator</Filter>
+    </ClCompile>
+    <ClCompile Include="..\src\3rd_party\yaml-cpp\binary_renamed.cpp">
+      <Filter>3rd_party\yaml-cpp</Filter>
+    </ClCompile>
+    <ClCompile Include="..\src\command\marian_main.cpp">
+      <Filter>command</Filter>
+    </ClCompile>
+    <ClCompile Include="..\src\3rd_party\ExceptionWithCallStack.cpp">
+      <Filter>3rd_party</Filter>
+    </ClCompile>
+    <ClCompile Include="..\src\common\cli_wrapper.cpp">
+      <Filter>common</Filter>
+    </ClCompile>
+    <ClCompile Include="..\src\common\config_validator.cpp">
+      <Filter>common</Filter>
+    </ClCompile>
+    <ClCompile Include="..\src\microsoft\quicksand.cpp">
+      <Filter>microsoft</Filter>
+    </ClCompile>
+    <ClCompile Include="..\src\common\cli_helper.cpp">
+      <Filter>common</Filter>
+    </ClCompile>
+    <ClCompile Include="..\src\tensors\rand.cpp">
+      <Filter>tensors</Filter>
+    </ClCompile>
+    <ClCompile Include="..\src\data\default_vocab.cpp">
+      <Filter>data</Filter>
+    </ClCompile>
+    <ClCompile Include="..\src\data\sentencepiece_vocab.cpp">
+      <Filter>data</Filter>
+    </ClCompile>
+    <ClCompile Include="..\src\common\version.cpp">
+      <Filter>common</Filter>
+    </ClCompile>
+    <ClCompile Include="..\src\3rd_party\onnx\protobuf\onnx-ml.pb.cc">
+      <Filter>3rd_party\onnx\protobuf</Filter>
+    </ClCompile>
+    <ClCompile Include="..\src\3rd_party\onnx\protobuf\onnx-ml.pb-wrapper.cpp">
+      <Filter>3rd_party\onnx\protobuf</Filter>
+    </ClCompile>
+    <ClCompile Include="..\src\rescorer\score_collector.cpp">
+      <Filter>rescorer</Filter>
+    </ClCompile>
+    <ClCompile Include="..\src\tensors\cpu\sharp\int_gemm.cpp">
+      <Filter>tensors\cpu\sharp</Filter>
+    </ClCompile>
+    <ClCompile Include="..\src\3rd_party\sentencepiece\src\bpe_model.cc">
+      <Filter>3rd_party\sentencepiece\src</Filter>
+    </ClCompile>
+    <ClCompile Include="..\src\3rd_party\sentencepiece\src\bpe_model_test.cc">
+      <Filter>3rd_party\sentencepiece\src</Filter>
+    </ClCompile>
+    <ClCompile Include="..\src\3rd_party\sentencepiece\src\bpe_model_trainer.cc">
+      <Filter>3rd_party\sentencepiece\src</Filter>
+    </ClCompile>
+    <ClCompile Include="..\src\3rd_party\sentencepiece\src\bpe_model_trainer_test.cc">
+      <Filter>3rd_party\sentencepiece\src</Filter>
+    </ClCompile>
+    <ClCompile Include="..\src\3rd_party\sentencepiece\src\builder.cc">
+      <Filter>3rd_party\sentencepiece\src</Filter>
+    </ClCompile>
+    <ClCompile Include="..\src\3rd_party\sentencepiece\src\builder_test.cc">
+      <Filter>3rd_party\sentencepiece\src</Filter>
+    </ClCompile>
+    <ClCompile Include="..\src\3rd_party\sentencepiece\src\char_model.cc">
+      <Filter>3rd_party\sentencepiece\src</Filter>
+    </ClCompile>
+    <ClCompile Include="..\src\3rd_party\sentencepiece\src\char_model_test.cc">
+      <Filter>3rd_party\sentencepiece\src</Filter>
+    </ClCompile>
+    <ClCompile Include="..\src\3rd_party\sentencepiece\src\char_model_trainer.cc">
+      <Filter>3rd_party\sentencepiece\src</Filter>
+    </ClCompile>
+    <ClCompile Include="..\src\3rd_party\sentencepiece\src\char_model_trainer_test.cc">
+      <Filter>3rd_party\sentencepiece\src</Filter>
+    </ClCompile>
+    <ClCompile Include="..\src\3rd_party\sentencepiece\src\compile_charsmap_main.cc">
+      <Filter>3rd_party\sentencepiece\src</Filter>
+    </ClCompile>
+    <ClCompile Include="..\src\3rd_party\sentencepiece\src\error.cc">
+      <Filter>3rd_party\sentencepiece\src</Filter>
+    </ClCompile>
+    <ClCompile Include="..\src\3rd_party\sentencepiece\src\filesystem.cc">
+      <Filter>3rd_party\sentencepiece\src</Filter>
+    </ClCompile>
+    <ClCompile Include="..\src\3rd_party\sentencepiece\src\filesystem_test.cc">
+      <Filter>3rd_party\sentencepiece\src</Filter>
+    </ClCompile>
+    <ClCompile Include="..\src\3rd_party\sentencepiece\src\flags.cc">
+      <Filter>3rd_party\sentencepiece\src</Filter>
+    </ClCompile>
+    <ClCompile Include="..\src\3rd_party\sentencepiece\src\flags_test.cc">
+      <Filter>3rd_party\sentencepiece\src</Filter>
+    </ClCompile>
+    <ClCompile Include="..\src\3rd_party\sentencepiece\src\freelist_test.cc">
+      <Filter>3rd_party\sentencepiece\src</Filter>
+    </ClCompile>
+    <ClCompile Include="..\src\3rd_party\sentencepiece\src\model_factory.cc">
+      <Filter>3rd_party\sentencepiece\src</Filter>
+    </ClCompile>
+    <ClCompile Include="..\src\3rd_party\sentencepiece\src\model_factory_test.cc">
+      <Filter>3rd_party\sentencepiece\src</Filter>
+    </ClCompile>
+    <ClCompile Include="..\src\3rd_party\sentencepiece\src\model_interface.cc">
+      <Filter>3rd_party\sentencepiece\src</Filter>
+    </ClCompile>
+    <ClCompile Include="..\src\3rd_party\sentencepiece\src\model_interface_test.cc">
+      <Filter>3rd_party\sentencepiece\src</Filter>
+    </ClCompile>
+    <ClCompile Include="..\src\3rd_party\sentencepiece\src\normalizer.cc">
+      <Filter>3rd_party\sentencepiece\src</Filter>
+    </ClCompile>
+    <ClCompile Include="..\src\3rd_party\sentencepiece\src\normalizer_test.cc">
+      <Filter>3rd_party\sentencepiece\src</Filter>
+    </ClCompile>
+    <ClCompile Include="..\src\3rd_party\sentencepiece\src\sentencepiece_processor.cc">
+      <Filter>3rd_party\sentencepiece\src</Filter>
+    </ClCompile>
+    <ClCompile Include="..\src\3rd_party\sentencepiece\src\sentencepiece_processor_test.cc">
+      <Filter>3rd_party\sentencepiece\src</Filter>
+    </ClCompile>
+    <ClCompile Include="..\src\3rd_party\sentencepiece\src\sentencepiece_trainer.cc">
+      <Filter>3rd_party\sentencepiece\src</Filter>
+    </ClCompile>
+    <ClCompile Include="..\src\3rd_party\sentencepiece\src\sentencepiece_trainer_test.cc">
+      <Filter>3rd_party\sentencepiece\src</Filter>
+    </ClCompile>
+    <ClCompile Include="..\src\3rd_party\sentencepiece\src\spm_decode_main.cc">
+      <Filter>3rd_party\sentencepiece\src</Filter>
+    </ClCompile>
+    <ClCompile Include="..\src\3rd_party\sentencepiece\src\spm_encode_main.cc">
+      <Filter>3rd_party\sentencepiece\src</Filter>
+    </ClCompile>
+    <ClCompile Include="..\src\3rd_party\sentencepiece\src\spm_export_vocab_main.cc">
+      <Filter>3rd_party\sentencepiece\src</Filter>
+    </ClCompile>
+    <ClCompile Include="..\src\3rd_party\sentencepiece\src\spm_normalize_main.cc">
+      <Filter>3rd_party\sentencepiece\src</Filter>
+    </ClCompile>
+    <ClCompile Include="..\src\3rd_party\sentencepiece\src\spm_train_main.cc">
+      <Filter>3rd_party\sentencepiece\src</Filter>
+    </ClCompile>
+    <ClCompile Include="..\src\3rd_party\sentencepiece\src\test_main.cc">
+      <Filter>3rd_party\sentencepiece\src</Filter>
+    </ClCompile>
+    <ClCompile Include="..\src\3rd_party\sentencepiece\src\testharness.cc">
+      <Filter>3rd_party\sentencepiece\src</Filter>
+    </ClCompile>
+    <ClCompile Include="..\src\3rd_party\sentencepiece\src\trainer_factory.cc">
+      <Filter>3rd_party\sentencepiece\src</Filter>
+    </ClCompile>
+    <ClCompile Include="..\src\3rd_party\sentencepiece\src\trainer_factory_test.cc">
+      <Filter>3rd_party\sentencepiece\src</Filter>
+    </ClCompile>
+    <ClCompile Include="..\src\3rd_party\sentencepiece\src\trainer_interface.cc">
+      <Filter>3rd_party\sentencepiece\src</Filter>
+    </ClCompile>
+    <ClCompile Include="..\src\3rd_party\sentencepiece\src\trainer_interface_test.cc">
+      <Filter>3rd_party\sentencepiece\src</Filter>
+    </ClCompile>
+    <ClCompile Include="..\src\3rd_party\sentencepiece\src\unicode_script.cc">
+      <Filter>3rd_party\sentencepiece\src</Filter>
+    </ClCompile>
+    <ClCompile Include="..\src\3rd_party\sentencepiece\src\unicode_script_test.cc">
+      <Filter>3rd_party\sentencepiece\src</Filter>
+    </ClCompile>
+    <ClCompile Include="..\src\3rd_party\sentencepiece\src\word_model_trainer_test.cc">
+      <Filter>3rd_party\sentencepiece\src</Filter>
+    </ClCompile>
+    <ClCompile Include="..\src\3rd_party\sentencepiece\src\unigram_model.cc">
+      <Filter>3rd_party\sentencepiece\src</Filter>
+    </ClCompile>
+    <ClCompile Include="..\src\3rd_party\sentencepiece\src\unigram_model_test.cc">
+      <Filter>3rd_party\sentencepiece\src</Filter>
+    </ClCompile>
+    <ClCompile Include="..\src\3rd_party\sentencepiece\src\unigram_model_trainer.cc">
+      <Filter>3rd_party\sentencepiece\src</Filter>
+    </ClCompile>
+    <ClCompile Include="..\src\3rd_party\sentencepiece\src\unigram_model_trainer_test.cc">
+      <Filter>3rd_party\sentencepiece\src</Filter>
+    </ClCompile>
+    <ClCompile Include="..\src\3rd_party\sentencepiece\src\util.cc">
+      <Filter>3rd_party\sentencepiece\src</Filter>
+    </ClCompile>
+    <ClCompile Include="..\src\3rd_party\sentencepiece\src\util_test.cc">
+      <Filter>3rd_party\sentencepiece\src</Filter>
+    </ClCompile>
+    <ClCompile Include="..\src\3rd_party\sentencepiece\src\word_model.cc">
+      <Filter>3rd_party\sentencepiece\src</Filter>
+    </ClCompile>
+    <ClCompile Include="..\src\3rd_party\sentencepiece\src\word_model_test.cc">
+      <Filter>3rd_party\sentencepiece\src</Filter>
+    </ClCompile>
+    <ClCompile Include="..\src\3rd_party\sentencepiece\src\word_model_trainer.cc">
+      <Filter>3rd_party\sentencepiece\src</Filter>
+    </ClCompile>
+    <ClCompile Include="..\src\rescorer\score_collector.cpp">
+      <Filter>rescorer</Filter>
+    </ClCompile>
+    <ClCompile Include="..\src\3rd_party\pathie-cpp\src\entry_iterator.cpp">
+      <Filter>3rd_party\pathie-cpp\src</Filter>
+    </ClCompile>
+    <ClCompile Include="..\src\3rd_party\pathie-cpp\src\errors.cpp">
+      <Filter>3rd_party\pathie-cpp\src</Filter>
+    </ClCompile>
+    <ClCompile Include="..\src\3rd_party\pathie-cpp\src\path.cpp">
+      <Filter>3rd_party\pathie-cpp\src</Filter>
+    </ClCompile>
+    <ClCompile Include="..\src\3rd_party\pathie-cpp\src\pathie.cpp">
+      <Filter>3rd_party\pathie-cpp\src</Filter>
+    </ClCompile>
+    <ClCompile Include="..\src\3rd_party\pathie-cpp\src\pathie_ifstream.cpp">
+      <Filter>3rd_party\pathie-cpp\src</Filter>
+    </ClCompile>
+    <ClCompile Include="..\src\3rd_party\pathie-cpp\src\pathie_ofstream.cpp">
+      <Filter>3rd_party\pathie-cpp\src</Filter>
+    </ClCompile>
+    <ClCompile Include="..\src\3rd_party\pathie-cpp\src\temp.cpp">
+      <Filter>3rd_party\pathie-cpp\src</Filter>
+    </ClCompile>
+    <ClCompile Include="..\src\examples\mnist\mnist_ffnn.cpp">
+      <Filter>examples\mnist</Filter>
+    </ClCompile>
+    <ClCompile Include="..\src\examples\iris\helper.cpp">
+      <Filter>examples\iris</Filter>
+    </ClCompile>
+    <ClCompile Include="..\src\examples\iris\iris.cpp">
+      <Filter>examples\iris</Filter>
+    </ClCompile>
+    <ClCompile Include="..\src\models\transformer_stub.cpp">
+      <Filter>models</Filter>
+    </ClCompile>
+    <ClCompile Include="..\src\layers\generic.cpp">
+      <Filter>layers</Filter>
+    </ClCompile>
+    <ClCompile Include="..\src\data\factored_vocab.cpp">
+      <Filter>data</Filter>
+    </ClCompile>
+    <ClCompile Include="..\src\tensors\gpu\prod.cpp">
+      <Filter>tensors\gpu</Filter>
+    </ClCompile>
+    <ClCompile Include="..\src\3rd_party\fbgemm\src\ExecuteKernel.cc">
+      <Filter>3rd_party\fbgemm\src</Filter>
+    </ClCompile>
+    <ClCompile Include="..\src\3rd_party\fbgemm\src\ExecuteKernelU8S8.cc">
+      <Filter>3rd_party\fbgemm\src</Filter>
+    </ClCompile>
+    <ClCompile Include="..\src\3rd_party\fbgemm\src\Fbgemm.cc">
+      <Filter>3rd_party\fbgemm\src</Filter>
+    </ClCompile>
+    <ClCompile Include="..\src\3rd_party\fbgemm\src\FbgemmConv.cc">
+      <Filter>3rd_party\fbgemm\src</Filter>
+    </ClCompile>
+    <ClCompile Include="..\src\3rd_party\fbgemm\src\FbgemmFP16.cc">
+      <Filter>3rd_party\fbgemm\src</Filter>
+    </ClCompile>
+    <ClCompile Include="..\src\3rd_party\fbgemm\src\FbgemmFP16UKernelsAvx2.cc">
+      <Filter>3rd_party\fbgemm\src</Filter>
+    </ClCompile>
+    <ClCompile Include="..\src\3rd_party\fbgemm\src\FbgemmI8DepthwiseAvx2.cc">
+      <Filter>3rd_party\fbgemm\src</Filter>
+    </ClCompile>
+    <ClCompile Include="..\src\3rd_party\fbgemm\src\FbgemmI8Spmdm.cc">
+      <Filter>3rd_party\fbgemm\src</Filter>
+    </ClCompile>
+    <ClCompile Include="..\src\3rd_party\fbgemm\src\GenerateKernelU8S8S32ACC16.cc">
+      <Filter>3rd_party\fbgemm\src</Filter>
+    </ClCompile>
+    <ClCompile Include="..\src\3rd_party\fbgemm\src\GenerateKernelU8S8S32ACC16Avx512.cc">
+      <Filter>3rd_party\fbgemm\src</Filter>
+    </ClCompile>
+    <ClCompile Include="..\src\3rd_party\fbgemm\src\GenerateKernelU8S8S32ACC32.cc">
+      <Filter>3rd_party\fbgemm\src</Filter>
+    </ClCompile>
+    <ClCompile Include="..\src\3rd_party\fbgemm\src\GenerateKernelU8S8S32ACC32Avx512.cc">
+      <Filter>3rd_party\fbgemm\src</Filter>
+    </ClCompile>
+    <ClCompile Include="..\src\3rd_party\fbgemm\src\GroupwiseConvAcc32Avx2.cc">
+      <Filter>3rd_party\fbgemm\src</Filter>
+    </ClCompile>
+    <ClCompile Include="..\src\3rd_party\fbgemm\src\OptimizedKernelsAvx2.cc">
+      <Filter>3rd_party\fbgemm\src</Filter>
+    </ClCompile>
+    <ClCompile Include="..\src\3rd_party\fbgemm\src\PackAMatrix.cc">
+      <Filter>3rd_party\fbgemm\src</Filter>
+    </ClCompile>
+    <ClCompile Include="..\src\3rd_party\fbgemm\src\PackAWithIm2Col.cc">
+      <Filter>3rd_party\fbgemm\src</Filter>
+    </ClCompile>
+    <ClCompile Include="..\src\3rd_party\fbgemm\src\PackAWithQuantRowOffset.cc">
+      <Filter>3rd_party\fbgemm\src</Filter>
+    </ClCompile>
+    <ClCompile Include="..\src\3rd_party\fbgemm\src\PackAWithRowOffset.cc">
+      <Filter>3rd_party\fbgemm\src</Filter>
+    </ClCompile>
+    <ClCompile Include="..\src\3rd_party\fbgemm\src\PackBMatrix.cc">
+      <Filter>3rd_party\fbgemm\src</Filter>
+    </ClCompile>
+    <ClCompile Include="..\src\3rd_party\fbgemm\src\PackMatrix.cc">
+      <Filter>3rd_party\fbgemm\src</Filter>
+    </ClCompile>
+    <ClCompile Include="..\src\3rd_party\fbgemm\src\PackWeightMatrixForGConv.cc">
+      <Filter>3rd_party\fbgemm\src</Filter>
+    </ClCompile>
+    <ClCompile Include="..\src\3rd_party\fbgemm\src\PackWeightsForConv.cc">
+      <Filter>3rd_party\fbgemm\src</Filter>
+    </ClCompile>
+    <ClCompile Include="..\src\3rd_party\fbgemm\src\QuantUtils.cc">
+      <Filter>3rd_party\fbgemm\src</Filter>
+    </ClCompile>
+    <ClCompile Include="..\src\3rd_party\fbgemm\src\QuantUtilsAvx2.cc">
+      <Filter>3rd_party\fbgemm\src</Filter>
+    </ClCompile>
+    <ClCompile Include="..\src\3rd_party\fbgemm\src\RefImplementations.cc">
+      <Filter>3rd_party\fbgemm\src</Filter>
+    </ClCompile>
+    <ClCompile Include="..\src\3rd_party\fbgemm\src\Utils.cc">
+      <Filter>3rd_party\fbgemm\src</Filter>
+    </ClCompile>
+    <ClCompile Include="..\src\3rd_party\fbgemm\src\UtilsAvx2.cc">
+      <Filter>3rd_party\fbgemm\src</Filter>
+    </ClCompile>
+    <ClCompile Include="..\src\3rd_party\fbgemm\src\UtilsAvx512.cc">
+      <Filter>3rd_party\fbgemm\src</Filter>
+    </ClCompile>
+    <ClCompile Include="..\src\3rd_party\fbgemm\third_party\cpuinfo\src\api.c">
+      <Filter>3rd_party\fbgemm\third_party\cpuinfo\src</Filter>
+    </ClCompile>
+    <ClCompile Include="..\src\3rd_party\fbgemm\third_party\cpuinfo\src\init.c">
+      <Filter>3rd_party\fbgemm\third_party\cpuinfo\src</Filter>
+    </ClCompile>
+    <ClCompile Include="..\src\3rd_party\fbgemm\third_party\cpuinfo\src\x86\info.c">
+      <Filter>3rd_party\fbgemm\third_party\cpuinfo\src\x86</Filter>
+    </ClCompile>
+    <ClCompile Include="..\src\3rd_party\fbgemm\third_party\cpuinfo\src\x86\init.c">
+      <Filter>3rd_party\fbgemm\third_party\cpuinfo\src\x86</Filter>
+    </ClCompile>
+    <ClCompile Include="..\src\3rd_party\fbgemm\third_party\cpuinfo\src\x86\isa.c">
+      <Filter>3rd_party\fbgemm\third_party\cpuinfo\src\x86</Filter>
+    </ClCompile>
+    <ClCompile Include="..\src\3rd_party\fbgemm\third_party\cpuinfo\src\x86\name.c">
+      <Filter>3rd_party\fbgemm\third_party\cpuinfo\src\x86</Filter>
+    </ClCompile>
+    <ClCompile Include="..\src\3rd_party\fbgemm\third_party\cpuinfo\src\x86\topology.c">
+      <Filter>3rd_party\fbgemm\third_party\cpuinfo\src\x86</Filter>
+    </ClCompile>
+    <ClCompile Include="..\src\3rd_party\fbgemm\third_party\cpuinfo\src\x86\uarch.c">
+      <Filter>3rd_party\fbgemm\third_party\cpuinfo\src\x86</Filter>
+    </ClCompile>
+    <ClCompile Include="..\src\3rd_party\fbgemm\third_party\cpuinfo\src\x86\vendor.c">
+      <Filter>3rd_party\fbgemm\third_party\cpuinfo\src\x86</Filter>
+    </ClCompile>
+    <ClCompile Include="..\src\3rd_party\fbgemm\third_party\cpuinfo\src\x86\windows\init.c">
+      <Filter>3rd_party\fbgemm\third_party\cpuinfo\src\x86\windows</Filter>
+    </ClCompile>
+    <ClCompile Include="..\src\3rd_party\fbgemm\third_party\cpuinfo\src\x86\cache\descriptor.c">
+      <Filter>3rd_party\fbgemm\third_party\cpuinfo\src\x86\cacehe</Filter>
+    </ClCompile>
+    <ClCompile Include="..\src\3rd_party\fbgemm\third_party\cpuinfo\src\x86\cache\deterministic.c">
+      <Filter>3rd_party\fbgemm\third_party\cpuinfo\src\x86\cacehe</Filter>
+    </ClCompile>
+    <ClCompile Include="..\src\3rd_party\fbgemm\third_party\cpuinfo\src\x86\cache\init.c">
+      <Filter>3rd_party\fbgemm\third_party\cpuinfo\src\x86\cacehe</Filter>
+    </ClCompile>
+    <ClCompile Include="..\src\3rd_party\fbgemm\third_party\cpuinfo\deps\clog\src\clog.c">
+      <Filter>3rd_party\fbgemm\third_party\cpuinfo\deps\clog\src</Filter>
+    </ClCompile>
+    <ClCompile Include="..\src\common\aliases.cpp">
+      <Filter>common</Filter>
+    </ClCompile>
+    <ClCompile Include="..\src\common\filesystem.cpp">
+      <Filter>common</Filter>
+    </ClCompile>
+    <ClCompile Include="..\src\3rd_party\fbgemm\third_party\asmjit\src\asmjit\core\arch.cpp">
+      <Filter>3rd_party\fbgemm\third_party\asmjit\src\asmjit\core</Filter>
+    </ClCompile>
+    <ClCompile Include="..\src\3rd_party\fbgemm\third_party\asmjit\src\asmjit\core\assembler.cpp">
+      <Filter>3rd_party\fbgemm\third_party\asmjit\src\asmjit\core</Filter>
+    </ClCompile>
+    <ClCompile Include="..\src\3rd_party\fbgemm\third_party\asmjit\src\asmjit\core\builder.cpp">
+      <Filter>3rd_party\fbgemm\third_party\asmjit\src\asmjit\core</Filter>
+    </ClCompile>
+    <ClCompile Include="..\src\3rd_party\fbgemm\third_party\asmjit\src\asmjit\core\callconv.cpp">
+      <Filter>3rd_party\fbgemm\third_party\asmjit\src\asmjit\core</Filter>
+    </ClCompile>
+    <ClCompile Include="..\src\3rd_party\fbgemm\third_party\asmjit\src\asmjit\core\codeholder.cpp">
+      <Filter>3rd_party\fbgemm\third_party\asmjit\src\asmjit\core</Filter>
+    </ClCompile>
+    <ClCompile Include="..\src\3rd_party\fbgemm\third_party\asmjit\src\asmjit\core\compiler.cpp">
+      <Filter>3rd_party\fbgemm\third_party\asmjit\src\asmjit\core</Filter>
+    </ClCompile>
+    <ClCompile Include="..\src\3rd_party\fbgemm\third_party\asmjit\src\asmjit\core\constpool.cpp">
+      <Filter>3rd_party\fbgemm\third_party\asmjit\src\asmjit\core</Filter>
+    </ClCompile>
+    <ClCompile Include="..\src\3rd_party\fbgemm\third_party\asmjit\src\asmjit\core\cpuinfo.cpp">
+      <Filter>3rd_party\fbgemm\third_party\asmjit\src\asmjit\core</Filter>
+    </ClCompile>
+    <ClCompile Include="..\src\3rd_party\fbgemm\third_party\asmjit\src\asmjit\core\emitter.cpp">
+      <Filter>3rd_party\fbgemm\third_party\asmjit\src\asmjit\core</Filter>
+    </ClCompile>
+    <ClCompile Include="..\src\3rd_party\fbgemm\third_party\asmjit\src\asmjit\core\func.cpp">
+      <Filter>3rd_party\fbgemm\third_party\asmjit\src\asmjit\core</Filter>
+    </ClCompile>
+    <ClCompile Include="..\src\3rd_party\fbgemm\third_party\asmjit\src\asmjit\core\globals.cpp">
+      <Filter>3rd_party\fbgemm\third_party\asmjit\src\asmjit\core</Filter>
+    </ClCompile>
+    <ClCompile Include="..\src\3rd_party\fbgemm\third_party\asmjit\src\asmjit\core\inst.cpp">
+      <Filter>3rd_party\fbgemm\third_party\asmjit\src\asmjit\core</Filter>
+    </ClCompile>
+    <ClCompile Include="..\src\3rd_party\fbgemm\third_party\asmjit\src\asmjit\core\jitallocator.cpp">
+      <Filter>3rd_party\fbgemm\third_party\asmjit\src\asmjit\core</Filter>
+    </ClCompile>
+    <ClCompile Include="..\src\3rd_party\fbgemm\third_party\asmjit\src\asmjit\core\jitruntime.cpp">
+      <Filter>3rd_party\fbgemm\third_party\asmjit\src\asmjit\core</Filter>
+    </ClCompile>
+    <ClCompile Include="..\src\3rd_party\fbgemm\third_party\asmjit\src\asmjit\core\logging.cpp">
+      <Filter>3rd_party\fbgemm\third_party\asmjit\src\asmjit\core</Filter>
+    </ClCompile>
+    <ClCompile Include="..\src\3rd_party\fbgemm\third_party\asmjit\src\asmjit\core\operand.cpp">
+      <Filter>3rd_party\fbgemm\third_party\asmjit\src\asmjit\core</Filter>
+    </ClCompile>
+    <ClCompile Include="..\src\3rd_party\fbgemm\third_party\asmjit\src\asmjit\core\osutils.cpp">
+      <Filter>3rd_party\fbgemm\third_party\asmjit\src\asmjit\core</Filter>
+    </ClCompile>
+    <ClCompile Include="..\src\3rd_party\fbgemm\third_party\asmjit\src\asmjit\core\ralocal.cpp">
+      <Filter>3rd_party\fbgemm\third_party\asmjit\src\asmjit\core</Filter>
+    </ClCompile>
+    <ClCompile Include="..\src\3rd_party\fbgemm\third_party\asmjit\src\asmjit\core\rapass.cpp">
+      <Filter>3rd_party\fbgemm\third_party\asmjit\src\asmjit\core</Filter>
+    </ClCompile>
+    <ClCompile Include="..\src\3rd_party\fbgemm\third_party\asmjit\src\asmjit\core\rastack.cpp">
+      <Filter>3rd_party\fbgemm\third_party\asmjit\src\asmjit\core</Filter>
+    </ClCompile>
+    <ClCompile Include="..\src\3rd_party\fbgemm\third_party\asmjit\src\asmjit\core\string.cpp">
+      <Filter>3rd_party\fbgemm\third_party\asmjit\src\asmjit\core</Filter>
+    </ClCompile>
+    <ClCompile Include="..\src\3rd_party\fbgemm\third_party\asmjit\src\asmjit\core\support.cpp">
+      <Filter>3rd_party\fbgemm\third_party\asmjit\src\asmjit\core</Filter>
+    </ClCompile>
+    <ClCompile Include="..\src\3rd_party\fbgemm\third_party\asmjit\src\asmjit\core\target.cpp">
+      <Filter>3rd_party\fbgemm\third_party\asmjit\src\asmjit\core</Filter>
+    </ClCompile>
+    <ClCompile Include="..\src\3rd_party\fbgemm\third_party\asmjit\src\asmjit\core\type.cpp">
+      <Filter>3rd_party\fbgemm\third_party\asmjit\src\asmjit\core</Filter>
+    </ClCompile>
+    <ClCompile Include="..\src\3rd_party\fbgemm\third_party\asmjit\src\asmjit\core\virtmem.cpp">
+      <Filter>3rd_party\fbgemm\third_party\asmjit\src\asmjit\core</Filter>
+    </ClCompile>
+    <ClCompile Include="..\src\3rd_party\fbgemm\third_party\asmjit\src\asmjit\core\zone.cpp">
+      <Filter>3rd_party\fbgemm\third_party\asmjit\src\asmjit\core</Filter>
+    </ClCompile>
+    <ClCompile Include="..\src\3rd_party\fbgemm\third_party\asmjit\src\asmjit\core\zonehash.cpp">
+      <Filter>3rd_party\fbgemm\third_party\asmjit\src\asmjit\core</Filter>
+    </ClCompile>
+    <ClCompile Include="..\src\3rd_party\fbgemm\third_party\asmjit\src\asmjit\core\zonelist.cpp">
+      <Filter>3rd_party\fbgemm\third_party\asmjit\src\asmjit\core</Filter>
+    </ClCompile>
+    <ClCompile Include="..\src\3rd_party\fbgemm\third_party\asmjit\src\asmjit\core\zonestack.cpp">
+      <Filter>3rd_party\fbgemm\third_party\asmjit\src\asmjit\core</Filter>
+    </ClCompile>
+    <ClCompile Include="..\src\3rd_party\fbgemm\third_party\asmjit\src\asmjit\core\zonetree.cpp">
+      <Filter>3rd_party\fbgemm\third_party\asmjit\src\asmjit\core</Filter>
+    </ClCompile>
+    <ClCompile Include="..\src\3rd_party\fbgemm\third_party\asmjit\src\asmjit\core\zonevector.cpp">
+      <Filter>3rd_party\fbgemm\third_party\asmjit\src\asmjit\core</Filter>
+    </ClCompile>
+    <ClCompile Include="..\src\3rd_party\fbgemm\third_party\asmjit\src\asmjit\x86\x86assembler.cpp">
+      <Filter>3rd_party\fbgemm\third_party\asmjit\src\asmjit\x86</Filter>
+    </ClCompile>
+    <ClCompile Include="..\src\3rd_party\fbgemm\third_party\asmjit\src\asmjit\x86\x86builder.cpp">
+      <Filter>3rd_party\fbgemm\third_party\asmjit\src\asmjit\x86</Filter>
+    </ClCompile>
+    <ClCompile Include="..\src\3rd_party\fbgemm\third_party\asmjit\src\asmjit\x86\x86callconv.cpp">
+      <Filter>3rd_party\fbgemm\third_party\asmjit\src\asmjit\x86</Filter>
+    </ClCompile>
+    <ClCompile Include="..\src\3rd_party\fbgemm\third_party\asmjit\src\asmjit\x86\x86compiler.cpp">
+      <Filter>3rd_party\fbgemm\third_party\asmjit\src\asmjit\x86</Filter>
+    </ClCompile>
+    <ClCompile Include="..\src\3rd_party\fbgemm\third_party\asmjit\src\asmjit\x86\x86features.cpp">
+      <Filter>3rd_party\fbgemm\third_party\asmjit\src\asmjit\x86</Filter>
+    </ClCompile>
+    <ClCompile Include="..\src\3rd_party\fbgemm\third_party\asmjit\src\asmjit\x86\x86instapi.cpp">
+      <Filter>3rd_party\fbgemm\third_party\asmjit\src\asmjit\x86</Filter>
+    </ClCompile>
+    <ClCompile Include="..\src\3rd_party\fbgemm\third_party\asmjit\src\asmjit\x86\x86instdb.cpp">
+      <Filter>3rd_party\fbgemm\third_party\asmjit\src\asmjit\x86</Filter>
+    </ClCompile>
+    <ClCompile Include="..\src\3rd_party\fbgemm\third_party\asmjit\src\asmjit\x86\x86internal.cpp">
+      <Filter>3rd_party\fbgemm\third_party\asmjit\src\asmjit\x86</Filter>
+    </ClCompile>
+    <ClCompile Include="..\src\3rd_party\fbgemm\third_party\asmjit\src\asmjit\x86\x86logging.cpp">
+      <Filter>3rd_party\fbgemm\third_party\asmjit\src\asmjit\x86</Filter>
+    </ClCompile>
+    <ClCompile Include="..\src\3rd_party\fbgemm\third_party\asmjit\src\asmjit\x86\x86operand.cpp">
+      <Filter>3rd_party\fbgemm\third_party\asmjit\src\asmjit\x86</Filter>
+    </ClCompile>
+    <ClCompile Include="..\src\3rd_party\fbgemm\third_party\asmjit\src\asmjit\x86\x86rapass.cpp">
+      <Filter>3rd_party\fbgemm\third_party\asmjit\src\asmjit\x86</Filter>
+    </ClCompile>
+    <ClCompile Include="..\src\3rd_party\fbgemm\src\codegen_fp16fp32.cc">
+      <Filter>3rd_party\fbgemm\src</Filter>
+    </ClCompile>
+    <ClCompile Include="..\src\3rd_party\fbgemm\src\FbgemmI8Depthwise3DAvx2.cc">
+      <Filter>3rd_party\fbgemm\src</Filter>
+    </ClCompile>
+    <ClCompile Include="..\src\3rd_party\fbgemm\src\GenerateKernelU8S8S32ACC16Avx512VNNI.cc">
+      <Filter>3rd_party\fbgemm\src</Filter>
+    </ClCompile>
+    <ClCompile Include="..\src\3rd_party\fbgemm\src\GenerateKernelU8S8S32ACC32Avx512VNNI.cc">
+      <Filter>3rd_party\fbgemm\src</Filter>
+    </ClCompile>
+    <ClCompile Include="..\src\3rd_party\fbgemm\src\PackDepthwiseConvMatrixAvx2.cc">
+      <Filter>3rd_party\fbgemm\src</Filter>
+    </ClCompile>
+    <ClCompile Include="..\src\3rd_party\fbgemm\test\FP16Test.cc">
+      <Filter>3rd_party\fbgemm\test</Filter>
+    </ClCompile>
+    <ClCompile Include="..\src\3rd_party\fbgemm\test\GConvTest.cc">
+      <Filter>3rd_party\fbgemm\test</Filter>
+    </ClCompile>
+    <ClCompile Include="..\src\3rd_party\fbgemm\test\I8DepthwiseTest.cc">
+      <Filter>3rd_party\fbgemm\test</Filter>
+    </ClCompile>
+    <ClCompile Include="..\src\3rd_party\fbgemm\test\I8SpmdmTest.cc">
+      <Filter>3rd_party\fbgemm\test</Filter>
+    </ClCompile>
+    <ClCompile Include="..\src\3rd_party\fbgemm\test\Im2ColFusedRequantizeTest.cc">
+      <Filter>3rd_party\fbgemm\test</Filter>
+    </ClCompile>
+    <ClCompile Include="..\src\3rd_party\fbgemm\test\PackedRequantizeAcc16Test.cc">
+      <Filter>3rd_party\fbgemm\test</Filter>
+    </ClCompile>
+    <ClCompile Include="..\src\3rd_party\fbgemm\test\PackedRequantizeTest.cc">
+      <Filter>3rd_party\fbgemm\test</Filter>
+    </ClCompile>
+    <ClCompile Include="..\src\3rd_party\fbgemm\test\QuantizationHelpers.cc">
+      <Filter>3rd_party\fbgemm\test</Filter>
+    </ClCompile>
+    <ClCompile Include="..\src\3rd_party\fbgemm\test\QuantUtilsTest.cc">
+      <Filter>3rd_party\fbgemm\test</Filter>
+    </ClCompile>
+    <ClCompile Include="..\src\3rd_party\fbgemm\test\RequantizeOnlyTest.cc">
+      <Filter>3rd_party\fbgemm\test</Filter>
+    </ClCompile>
+    <ClCompile Include="..\src\3rd_party\fbgemm\test\TestUtils.cc">
+      <Filter>3rd_party\fbgemm\test</Filter>
+    </ClCompile>
+    <ClCompile Include="..\src\3rd_party\fbgemm\test\UniConvTest.cc">
+      <Filter>3rd_party\fbgemm\test</Filter>
+    </ClCompile>
+    <ClCompile Include="..\src\3rd_party\fbgemm\bench\BenchUtils.cc">
+      <Filter>3rd_party\fbgemm\bench</Filter>
+    </ClCompile>
+    <ClCompile Include="..\src\3rd_party\fbgemm\bench\ConvUnifiedBenchmark.cc">
+      <Filter>3rd_party\fbgemm\bench</Filter>
+    </ClCompile>
+    <ClCompile Include="..\src\3rd_party\fbgemm\bench\Depthwise3DBenchmark.cc">
+      <Filter>3rd_party\fbgemm\bench</Filter>
+    </ClCompile>
+    <ClCompile Include="..\src\3rd_party\fbgemm\bench\DepthwiseBenchmark.cc">
+      <Filter>3rd_party\fbgemm\bench</Filter>
+    </ClCompile>
+    <ClCompile Include="..\src\3rd_party\fbgemm\bench\FP16Benchmark.cc">
+      <Filter>3rd_party\fbgemm\bench</Filter>
+    </ClCompile>
+    <ClCompile Include="..\src\3rd_party\fbgemm\bench\GEMMsBenchmark.cc">
+      <Filter>3rd_party\fbgemm\bench</Filter>
+    </ClCompile>
+    <ClCompile Include="..\src\3rd_party\fbgemm\bench\GEMMsTunableBenchmark.cc">
+      <Filter>3rd_party\fbgemm\bench</Filter>
+    </ClCompile>
+    <ClCompile Include="..\src\3rd_party\fbgemm\bench\GroupwiseConvRequantizeBenchmark.cc">
+      <Filter>3rd_party\fbgemm\bench</Filter>
+    </ClCompile>
+    <ClCompile Include="..\src\3rd_party\fbgemm\bench\I8SpmdmBenchmark.cc">
+      <Filter>3rd_party\fbgemm\bench</Filter>
+    </ClCompile>
+    <ClCompile Include="..\src\3rd_party\fbgemm\bench\Im2ColFusedRequantizeBenchmark.cc">
+      <Filter>3rd_party\fbgemm\bench</Filter>
+    </ClCompile>
+    <ClCompile Include="..\src\3rd_party\fbgemm\bench\PackedFloatInOutBenchmark.cc">
+      <Filter>3rd_party\fbgemm\bench</Filter>
+    </ClCompile>
+    <ClCompile Include="..\src\3rd_party\fbgemm\bench\PackedRequantizeAcc16Benchmark.cc">
+      <Filter>3rd_party\fbgemm\bench</Filter>
+    </ClCompile>
+    <ClCompile Include="..\src\3rd_party\fbgemm\bench\PackedRequantizeAcc32Benchmark.cc">
+      <Filter>3rd_party\fbgemm\bench</Filter>
+    </ClCompile>
+    <ClCompile Include="..\src\3rd_party\fbgemm\bench\RequantizeBenchmark.cc">
+      <Filter>3rd_party\fbgemm\bench</Filter>
+    </ClCompile>
+    <ClCompile Include="..\src\3rd_party\fbgemm\bench\RowOffsetBenchmark.cc">
+      <Filter>3rd_party\fbgemm\bench</Filter>
+    </ClCompile>
+    <ClCompile Include="..\src\3rd_party\fbgemm\third_party\googletest\googletest\src\gtest_main.cc">
+      <Filter>3rd_party\fbgemm\third_party\googletest\googletest\src</Filter>
+    </ClCompile>
+    <ClCompile Include="..\src\3rd_party\fbgemm\third_party\googletest\googletest\src\gtest-all.cc">
+      <Filter>3rd_party\fbgemm\third_party\googletest\googletest\src</Filter>
+    </ClCompile>
+    <ClCompile Include="..\src\common\aliases.cpp">
+      <Filter>common</Filter>
+    </ClCompile>
+    <ClCompile Include="..\src\3rd_party\half_float\HalfPrecisionFloatTest.cpp">
+      <Filter>3rd_party\half_float</Filter>
+    </ClCompile>
+    <ClCompile Include="..\src\tensors\tensor.cpp">
+      <Filter>tensors</Filter>
+    </ClCompile>
+    <ClCompile Include="..\src\common\filesystem.cpp">
+      <Filter>common</Filter>
+    </ClCompile>
+    <ClCompile Include="..\src\common\file_stream.cpp">
+      <Filter>common</Filter>
+    </ClCompile>
+    <ClCompile Include="..\src\training\scheduler.cpp">
+      <Filter>training</Filter>
+    </ClCompile>
+    <ClCompile Include="..\src\common\options.cpp">
+      <Filter>common</Filter>
+    </ClCompile>
+    <ClCompile Include="..\src\common\types.cpp">
+      <Filter>common</Filter>
+    </ClCompile>
+    <ClCompile Include="..\src\common\fastopt.cpp">
+      <Filter>common</Filter>
+    </ClCompile>
+    <ClCompile Include="..\src\3rd_party\phf\phf.cc">
+      <Filter>3rd_party\phf</Filter>
+    </ClCompile>
+    <ClCompile Include="..\src\tensors\cpu\fbgemm\packed_gemm.cpp">
+      <Filter>tensors\cpu\fbgemm</Filter>
+    </ClCompile>
+    <ClCompile Include="..\src\training\graph_group.cpp">
+      <Filter>training</Filter>
+    </ClCompile>
+    <ClCompile Include="..\src\common\file_utils.cpp">
+      <Filter>common</Filter>
+    </ClCompile>
+    <ClCompile Include="..\src\tensors\cpu\topk.cpp">
+      <Filter>tensors\cpu</Filter>
+    </ClCompile>
+    <ClCompile Include="..\src\onnx\protobuf.cpp">
+      <Filter>onnx</Filter>
+    </ClCompile>
+    <ClCompile Include="..\src\onnx\expression_graph_onnx_exporter.cpp">
+      <Filter>onnx</Filter>
+    </ClCompile>
+    <ClCompile Include="..\src\onnx\expression_graph_onnx_serialization.cpp">
+      <Filter>onnx</Filter>
+    </ClCompile>
+    <ClCompile Include="..\src\tests\cli.cpp">
+      <Filter>tests</Filter>
+    </ClCompile>
+    <ClCompile Include="..\src\tests\dropout.cpp">
+      <Filter>tests</Filter>
+    </ClCompile>
+    <ClCompile Include="..\src\tests\logger.cpp">
+      <Filter>tests</Filter>
+    </ClCompile>
+    <ClCompile Include="..\src\tests\pooling.cpp">
+      <Filter>tests</Filter>
+    </ClCompile>
+    <ClCompile Include="..\src\tests\prod.cpp">
+      <Filter>tests</Filter>
+    </ClCompile>
+    <ClCompile Include="..\src\tests\sqlite.cpp">
+      <Filter>tests</Filter>
+    </ClCompile>
+    <ClCompile Include="..\src\tests\units\attention_tests.cpp">
+      <Filter>tests\units</Filter>
+    </ClCompile>
+    <ClCompile Include="..\src\tests\units\fastopt_tests.cpp">
+      <Filter>tests\units</Filter>
+    </ClCompile>
+    <ClCompile Include="..\src\tests\units\graph_tests.cpp">
+      <Filter>tests\units</Filter>
+    </ClCompile>
+    <ClCompile Include="..\src\tests\units\operator_tests.cpp">
+      <Filter>tests\units</Filter>
+    </ClCompile>
+    <ClCompile Include="..\src\tests\units\rnn_tests.cpp">
+      <Filter>tests\units</Filter>
+    </ClCompile>
+    <ClCompile Include="..\src\tests\units\run_tests.cpp">
+      <Filter>tests\units</Filter>
+    </ClCompile>
+    <ClCompile Include="..\src\tests\units\utils_tests.cpp">
+      <Filter>tests\units</Filter>
+    </ClCompile>
+    <ClCompile Include="..\src\3rd_party\faiss\Index.cpp">
+      <Filter>3rd_party\faiss</Filter>
+    </ClCompile>
+    <ClCompile Include="..\src\3rd_party\faiss\IndexLSH.cpp">
+      <Filter>3rd_party\faiss</Filter>
+    </ClCompile>
+    <ClCompile Include="..\src\3rd_party\faiss\VectorTransform.cpp">
+      <Filter>3rd_party\faiss</Filter>
+    </ClCompile>
+    <ClCompile Include="..\src\3rd_party\faiss\utils\hamming.cpp">
+      <Filter>3rd_party\faiss\utils</Filter>
+    </ClCompile>
+    <ClCompile Include="..\src\3rd_party\faiss\utils\Heap.cpp">
+      <Filter>3rd_party\faiss\utils</Filter>
+    </ClCompile>
+    <ClCompile Include="..\src\3rd_party\faiss\utils\misc.cpp">
+      <Filter>3rd_party\faiss\utils</Filter>
+    </ClCompile>
+    <ClCompile Include="..\src\3rd_party\faiss\utils\random.cpp">
+      <Filter>3rd_party\faiss\utils</Filter>
+    </ClCompile>
+    <ClCompile Include="..\src\layers\lsh.cpp">
+      <Filter>layers</Filter>
+    </ClCompile>
+  </ItemGroup>
+  <ItemGroup>
+    <ClInclude Include="..\src\marian.h" />
+    <ClInclude Include="..\src\3rd_party\catch.hpp">
+      <Filter>3rd_party</Filter>
+    </ClInclude>
+    <ClInclude Include="..\src\3rd_party\reduce_all.h">
+      <Filter>3rd_party</Filter>
+    </ClInclude>
+    <ClInclude Include="..\src\3rd_party\threadpool.h">
+      <Filter>3rd_party</Filter>
+    </ClInclude>
+    <ClInclude Include="..\src\3rd_party\cnpy\cnpy.h">
+      <Filter>3rd_party\cnpy</Filter>
+    </ClInclude>
+    <ClInclude Include="..\src\3rd_party\spdlog\async_logger.h">
+      <Filter>3rd_party\spdlog</Filter>
+    </ClInclude>
+    <ClInclude Include="..\src\3rd_party\spdlog\common.h">
+      <Filter>3rd_party\spdlog</Filter>
+    </ClInclude>
+    <ClInclude Include="..\src\3rd_party\spdlog\formatter.h">
+      <Filter>3rd_party\spdlog</Filter>
+    </ClInclude>
+    <ClInclude Include="..\src\3rd_party\spdlog\logger.h">
+      <Filter>3rd_party\spdlog</Filter>
+    </ClInclude>
+    <ClInclude Include="..\src\3rd_party\spdlog\spdlog.h">
+      <Filter>3rd_party\spdlog</Filter>
+    </ClInclude>
+    <ClInclude Include="..\src\3rd_party\spdlog\tweakme.h">
+      <Filter>3rd_party\spdlog</Filter>
+    </ClInclude>
+    <ClInclude Include="..\src\3rd_party\spdlog\bench\utils.h">
+      <Filter>3rd_party\spdlog\bench</Filter>
+    </ClInclude>
+    <ClInclude Include="..\src\3rd_party\spdlog\bench\latency\utils.h">
+      <Filter>3rd_party\spdlog\bench\latency</Filter>
+    </ClInclude>
+    <ClInclude Include="..\src\3rd_party\spdlog\details\async_logger_impl.h">
+      <Filter>3rd_party\spdlog\details</Filter>
+    </ClInclude>
+    <ClInclude Include="..\src\3rd_party\spdlog\details\async_log_helper.h">
+      <Filter>3rd_party\spdlog\details</Filter>
+    </ClInclude>
+    <ClInclude Include="..\src\3rd_party\spdlog\details\file_helper.h">
+      <Filter>3rd_party\spdlog\details</Filter>
+    </ClInclude>
+    <ClInclude Include="..\src\3rd_party\spdlog\details\format.h">
+      <Filter>3rd_party\spdlog\details</Filter>
+    </ClInclude>
+    <ClInclude Include="..\src\3rd_party\spdlog\details\line_logger_fwd.h">
+      <Filter>3rd_party\spdlog\details</Filter>
+    </ClInclude>
+    <ClInclude Include="..\src\3rd_party\spdlog\details\line_logger_impl.h">
+      <Filter>3rd_party\spdlog\details</Filter>
+    </ClInclude>
+    <ClInclude Include="..\src\3rd_party\spdlog\details\logger_impl.h">
+      <Filter>3rd_party\spdlog\details</Filter>
+    </ClInclude>
+    <ClInclude Include="..\src\3rd_party\spdlog\details\log_msg.h">
+      <Filter>3rd_party\spdlog\details</Filter>
+    </ClInclude>
+    <ClInclude Include="..\src\3rd_party\spdlog\details\mpmc_bounded_q.h">
+      <Filter>3rd_party\spdlog\details</Filter>
+    </ClInclude>
+    <ClInclude Include="..\src\3rd_party\spdlog\details\null_mutex.h">
+      <Filter>3rd_party\spdlog\details</Filter>
+    </ClInclude>
+    <ClInclude Include="..\src\3rd_party\spdlog\details\os.h">
+      <Filter>3rd_party\spdlog\details</Filter>
+    </ClInclude>
+    <ClInclude Include="..\src\3rd_party\spdlog\details\pattern_formatter_impl.h">
+      <Filter>3rd_party\spdlog\details</Filter>
+    </ClInclude>
+    <ClInclude Include="..\src\3rd_party\spdlog\details\registry.h">
+      <Filter>3rd_party\spdlog\details</Filter>
+    </ClInclude>
+    <ClInclude Include="..\src\3rd_party\spdlog\details\spdlog_impl.h">
+      <Filter>3rd_party\spdlog\details</Filter>
+    </ClInclude>
+    <ClInclude Include="..\src\3rd_party\spdlog\example\utils.h">
+      <Filter>3rd_party\spdlog\example</Filter>
+    </ClInclude>
+    <ClInclude Include="..\src\3rd_party\spdlog\include\spdlog\details\async_logger_impl.h">
+      <Filter>3rd_party\spdlog\include\spdlog\details</Filter>
+    </ClInclude>
+    <ClInclude Include="..\src\3rd_party\spdlog\include\spdlog\details\async_log_helper.h">
+      <Filter>3rd_party\spdlog\include\spdlog\details</Filter>
+    </ClInclude>
+    <ClInclude Include="..\src\3rd_party\spdlog\include\spdlog\details\file_helper.h">
+      <Filter>3rd_party\spdlog\include\spdlog\details</Filter>
+    </ClInclude>
+    <ClInclude Include="..\src\3rd_party\spdlog\include\spdlog\details\logger_impl.h">
+      <Filter>3rd_party\spdlog\include\spdlog\details</Filter>
+    </ClInclude>
+    <ClInclude Include="..\src\3rd_party\spdlog\include\spdlog\details\log_msg.h">
+      <Filter>3rd_party\spdlog\include\spdlog\details</Filter>
+    </ClInclude>
+    <ClInclude Include="..\src\3rd_party\spdlog\include\spdlog\details\mpmc_bounded_q.h">
+      <Filter>3rd_party\spdlog\include\spdlog\details</Filter>
+    </ClInclude>
+    <ClInclude Include="..\src\3rd_party\spdlog\include\spdlog\details\null_mutex.h">
+      <Filter>3rd_party\spdlog\include\spdlog\details</Filter>
+    </ClInclude>
+    <ClInclude Include="..\src\3rd_party\spdlog\include\spdlog\details\os.h">
+      <Filter>3rd_party\spdlog\include\spdlog\details</Filter>
+    </ClInclude>
+    <ClInclude Include="..\src\3rd_party\spdlog\include\spdlog\details\pattern_formatter_impl.h">
+      <Filter>3rd_party\spdlog\include\spdlog\details</Filter>
+    </ClInclude>
+    <ClInclude Include="..\src\3rd_party\spdlog\include\spdlog\details\registry.h">
+      <Filter>3rd_party\spdlog\include\spdlog\details</Filter>
+    </ClInclude>
+    <ClInclude Include="..\src\3rd_party\spdlog\include\spdlog\details\spdlog_impl.h">
+      <Filter>3rd_party\spdlog\include\spdlog\details</Filter>
+    </ClInclude>
+    <ClInclude Include="..\src\3rd_party\spdlog\include\spdlog\fmt\fmt.h">
+      <Filter>3rd_party\spdlog\include\spdlog\fmt</Filter>
+    </ClInclude>
+    <ClInclude Include="..\src\3rd_party\spdlog\include\spdlog\fmt\ostr.h">
+      <Filter>3rd_party\spdlog\include\spdlog\fmt</Filter>
+    </ClInclude>
+    <ClInclude Include="..\src\3rd_party\spdlog\include\spdlog\fmt\bundled\format.h">
+      <Filter>3rd_party\spdlog\include\spdlog\fmt\bundled</Filter>
+    </ClInclude>
+    <ClInclude Include="..\src\3rd_party\spdlog\include\spdlog\fmt\bundled\ostream.h">
+      <Filter>3rd_party\spdlog\include\spdlog\fmt\bundled</Filter>
+    </ClInclude>
+    <ClInclude Include="..\src\3rd_party\spdlog\include\spdlog\fmt\bundled\posix.h">
+      <Filter>3rd_party\spdlog\include\spdlog\fmt\bundled</Filter>
+    </ClInclude>
+    <ClInclude Include="..\src\3rd_party\spdlog\include\spdlog\fmt\bundled\time.h">
+      <Filter>3rd_party\spdlog\include\spdlog\fmt\bundled</Filter>
+    </ClInclude>
+    <ClInclude Include="..\src\3rd_party\spdlog\include\spdlog\sinks\android_sink.h">
+      <Filter>3rd_party\spdlog\include\spdlog\sinks</Filter>
+    </ClInclude>
+    <ClInclude Include="..\src\3rd_party\spdlog\include\spdlog\sinks\ansicolor_sink.h">
+      <Filter>3rd_party\spdlog\include\spdlog\sinks</Filter>
+    </ClInclude>
+    <ClInclude Include="..\src\3rd_party\spdlog\include\spdlog\sinks\base_sink.h">
+      <Filter>3rd_party\spdlog\include\spdlog\sinks</Filter>
+    </ClInclude>
+    <ClInclude Include="..\src\3rd_party\spdlog\include\spdlog\sinks\dist_sink.h">
+      <Filter>3rd_party\spdlog\include\spdlog\sinks</Filter>
+    </ClInclude>
+    <ClInclude Include="..\src\3rd_party\spdlog\include\spdlog\sinks\file_sinks.h">
+      <Filter>3rd_party\spdlog\include\spdlog\sinks</Filter>
+    </ClInclude>
+    <ClInclude Include="..\src\3rd_party\spdlog\include\spdlog\sinks\msvc_sink.h">
+      <Filter>3rd_party\spdlog\include\spdlog\sinks</Filter>
+    </ClInclude>
+    <ClInclude Include="..\src\3rd_party\spdlog\include\spdlog\sinks\null_sink.h">
+      <Filter>3rd_party\spdlog\include\spdlog\sinks</Filter>
+    </ClInclude>
+    <ClInclude Include="..\src\3rd_party\spdlog\include\spdlog\sinks\ostream_sink.h">
+      <Filter>3rd_party\spdlog\include\spdlog\sinks</Filter>
+    </ClInclude>
+    <ClInclude Include="..\src\3rd_party\spdlog\include\spdlog\sinks\sink.h">
+      <Filter>3rd_party\spdlog\include\spdlog\sinks</Filter>
+    </ClInclude>
+    <ClInclude Include="..\src\3rd_party\spdlog\include\spdlog\sinks\stdout_sinks.h">
+      <Filter>3rd_party\spdlog\include\spdlog\sinks</Filter>
+    </ClInclude>
+    <ClInclude Include="..\src\3rd_party\spdlog\include\spdlog\sinks\syslog_sink.h">
+      <Filter>3rd_party\spdlog\include\spdlog\sinks</Filter>
+    </ClInclude>
+    <ClInclude Include="..\src\3rd_party\spdlog\include\spdlog\sinks\wincolor_sink.h">
+      <Filter>3rd_party\spdlog\include\spdlog\sinks</Filter>
+    </ClInclude>
+    <ClInclude Include="..\src\3rd_party\spdlog\sinks\android_sink.h">
+      <Filter>3rd_party\spdlog\sinks</Filter>
+    </ClInclude>
+    <ClInclude Include="..\src\3rd_party\spdlog\sinks\ansicolor_sink.h">
+      <Filter>3rd_party\spdlog\sinks</Filter>
+    </ClInclude>
+    <ClInclude Include="..\src\3rd_party\spdlog\sinks\base_sink.h">
+      <Filter>3rd_party\spdlog\sinks</Filter>
+    </ClInclude>
+    <ClInclude Include="..\src\3rd_party\spdlog\sinks\dist_sink.h">
+      <Filter>3rd_party\spdlog\sinks</Filter>
+    </ClInclude>
+    <ClInclude Include="..\src\3rd_party\spdlog\sinks\file_sinks.h">
+      <Filter>3rd_party\spdlog\sinks</Filter>
+    </ClInclude>
+    <ClInclude Include="..\src\3rd_party\spdlog\sinks\msvc_sink.h">
+      <Filter>3rd_party\spdlog\sinks</Filter>
+    </ClInclude>
+    <ClInclude Include="..\src\3rd_party\spdlog\sinks\null_sink.h">
+      <Filter>3rd_party\spdlog\sinks</Filter>
+    </ClInclude>
+    <ClInclude Include="..\src\3rd_party\spdlog\sinks\ostream_sink.h">
+      <Filter>3rd_party\spdlog\sinks</Filter>
+    </ClInclude>
+    <ClInclude Include="..\src\3rd_party\spdlog\sinks\sink.h">
+      <Filter>3rd_party\spdlog\sinks</Filter>
+    </ClInclude>
+    <ClInclude Include="..\src\3rd_party\spdlog\sinks\stdout_sinks.h">
+      <Filter>3rd_party\spdlog\sinks</Filter>
+    </ClInclude>
+    <ClInclude Include="..\src\3rd_party\spdlog\sinks\syslog_sink.h">
+      <Filter>3rd_party\spdlog\sinks</Filter>
+    </ClInclude>
+    <ClInclude Include="..\src\3rd_party\spdlog\tests\catch.hpp">
+      <Filter>3rd_party\spdlog\tests</Filter>
+    </ClInclude>
+    <ClInclude Include="..\src\3rd_party\spdlog\tests\includes.h">
+      <Filter>3rd_party\spdlog\tests</Filter>
+    </ClInclude>
+    <ClInclude Include="..\src\3rd_party\spdlog\tests\utils.h">
+      <Filter>3rd_party\spdlog\tests</Filter>
+    </ClInclude>
+    <ClInclude Include="..\src\3rd_party\yaml-cpp\anchor.h">
+      <Filter>3rd_party\yaml-cpp</Filter>
+    </ClInclude>
+    <ClInclude Include="..\src\3rd_party\yaml-cpp\binary.h">
+      <Filter>3rd_party\yaml-cpp</Filter>
+    </ClInclude>
+    <ClInclude Include="..\src\3rd_party\yaml-cpp\collectionstack.h">
+      <Filter>3rd_party\yaml-cpp</Filter>
+    </ClInclude>
+    <ClInclude Include="..\src\3rd_party\yaml-cpp\directives.h">
+      <Filter>3rd_party\yaml-cpp</Filter>
+    </ClInclude>
+    <ClInclude Include="..\src\3rd_party\yaml-cpp\dll.h">
+      <Filter>3rd_party\yaml-cpp</Filter>
+    </ClInclude>
+    <ClInclude Include="..\src\3rd_party\yaml-cpp\emitfromevents.h">
+      <Filter>3rd_party\yaml-cpp</Filter>
+    </ClInclude>
+    <ClInclude Include="..\src\3rd_party\yaml-cpp\emitter.h">
+      <Filter>3rd_party\yaml-cpp</Filter>
+    </ClInclude>
+    <ClInclude Include="..\src\3rd_party\yaml-cpp\emitterdef.h">
+      <Filter>3rd_party\yaml-cpp</Filter>
+    </ClInclude>
+    <ClInclude Include="..\src\3rd_party\yaml-cpp\emittermanip.h">
+      <Filter>3rd_party\yaml-cpp</Filter>
+    </ClInclude>
+    <ClInclude Include="..\src\3rd_party\yaml-cpp\emitterstate.h">
+      <Filter>3rd_party\yaml-cpp</Filter>
+    </ClInclude>
+    <ClInclude Include="..\src\3rd_party\yaml-cpp\emitterstyle.h">
+      <Filter>3rd_party\yaml-cpp</Filter>
+    </ClInclude>
+    <ClInclude Include="..\src\3rd_party\yaml-cpp\emitterutils.h">
+      <Filter>3rd_party\yaml-cpp</Filter>
+    </ClInclude>
+    <ClInclude Include="..\src\3rd_party\yaml-cpp\eventhandler.h">
+      <Filter>3rd_party\yaml-cpp</Filter>
+    </ClInclude>
+    <ClInclude Include="..\src\3rd_party\yaml-cpp\exceptions.h">
+      <Filter>3rd_party\yaml-cpp</Filter>
+    </ClInclude>
+    <ClInclude Include="..\src\3rd_party\yaml-cpp\exp.h">
+      <Filter>3rd_party\yaml-cpp</Filter>
+    </ClInclude>
+    <ClInclude Include="..\src\3rd_party\yaml-cpp\indentation.h">
+      <Filter>3rd_party\yaml-cpp</Filter>
+    </ClInclude>
+    <ClInclude Include="..\src\3rd_party\yaml-cpp\mark.h">
+      <Filter>3rd_party\yaml-cpp</Filter>
+    </ClInclude>
+    <ClInclude Include="..\src\3rd_party\yaml-cpp\nodebuilder.h">
+      <Filter>3rd_party\yaml-cpp</Filter>
+    </ClInclude>
+    <ClInclude Include="..\src\3rd_party\yaml-cpp\nodeevents.h">
+      <Filter>3rd_party\yaml-cpp</Filter>
+    </ClInclude>
+    <ClInclude Include="..\src\3rd_party\yaml-cpp\noncopyable.h">
+      <Filter>3rd_party\yaml-cpp</Filter>
+    </ClInclude>
+    <ClInclude Include="..\src\3rd_party\yaml-cpp\null.h">
+      <Filter>3rd_party\yaml-cpp</Filter>
+    </ClInclude>
+    <ClInclude Include="..\src\3rd_party\yaml-cpp\ostream_wrapper.h">
+      <Filter>3rd_party\yaml-cpp</Filter>
+    </ClInclude>
+    <ClInclude Include="..\src\3rd_party\yaml-cpp\parser.h">
+      <Filter>3rd_party\yaml-cpp</Filter>
+    </ClInclude>
+    <ClInclude Include="..\src\3rd_party\yaml-cpp\ptr_vector.h">
+      <Filter>3rd_party\yaml-cpp</Filter>
+    </ClInclude>
+    <ClInclude Include="..\src\3rd_party\yaml-cpp\regeximpl.h">
+      <Filter>3rd_party\yaml-cpp</Filter>
+    </ClInclude>
+    <ClInclude Include="..\src\3rd_party\yaml-cpp\regex_yaml.h">
+      <Filter>3rd_party\yaml-cpp</Filter>
+    </ClInclude>
+    <ClInclude Include="..\src\3rd_party\yaml-cpp\scanner.h">
+      <Filter>3rd_party\yaml-cpp</Filter>
+    </ClInclude>
+    <ClInclude Include="..\src\3rd_party\yaml-cpp\scanscalar.h">
+      <Filter>3rd_party\yaml-cpp</Filter>
+    </ClInclude>
+    <ClInclude Include="..\src\3rd_party\yaml-cpp\scantag.h">
+      <Filter>3rd_party\yaml-cpp</Filter>
+    </ClInclude>
+    <ClInclude Include="..\src\3rd_party\yaml-cpp\setting.h">
+      <Filter>3rd_party\yaml-cpp</Filter>
+    </ClInclude>
+    <ClInclude Include="..\src\3rd_party\yaml-cpp\singledocparser.h">
+      <Filter>3rd_party\yaml-cpp</Filter>
+    </ClInclude>
+    <ClInclude Include="..\src\3rd_party\yaml-cpp\stlemitter.h">
+      <Filter>3rd_party\yaml-cpp</Filter>
+    </ClInclude>
+    <ClInclude Include="..\src\3rd_party\yaml-cpp\stream.h">
+      <Filter>3rd_party\yaml-cpp</Filter>
+    </ClInclude>
+    <ClInclude Include="..\src\3rd_party\yaml-cpp\streamcharsource.h">
+      <Filter>3rd_party\yaml-cpp</Filter>
+    </ClInclude>
+    <ClInclude Include="..\src\3rd_party\yaml-cpp\stringsource.h">
+      <Filter>3rd_party\yaml-cpp</Filter>
+    </ClInclude>
+    <ClInclude Include="..\src\3rd_party\yaml-cpp\tag.h">
+      <Filter>3rd_party\yaml-cpp</Filter>
+    </ClInclude>
+    <ClInclude Include="..\src\3rd_party\yaml-cpp\token.h">
+      <Filter>3rd_party\yaml-cpp</Filter>
+    </ClInclude>
+    <ClInclude Include="..\src\3rd_party\yaml-cpp\traits.h">
+      <Filter>3rd_party\yaml-cpp</Filter>
+    </ClInclude>
+    <ClInclude Include="..\src\3rd_party\yaml-cpp\yaml.h">
+      <Filter>3rd_party\yaml-cpp</Filter>
+    </ClInclude>
+    <ClInclude Include="..\src\3rd_party\yaml-cpp\contrib\anchordict.h">
+      <Filter>3rd_party\yaml-cpp\contrib</Filter>
+    </ClInclude>
+    <ClInclude Include="..\src\3rd_party\yaml-cpp\contrib\graphbuilder.h">
+      <Filter>3rd_party\yaml-cpp\contrib</Filter>
+    </ClInclude>
+    <ClInclude Include="..\src\3rd_party\yaml-cpp\contrib\graphbuilderadapter.h">
+      <Filter>3rd_party\yaml-cpp\contrib</Filter>
+    </ClInclude>
+    <ClInclude Include="..\src\3rd_party\yaml-cpp\node\convert.h">
+      <Filter>3rd_party\yaml-cpp\node</Filter>
+    </ClInclude>
+    <ClInclude Include="..\src\3rd_party\yaml-cpp\node\emit.h">
+      <Filter>3rd_party\yaml-cpp\node</Filter>
+    </ClInclude>
+    <ClInclude Include="..\src\3rd_party\yaml-cpp\node\impl.h">
+      <Filter>3rd_party\yaml-cpp\node</Filter>
+    </ClInclude>
+    <ClInclude Include="..\src\3rd_party\yaml-cpp\node\iterator.h">
+      <Filter>3rd_party\yaml-cpp\node</Filter>
+    </ClInclude>
+    <ClInclude Include="..\src\3rd_party\yaml-cpp\node\node.h">
+      <Filter>3rd_party\yaml-cpp\node</Filter>
+    </ClInclude>
+    <ClInclude Include="..\src\3rd_party\yaml-cpp\node\parse.h">
+      <Filter>3rd_party\yaml-cpp\node</Filter>
+    </ClInclude>
+    <ClInclude Include="..\src\3rd_party\yaml-cpp\node\ptr.h">
+      <Filter>3rd_party\yaml-cpp\node</Filter>
+    </ClInclude>
+    <ClInclude Include="..\src\3rd_party\yaml-cpp\node\type.h">
+      <Filter>3rd_party\yaml-cpp\node</Filter>
+    </ClInclude>
+    <ClInclude Include="..\src\3rd_party\yaml-cpp\node\detail\bool_type.h">
+      <Filter>3rd_party\yaml-cpp\node\detail</Filter>
+    </ClInclude>
+    <ClInclude Include="..\src\3rd_party\yaml-cpp\node\detail\impl.h">
+      <Filter>3rd_party\yaml-cpp\node\detail</Filter>
+    </ClInclude>
+    <ClInclude Include="..\src\3rd_party\yaml-cpp\node\detail\iterator.h">
+      <Filter>3rd_party\yaml-cpp\node\detail</Filter>
+    </ClInclude>
+    <ClInclude Include="..\src\3rd_party\yaml-cpp\node\detail\iterator_fwd.h">
+      <Filter>3rd_party\yaml-cpp\node\detail</Filter>
+    </ClInclude>
+    <ClInclude Include="..\src\3rd_party\yaml-cpp\node\detail\memory.h">
+      <Filter>3rd_party\yaml-cpp\node\detail</Filter>
+    </ClInclude>
+    <ClInclude Include="..\src\3rd_party\yaml-cpp\node\detail\node.h">
+      <Filter>3rd_party\yaml-cpp\node\detail</Filter>
+    </ClInclude>
+    <ClInclude Include="..\src\3rd_party\yaml-cpp\node\detail\node_data.h">
+      <Filter>3rd_party\yaml-cpp\node\detail</Filter>
+    </ClInclude>
+    <ClInclude Include="..\src\3rd_party\yaml-cpp\node\detail\node_iterator.h">
+      <Filter>3rd_party\yaml-cpp\node\detail</Filter>
+    </ClInclude>
+    <ClInclude Include="..\src\3rd_party\yaml-cpp\node\detail\node_ref.h">
+      <Filter>3rd_party\yaml-cpp\node\detail</Filter>
+    </ClInclude>
+    <ClInclude Include="..\src\common\compile_time_crc32.h">
+      <Filter>common</Filter>
+    </ClInclude>
+    <ClInclude Include="..\src\common\config.h">
+      <Filter>common</Filter>
+    </ClInclude>
+    <ClInclude Include="..\src\common\config_parser.h">
+      <Filter>common</Filter>
+    </ClInclude>
+    <ClInclude Include="..\src\common\definitions.h">
+      <Filter>common</Filter>
+    </ClInclude>
+    <ClInclude Include="..\src\common\file_stream.h">
+      <Filter>common</Filter>
+    </ClInclude>
+    <ClInclude Include="..\src\common\logging.h">
+      <Filter>common</Filter>
+    </ClInclude>
+    <ClInclude Include="..\src\common\options.h">
+      <Filter>common</Filter>
+    </ClInclude>
+    <ClInclude Include="..\src\common\regex.h">
+      <Filter>common</Filter>
+    </ClInclude>
+    <ClInclude Include="..\src\common\shape.h">
+      <Filter>common</Filter>
+    </ClInclude>
+    <ClInclude Include="..\src\common\utils.h">
+      <Filter>common</Filter>
+    </ClInclude>
+    <ClInclude Include="..\src\data\alignment.h">
+      <Filter>data</Filter>
+    </ClInclude>
+    <ClInclude Include="..\src\data\batch.h">
+      <Filter>data</Filter>
+    </ClInclude>
+    <ClInclude Include="..\src\data\batch_generator.h">
+      <Filter>data</Filter>
+    </ClInclude>
+    <ClInclude Include="..\src\data\batch_stats.h">
+      <Filter>data</Filter>
+    </ClInclude>
+    <ClInclude Include="..\src\data\corpus.h">
+      <Filter>data</Filter>
+    </ClInclude>
+    <ClInclude Include="..\src\data\corpus_base.h">
+      <Filter>data</Filter>
+    </ClInclude>
+    <ClInclude Include="..\src\data\corpus_nbest.h">
+      <Filter>data</Filter>
+    </ClInclude>
+    <ClInclude Include="..\src\data\dataset.h">
+      <Filter>data</Filter>
+    </ClInclude>
+    <ClInclude Include="..\src\data\npz_converter.h">
+      <Filter>data</Filter>
+    </ClInclude>
+    <ClInclude Include="..\src\data\rng_engine.h">
+      <Filter>data</Filter>
+    </ClInclude>
+    <ClInclude Include="..\src\data\shortlist.h">
+      <Filter>data</Filter>
+    </ClInclude>
+    <ClInclude Include="..\src\data\text_input.h">
+      <Filter>data</Filter>
+    </ClInclude>
+    <ClInclude Include="..\src\data\types.h">
+      <Filter>data</Filter>
+    </ClInclude>
+    <ClInclude Include="..\src\data\vocab.h">
+      <Filter>data</Filter>
+    </ClInclude>
+    <ClInclude Include="..\src\functional\array.h">
+      <Filter>functional</Filter>
+    </ClInclude>
+    <ClInclude Include="..\src\functional\defs.h">
+      <Filter>functional</Filter>
+    </ClInclude>
+    <ClInclude Include="..\src\functional\floats.h">
+      <Filter>functional</Filter>
+    </ClInclude>
+    <ClInclude Include="..\src\functional\functional.h">
+      <Filter>functional</Filter>
+    </ClInclude>
+    <ClInclude Include="..\src\functional\operands.h">
+      <Filter>functional</Filter>
+    </ClInclude>
+    <ClInclude Include="..\src\functional\predicates.h">
+      <Filter>functional</Filter>
+    </ClInclude>
+    <ClInclude Include="..\src\functional\shape.h">
+      <Filter>functional</Filter>
+    </ClInclude>
+    <ClInclude Include="..\src\functional\tensor.h">
+      <Filter>functional</Filter>
+    </ClInclude>
+    <ClInclude Include="..\src\functional\tmp.h">
+      <Filter>functional</Filter>
+    </ClInclude>
+    <ClInclude Include="..\src\graph\auto_tuner.h">
+      <Filter>graph</Filter>
+    </ClInclude>
+    <ClInclude Include="..\src\graph\chainable.h">
+      <Filter>graph</Filter>
+    </ClInclude>
+    <ClInclude Include="..\src\graph\expression_graph.h">
+      <Filter>graph</Filter>
+    </ClInclude>
+    <ClInclude Include="..\src\graph\expression_operators.h">
+      <Filter>graph</Filter>
+    </ClInclude>
+    <ClInclude Include="..\src\graph\node.h">
+      <Filter>graph</Filter>
+    </ClInclude>
+    <ClInclude Include="..\src\graph\node_initializers.h">
+      <Filter>graph</Filter>
+    </ClInclude>
+    <ClInclude Include="..\src\graph\node_operators.h">
+      <Filter>graph</Filter>
+    </ClInclude>
+    <ClInclude Include="..\src\graph\node_operators_binary.h">
+      <Filter>graph</Filter>
+    </ClInclude>
+    <ClInclude Include="..\src\graph\node_operators_unary.h">
+      <Filter>graph</Filter>
+    </ClInclude>
+    <ClInclude Include="..\src\graph\parameters.h">
+      <Filter>graph</Filter>
+    </ClInclude>
+    <ClInclude Include="..\src\layers\constructors.h">
+      <Filter>layers</Filter>
+    </ClInclude>
+    <ClInclude Include="..\src\layers\factory.h">
+      <Filter>layers</Filter>
+    </ClInclude>
+    <ClInclude Include="..\src\layers\generic.h">
+      <Filter>layers</Filter>
+    </ClInclude>
+    <ClInclude Include="..\src\layers\guided_alignment.h">
+      <Filter>layers</Filter>
+    </ClInclude>
+    <ClInclude Include="..\src\layers\word2vec_reader.h">
+      <Filter>layers</Filter>
+    </ClInclude>
+    <ClInclude Include="..\src\models\amun.h">
+      <Filter>models</Filter>
+    </ClInclude>
+    <ClInclude Include="..\src\models\char_s2s.h">
+      <Filter>models</Filter>
+    </ClInclude>
+    <ClInclude Include="..\src\models\costs.h">
+      <Filter>models</Filter>
+    </ClInclude>
+    <ClInclude Include="..\src\models\decoder.h">
+      <Filter>models</Filter>
+    </ClInclude>
+    <ClInclude Include="..\src\models\encoder.h">
+      <Filter>models</Filter>
+    </ClInclude>
+    <ClInclude Include="..\src\models\encoder_decoder.h">
+      <Filter>models</Filter>
+    </ClInclude>
+    <ClInclude Include="..\src\models\model_base.h">
+      <Filter>models</Filter>
+    </ClInclude>
+    <ClInclude Include="..\src\models\model_factory.h">
+      <Filter>models</Filter>
+    </ClInclude>
+    <ClInclude Include="..\src\models\model_task.h">
+      <Filter>models</Filter>
+    </ClInclude>
+    <ClInclude Include="..\src\models\nematus.h">
+      <Filter>models</Filter>
+    </ClInclude>
+    <ClInclude Include="..\src\models\s2s.h">
+      <Filter>models</Filter>
+    </ClInclude>
+    <ClInclude Include="..\src\models\states.h">
+      <Filter>models</Filter>
+    </ClInclude>
+    <ClInclude Include="..\src\models\experimental\lex_probs.h">
+      <Filter>models\experimental</Filter>
+    </ClInclude>
+    <ClInclude Include="..\src\optimizers\clippers.h">
+      <Filter>optimizers</Filter>
+    </ClInclude>
+    <ClInclude Include="..\src\optimizers\optimizers.h">
+      <Filter>optimizers</Filter>
+    </ClInclude>
+    <ClInclude Include="..\src\rescorer\rescorer.h">
+      <Filter>rescorer</Filter>
+    </ClInclude>
+    <ClInclude Include="..\src\rescorer\score_collector.h">
+      <Filter>rescorer</Filter>
+    </ClInclude>
+    <ClInclude Include="..\src\rnn\attention.h">
+      <Filter>rnn</Filter>
+    </ClInclude>
+    <ClInclude Include="..\src\rnn\attention_constructors.h">
+      <Filter>rnn</Filter>
+    </ClInclude>
+    <ClInclude Include="..\src\rnn\cells.h">
+      <Filter>rnn</Filter>
+    </ClInclude>
+    <ClInclude Include="..\src\rnn\constructors.h">
+      <Filter>rnn</Filter>
+    </ClInclude>
+    <ClInclude Include="..\src\rnn\rnn.h">
+      <Filter>rnn</Filter>
+    </ClInclude>
+    <ClInclude Include="..\src\rnn\types.h">
+      <Filter>rnn</Filter>
+    </ClInclude>
+    <ClInclude Include="..\src\tensors\allocator.h">
+      <Filter>tensors</Filter>
+    </ClInclude>
+    <ClInclude Include="..\src\tensors\backend.h">
+      <Filter>tensors</Filter>
+    </ClInclude>
+    <ClInclude Include="..\src\tensors\device.h">
+      <Filter>tensors</Filter>
+    </ClInclude>
+    <ClInclude Include="..\src\tensors\dispatch.h">
+      <Filter>tensors</Filter>
+    </ClInclude>
+    <ClInclude Include="..\src\tensors\memory_piece.h">
+      <Filter>tensors</Filter>
+    </ClInclude>
+    <ClInclude Include="..\src\tensors\tensor.h">
+      <Filter>tensors</Filter>
+    </ClInclude>
+    <ClInclude Include="..\src\tensors\tensor_allocator.h">
+      <Filter>tensors</Filter>
+    </ClInclude>
+    <ClInclude Include="..\src\tensors\tensor_operators.h">
+      <Filter>tensors</Filter>
+    </ClInclude>
+    <ClInclude Include="..\src\tensors\cpu\add.h">
+      <Filter>tensors\cpu</Filter>
+    </ClInclude>
+    <ClInclude Include="..\src\tensors\cpu\backend.h">
+      <Filter>tensors\cpu</Filter>
+    </ClInclude>
+    <ClInclude Include="..\src\tensors\cpu\element.h">
+      <Filter>tensors\cpu</Filter>
+    </ClInclude>
+    <ClInclude Include="..\src\tensors\cpu\int16.h">
+      <Filter>tensors\cpu</Filter>
+    </ClInclude>
+    <ClInclude Include="..\src\training\graph_group.h">
+      <Filter>training</Filter>
+    </ClInclude>
+    <ClInclude Include="..\src\training\graph_group_async.h">
+      <Filter>training</Filter>
+    </ClInclude>
+    <ClInclude Include="..\src\training\graph_group_singleton.h">
+      <Filter>training</Filter>
+    </ClInclude>
+    <ClInclude Include="..\src\training\graph_group_sync.h">
+      <Filter>training</Filter>
+    </ClInclude>
+    <ClInclude Include="..\src\training\scheduler.h">
+      <Filter>training</Filter>
+    </ClInclude>
+    <ClInclude Include="..\src\training\training.h">
+      <Filter>training</Filter>
+    </ClInclude>
+    <ClInclude Include="..\src\training\training_state.h">
+      <Filter>training</Filter>
+    </ClInclude>
+    <ClInclude Include="..\src\training\validator.h">
+      <Filter>training</Filter>
+    </ClInclude>
+    <ClInclude Include="..\src\translator\beam_search.h">
+      <Filter>translator</Filter>
+    </ClInclude>
+    <ClInclude Include="..\src\translator\helpers.h">
+      <Filter>translator</Filter>
+    </ClInclude>
+    <ClInclude Include="..\src\translator\history.h">
+      <Filter>translator</Filter>
+    </ClInclude>
+    <ClInclude Include="..\src\translator\hypothesis.h">
+      <Filter>translator</Filter>
+    </ClInclude>
+    <ClInclude Include="..\src\translator\nth_element.h">
+      <Filter>translator</Filter>
+    </ClInclude>
+    <ClInclude Include="..\src\translator\output_collector.h">
+      <Filter>translator</Filter>
+    </ClInclude>
+    <ClInclude Include="..\src\translator\printer.h">
+      <Filter>translator</Filter>
+    </ClInclude>
+    <ClInclude Include="..\src\translator\scorers.h">
+      <Filter>translator</Filter>
+    </ClInclude>
+    <ClInclude Include="..\src\translator\translator.h">
+      <Filter>translator</Filter>
+    </ClInclude>
+    <ClInclude Include="..\src\3rd_party\spdlog\include\spdlog\async_logger.h">
+      <Filter>3rd_party\spdlog\include\spdlog</Filter>
+    </ClInclude>
+    <ClInclude Include="..\src\3rd_party\spdlog\include\spdlog\common.h">
+      <Filter>3rd_party\spdlog\include\spdlog</Filter>
+    </ClInclude>
+    <ClInclude Include="..\src\3rd_party\spdlog\include\spdlog\formatter.h">
+      <Filter>3rd_party\spdlog\include\spdlog</Filter>
+    </ClInclude>
+    <ClInclude Include="..\src\3rd_party\spdlog\include\spdlog\logger.h">
+      <Filter>3rd_party\spdlog\include\spdlog</Filter>
+    </ClInclude>
+    <ClInclude Include="..\src\3rd_party\spdlog\include\spdlog\spdlog.h">
+      <Filter>3rd_party\spdlog\include\spdlog</Filter>
+    </ClInclude>
+    <ClInclude Include="..\src\3rd_party\spdlog\include\spdlog\tweakme.h">
+      <Filter>3rd_party\spdlog\include\spdlog</Filter>
+    </ClInclude>
+    <ClInclude Include="..\src\tensors\cpu\sharp\int_gemm.h">
+      <Filter>tensors\cpu\sharp</Filter>
+    </ClInclude>
+    <ClInclude Include="..\src\models\transformer_factory.h">
+      <Filter>models</Filter>
+    </ClInclude>
+    <ClInclude Include="..\src\command\marian_scorer.cpp">
+      <Filter>command</Filter>
+    </ClInclude>
+    <ClInclude Include="..\src\command\marian_decoder.cpp">
+      <Filter>command</Filter>
+    </ClInclude>
+    <ClInclude Include="..\src\common\io.h">
+      <Filter>common</Filter>
+    </ClInclude>
+    <ClInclude Include="..\src\common\io_item.h">
+      <Filter>common</Filter>
+    </ClInclude>
+    <ClInclude Include="..\src\common\binary.h">
+      <Filter>common</Filter>
+    </ClInclude>
+    <ClInclude Include="..\src\layers\loss.h">
+      <Filter>layers</Filter>
+    </ClInclude>
+    <ClInclude Include="..\src\layers\weight.h">
+      <Filter>layers</Filter>
+    </ClInclude>
+    <ClInclude Include="..\src\training\communicator.h">
+      <Filter>training</Filter>
+    </ClInclude>
+    <ClInclude Include="..\src\translator\output_printer.h">
+      <Filter>translator</Filter>
+    </ClInclude>
+    <ClInclude Include="..\src\command\marian_vocab.cpp">
+      <Filter>command</Filter>
+    </ClInclude>
+    <ClInclude Include="..\src\command\marian_decoder.cpp">
+      <Filter>command</Filter>
+    </ClInclude>
+    <ClInclude Include="..\src\3rd_party\ExceptionWithCallStack.h">
+      <Filter>3rd_party</Filter>
+    </ClInclude>
+    <ClInclude Include="..\src\common\timer.h">
+      <Filter>common</Filter>
+    </ClInclude>
+    <ClInclude Include="..\src\common\cli_helper.h">
+      <Filter>common</Filter>
+    </ClInclude>
+    <ClInclude Include="..\src\common\cli_wrapper.h">
+      <Filter>common</Filter>
+    </ClInclude>
+    <ClInclude Include="..\src\common\config_validator.h">
+      <Filter>common</Filter>
+    </ClInclude>
+    <ClInclude Include="..\src\common\filesystem.h">
+      <Filter>common</Filter>
+    </ClInclude>
+    <ClInclude Include="..\src\common\hash.h">
+      <Filter>common</Filter>
+    </ClInclude>
+    <ClInclude Include="..\src\common\types.h">
+      <Filter>common</Filter>
+    </ClInclude>
+    <ClInclude Include="..\src\microsoft\quicksand.h">
+      <Filter>microsoft</Filter>
+    </ClInclude>
+    <ClInclude Include="..\src\command\marian_conv.cpp">
+      <Filter>command</Filter>
+    </ClInclude>
+    <ClInclude Include="..\src\tensors\rand.h">
+      <Filter>tensors</Filter>
+    </ClInclude>
+    <ClInclude Include="..\src\common\project_version.h">
+      <Filter>common</Filter>
+    </ClInclude>
+    <ClInclude Include="..\src\common\version.h">
+      <Filter>common</Filter>
+    </ClInclude>
+    <ClInclude Include="..\src\tensors\gpu\add.h">
+      <Filter>tensors\gpu</Filter>
+    </ClInclude>
+    <ClInclude Include="..\src\tensors\gpu\algorithm.h">
+      <Filter>tensors\gpu</Filter>
+    </ClInclude>
+    <ClInclude Include="..\src\tensors\gpu\backend.h">
+      <Filter>tensors\gpu</Filter>
+    </ClInclude>
+    <ClInclude Include="..\src\tensors\gpu\cuda_helpers.h">
+      <Filter>tensors\gpu</Filter>
+    </ClInclude>
+    <ClInclude Include="..\src\tensors\gpu\cudnn_wrappers.h">
+      <Filter>tensors\gpu</Filter>
+    </ClInclude>
+    <ClInclude Include="..\src\tensors\gpu\element.h">
+      <Filter>tensors\gpu</Filter>
+    </ClInclude>
+    <ClInclude Include="..\src\tensors\gpu\prod.h">
+      <Filter>tensors\gpu</Filter>
+    </ClInclude>
+    <ClInclude Include="..\src\tensors\gpu\sparse.h">
+      <Filter>tensors\gpu</Filter>
+    </ClInclude>
+    <ClInclude Include="..\src\3rd_party\onnx\protobuf\onnx-ml.pb.h">
+      <Filter>3rd_party\onnx\protobuf</Filter>
+    </ClInclude>
+    <ClInclude Include="..\src\3rd_party\onnx\protobuf\onnx-ml.pb-wrapper.h">
+      <Filter>3rd_party\onnx\protobuf</Filter>
+    </ClInclude>
+    <ClInclude Include="..\src\3rd_party\sentencepiece\src\bpe_model.h">
+      <Filter>3rd_party\sentencepiece\src</Filter>
+    </ClInclude>
+    <ClInclude Include="..\src\3rd_party\sentencepiece\src\bpe_model_trainer.h">
+      <Filter>3rd_party\sentencepiece\src</Filter>
+    </ClInclude>
+    <ClInclude Include="..\src\3rd_party\sentencepiece\src\builder.h">
+      <Filter>3rd_party\sentencepiece\src</Filter>
+    </ClInclude>
+    <ClInclude Include="..\src\3rd_party\sentencepiece\src\char_model.h">
+      <Filter>3rd_party\sentencepiece\src</Filter>
+    </ClInclude>
+    <ClInclude Include="..\src\3rd_party\sentencepiece\src\char_model_trainer.h">
+      <Filter>3rd_party\sentencepiece\src</Filter>
+    </ClInclude>
+    <ClInclude Include="..\src\3rd_party\sentencepiece\src\common.h">
+      <Filter>3rd_party\sentencepiece\src</Filter>
+    </ClInclude>
+    <ClInclude Include="..\src\3rd_party\sentencepiece\src\filesystem.h">
+      <Filter>3rd_party\sentencepiece\src</Filter>
+    </ClInclude>
+    <ClInclude Include="..\src\3rd_party\sentencepiece\src\flags.h">
+      <Filter>3rd_party\sentencepiece\src</Filter>
+    </ClInclude>
+    <ClInclude Include="..\src\3rd_party\sentencepiece\src\freelist.h">
+      <Filter>3rd_party\sentencepiece\src</Filter>
+    </ClInclude>
+    <ClInclude Include="..\src\3rd_party\sentencepiece\src\model_factory.h">
+      <Filter>3rd_party\sentencepiece\src</Filter>
+    </ClInclude>
+    <ClInclude Include="..\src\3rd_party\sentencepiece\src\model_interface.h">
+      <Filter>3rd_party\sentencepiece\src</Filter>
+    </ClInclude>
+    <ClInclude Include="..\src\3rd_party\sentencepiece\src\normalization_rule.h">
+      <Filter>3rd_party\sentencepiece\src</Filter>
+    </ClInclude>
+    <ClInclude Include="..\src\3rd_party\sentencepiece\src\normalizer.h">
+      <Filter>3rd_party\sentencepiece\src</Filter>
+    </ClInclude>
+    <ClInclude Include="..\src\3rd_party\sentencepiece\src\sentencepiece_processor.h">
+      <Filter>3rd_party\sentencepiece\src</Filter>
+    </ClInclude>
+    <ClInclude Include="..\src\3rd_party\sentencepiece\src\sentencepiece_trainer.h">
+      <Filter>3rd_party\sentencepiece\src</Filter>
+    </ClInclude>
+    <ClInclude Include="..\src\3rd_party\sentencepiece\src\testharness.h">
+      <Filter>3rd_party\sentencepiece\src</Filter>
+    </ClInclude>
+    <ClInclude Include="..\src\3rd_party\sentencepiece\src\trainer_factory.h">
+      <Filter>3rd_party\sentencepiece\src</Filter>
+    </ClInclude>
+    <ClInclude Include="..\src\3rd_party\sentencepiece\src\trainer_interface.h">
+      <Filter>3rd_party\sentencepiece\src</Filter>
+    </ClInclude>
+    <ClInclude Include="..\src\3rd_party\sentencepiece\src\unicode_script.h">
+      <Filter>3rd_party\sentencepiece\src</Filter>
+    </ClInclude>
+    <ClInclude Include="..\src\3rd_party\sentencepiece\src\unicode_script_map.h">
+      <Filter>3rd_party\sentencepiece\src</Filter>
+    </ClInclude>
+    <ClInclude Include="..\src\3rd_party\sentencepiece\src\unigram_model.h">
+      <Filter>3rd_party\sentencepiece\src</Filter>
+    </ClInclude>
+    <ClInclude Include="..\src\3rd_party\sentencepiece\src\unigram_model_trainer.h">
+      <Filter>3rd_party\sentencepiece\src</Filter>
+    </ClInclude>
+    <ClInclude Include="..\src\3rd_party\sentencepiece\src\util.h">
+      <Filter>3rd_party\sentencepiece\src</Filter>
+    </ClInclude>
+    <ClInclude Include="..\src\3rd_party\sentencepiece\src\word_model.h">
+      <Filter>3rd_party\sentencepiece\src</Filter>
+    </ClInclude>
+    <ClInclude Include="..\src\3rd_party\sentencepiece\src\word_model_trainer.h">
+      <Filter>3rd_party\sentencepiece\src</Filter>
+    </ClInclude>
+    <ClInclude Include="..\src\3rd_party\nccl\src\collectives\collectives.h">
+      <Filter>3rd_party\nccl\src\collectives</Filter>
+    </ClInclude>
+    <ClInclude Include="..\src\3rd_party\nccl\src\collectives\device\all_gather.h">
+      <Filter>3rd_party\nccl\src\collectives\device</Filter>
+    </ClInclude>
+    <ClInclude Include="..\src\3rd_party\nccl\src\collectives\device\all_reduce.h">
+      <Filter>3rd_party\nccl\src\collectives\device</Filter>
+    </ClInclude>
+    <ClInclude Include="..\src\3rd_party\nccl\src\collectives\device\broadcast.h">
+      <Filter>3rd_party\nccl\src\collectives\device</Filter>
+    </ClInclude>
+    <ClInclude Include="..\src\3rd_party\nccl\src\collectives\device\common.h">
+      <Filter>3rd_party\nccl\src\collectives\device</Filter>
+    </ClInclude>
+    <ClInclude Include="..\src\3rd_party\nccl\src\collectives\device\common_kernel.h">
+      <Filter>3rd_party\nccl\src\collectives\device</Filter>
+    </ClInclude>
+    <ClInclude Include="..\src\3rd_party\nccl\src\collectives\device\ll_kernel.h">
+      <Filter>3rd_party\nccl\src\collectives\device</Filter>
+    </ClInclude>
+    <ClInclude Include="..\src\3rd_party\nccl\src\collectives\device\primitives.h">
+      <Filter>3rd_party\nccl\src\collectives\device</Filter>
+    </ClInclude>
+    <ClInclude Include="..\src\3rd_party\nccl\src\collectives\device\reduce.h">
+      <Filter>3rd_party\nccl\src\collectives\device</Filter>
+    </ClInclude>
+    <ClInclude Include="..\src\3rd_party\nccl\src\collectives\device\reduce_kernel.h">
+      <Filter>3rd_party\nccl\src\collectives\device</Filter>
+    </ClInclude>
+    <ClInclude Include="..\src\3rd_party\nccl\src\collectives\device\reduce_scatter.h">
+      <Filter>3rd_party\nccl\src\collectives\device</Filter>
+    </ClInclude>
+    <ClInclude Include="..\src\3rd_party\nccl\src\include\bootstrap.h">
+      <Filter>3rd_party\nccl\src\include</Filter>
+    </ClInclude>
+    <ClInclude Include="..\src\3rd_party\nccl\src\include\common_coll.h">
+      <Filter>3rd_party\nccl\src\include</Filter>
+    </ClInclude>
+    <ClInclude Include="..\src\3rd_party\nccl\src\include\core.h">
+      <Filter>3rd_party\nccl\src\include</Filter>
+    </ClInclude>
+    <ClInclude Include="..\src\3rd_party\nccl\src\include\debug.h">
+      <Filter>3rd_party\nccl\src\include</Filter>
+    </ClInclude>
+    <ClInclude Include="..\src\3rd_party\nccl\src\include\enqueue.h">
+      <Filter>3rd_party\nccl\src\include</Filter>
+    </ClInclude>
+    <ClInclude Include="..\src\3rd_party\nccl\src\include\group.h">
+      <Filter>3rd_party\nccl\src\include</Filter>
+    </ClInclude>
+    <ClInclude Include="..\src\3rd_party\nccl\src\include\ibvwrap.h">
+      <Filter>3rd_party\nccl\src\include</Filter>
+    </ClInclude>
+    <ClInclude Include="..\src\3rd_party\nccl\src\include\nccl_net.h">
+      <Filter>3rd_party\nccl\src\include</Filter>
+    </ClInclude>
+    <ClInclude Include="..\src\3rd_party\nccl\src\include\net.h">
+      <Filter>3rd_party\nccl\src\include</Filter>
+    </ClInclude>
+    <ClInclude Include="..\src\3rd_party\nccl\src\include\nvlink.h">
+      <Filter>3rd_party\nccl\src\include</Filter>
+    </ClInclude>
+    <ClInclude Include="..\src\3rd_party\nccl\src\include\nvmlwrap.h">
+      <Filter>3rd_party\nccl\src\include</Filter>
+    </ClInclude>
+    <ClInclude Include="..\src\3rd_party\nccl\src\include\param.h">
+      <Filter>3rd_party\nccl\src\include</Filter>
+    </ClInclude>
+    <ClInclude Include="..\src\3rd_party\nccl\src\include\ring.h">
+      <Filter>3rd_party\nccl\src\include</Filter>
+    </ClInclude>
+    <ClInclude Include="..\src\3rd_party\nccl\src\include\rings.h">
+      <Filter>3rd_party\nccl\src\include</Filter>
+    </ClInclude>
+    <ClInclude Include="..\src\3rd_party\nccl\src\include\shm.h">
+      <Filter>3rd_party\nccl\src\include</Filter>
+    </ClInclude>
+    <ClInclude Include="..\src\3rd_party\nccl\src\include\socket.h">
+      <Filter>3rd_party\nccl\src\include</Filter>
+    </ClInclude>
+    <ClInclude Include="..\src\3rd_party\nccl\src\include\topo.h">
+      <Filter>3rd_party\nccl\src\include</Filter>
+    </ClInclude>
+    <ClInclude Include="..\src\3rd_party\nccl\src\include\transport.h">
+      <Filter>3rd_party\nccl\src\include</Filter>
+    </ClInclude>
+    <ClInclude Include="..\src\3rd_party\nccl\src\include\utils.h">
+      <Filter>3rd_party\nccl\src\include</Filter>
+    </ClInclude>
+    <ClInclude Include="..\src\3rd_party\pathie-cpp\include\entry_iterator.hpp">
+      <Filter>3rd_party\pathie-cpp\include</Filter>
+    </ClInclude>
+    <ClInclude Include="..\src\3rd_party\pathie-cpp\include\errors.hpp">
+      <Filter>3rd_party\pathie-cpp\include</Filter>
+    </ClInclude>
+    <ClInclude Include="..\src\3rd_party\pathie-cpp\include\path.hpp">
+      <Filter>3rd_party\pathie-cpp\include</Filter>
+    </ClInclude>
+    <ClInclude Include="..\src\3rd_party\pathie-cpp\include\pathie.hpp">
+      <Filter>3rd_party\pathie-cpp\include</Filter>
+    </ClInclude>
+    <ClInclude Include="..\src\3rd_party\pathie-cpp\include\pathie_ifstream.hpp">
+      <Filter>3rd_party\pathie-cpp\include</Filter>
+    </ClInclude>
+    <ClInclude Include="..\src\3rd_party\pathie-cpp\include\pathie_ofstream.hpp">
+      <Filter>3rd_party\pathie-cpp\include</Filter>
+    </ClInclude>
+    <ClInclude Include="..\src\3rd_party\pathie-cpp\include\temp.hpp">
+      <Filter>3rd_party\pathie-cpp\include</Filter>
+    </ClInclude>
+    <ClInclude Include="..\src\examples\mnist\dataset.h">
+      <Filter>examples\mnist</Filter>
+    </ClInclude>
+    <ClInclude Include="..\src\examples\mnist\model.h">
+      <Filter>examples\mnist</Filter>
+    </ClInclude>
+    <ClInclude Include="..\src\examples\mnist\model_lenet.h">
+      <Filter>examples\mnist</Filter>
+    </ClInclude>
+    <ClInclude Include="..\src\examples\mnist\training.h">
+      <Filter>examples\mnist</Filter>
+    </ClInclude>
+    <ClInclude Include="..\src\examples\mnist\validator.h">
+      <Filter>examples\mnist</Filter>
+    </ClInclude>
+    <ClInclude Include="..\src\command\marian_train.cpp">
+      <Filter>command</Filter>
+    </ClInclude>
+    <ClInclude Include="..\src\models\transformer.h">
+      <Filter>models</Filter>
+    </ClInclude>
+    <ClInclude Include="..\src\models\bert.h">
+      <Filter>models</Filter>
+    </ClInclude>
+    <ClInclude Include="..\src\data\vocab_base.h">
+      <Filter>data</Filter>
+    </ClInclude>
+    <ClInclude Include="..\src\data\factored_vocab.h">
+      <Filter>data</Filter>
+    </ClInclude>
+    <ClInclude Include="..\src\models\classifier.h">
+      <Filter>models</Filter>
+    </ClInclude>
+    <ClInclude Include="..\src\models\encoder_classifier.h">
+      <Filter>models</Filter>
+    </ClInclude>
+    <ClInclude Include="..\src\models\transformer.h">
+      <Filter>models</Filter>
+    </ClInclude>
+    <ClInclude Include="..\src\training\communicator_nccl.h">
+      <Filter>training</Filter>
+    </ClInclude>
+    <ClInclude Include="..\src\tensors\gpu\element.inc">
+      <Filter>tensors\gpu</Filter>
+    </ClInclude>
+    <ClInclude Include="..\src\tensors\gpu\add.inc">
+      <Filter>tensors\gpu</Filter>
+    </ClInclude>
+    <ClInclude Include="..\src\3rd_party\fbgemm\include\fbgemm\ConvUtils.h">
+      <Filter>3rd_party\fbgemm\include\fbgemm</Filter>
+    </ClInclude>
+    <ClInclude Include="..\src\3rd_party\fbgemm\include\fbgemm\Fbgemm.h">
+      <Filter>3rd_party\fbgemm\include\fbgemm</Filter>
+    </ClInclude>
+    <ClInclude Include="..\src\3rd_party\fbgemm\include\fbgemm\FbgemmBuild.h">
+      <Filter>3rd_party\fbgemm\include\fbgemm</Filter>
+    </ClInclude>
+    <ClInclude Include="..\src\3rd_party\fbgemm\include\fbgemm\FbgemmFP16.h">
+      <Filter>3rd_party\fbgemm\include\fbgemm</Filter>
+    </ClInclude>
+    <ClInclude Include="..\src\3rd_party\fbgemm\include\fbgemm\FbgemmI8DepthwiseAvx2.h">
+      <Filter>3rd_party\fbgemm\include\fbgemm</Filter>
+    </ClInclude>
+    <ClInclude Include="..\src\3rd_party\fbgemm\include\fbgemm\FbgemmI8Spmdm.h">
+      <Filter>3rd_party\fbgemm\include\fbgemm</Filter>
+    </ClInclude>
+    <ClInclude Include="..\src\3rd_party\fbgemm\include\fbgemm\OutputProcessing-inl.h">
+      <Filter>3rd_party\fbgemm\include\fbgemm</Filter>
+    </ClInclude>
+    <ClInclude Include="..\src\3rd_party\fbgemm\include\fbgemm\PackingTraits-inl.h">
+      <Filter>3rd_party\fbgemm\include\fbgemm</Filter>
+    </ClInclude>
+    <ClInclude Include="..\src\3rd_party\fbgemm\include\fbgemm\QuantUtils.h">
+      <Filter>3rd_party\fbgemm\include\fbgemm</Filter>
+    </ClInclude>
+    <ClInclude Include="..\src\3rd_party\fbgemm\include\fbgemm\QuantUtilsAvx2.h">
+      <Filter>3rd_party\fbgemm\include\fbgemm</Filter>
+    </ClInclude>
+    <ClInclude Include="..\src\3rd_party\fbgemm\include\fbgemm\Types.h">
+      <Filter>3rd_party\fbgemm\include\fbgemm</Filter>
+    </ClInclude>
+    <ClInclude Include="..\src\3rd_party\fbgemm\include\fbgemm\Utils.h">
+      <Filter>3rd_party\fbgemm\include\fbgemm</Filter>
+    </ClInclude>
+    <ClInclude Include="..\src\3rd_party\fbgemm\include\fbgemm\UtilsAvx2.h">
+      <Filter>3rd_party\fbgemm\include\fbgemm</Filter>
+    </ClInclude>
+    <ClInclude Include="..\src\3rd_party\fbgemm\src\ExecuteKernel.h">
+      <Filter>3rd_party\fbgemm\src</Filter>
+    </ClInclude>
+    <ClInclude Include="..\src\3rd_party\fbgemm\src\ExecuteKernelGeneric.h">
+      <Filter>3rd_party\fbgemm\src</Filter>
+    </ClInclude>
+    <ClInclude Include="..\src\3rd_party\fbgemm\src\ExecuteKernelU8S8.h">
+      <Filter>3rd_party\fbgemm\src</Filter>
+    </ClInclude>
+    <ClInclude Include="..\src\3rd_party\fbgemm\src\FbgemmFP16UKernelsAvx2.h">
+      <Filter>3rd_party\fbgemm\src</Filter>
+    </ClInclude>
+    <ClInclude Include="..\src\3rd_party\fbgemm\src\GenerateKernel.h">
+      <Filter>3rd_party\fbgemm\src</Filter>
+    </ClInclude>
+    <ClInclude Include="..\src\3rd_party\fbgemm\src\GroupwiseConv.h">
+      <Filter>3rd_party\fbgemm\src</Filter>
+    </ClInclude>
+    <ClInclude Include="..\src\3rd_party\fbgemm\src\OptimizedKernelsAvx2.h">
+      <Filter>3rd_party\fbgemm\src</Filter>
+    </ClInclude>
+    <ClInclude Include="..\src\3rd_party\fbgemm\src\RefImplementations.h">
+      <Filter>3rd_party\fbgemm\src</Filter>
+    </ClInclude>
+    <ClInclude Include="..\src\3rd_party\fbgemm\src\TransposeUtils.h">
+      <Filter>3rd_party\fbgemm\src</Filter>
+    </ClInclude>
+    <ClInclude Include="..\src\3rd_party\fbgemm\third_party\cpuinfo\include\cpuinfo.h">
+      <Filter>3rd_party\fbgemm\third_party\cpuinfo\include</Filter>
+    </ClInclude>
+    <ClInclude Include="..\src\3rd_party\fbgemm\third_party\cpuinfo\include\cpuinfo-mock.h">
+      <Filter>3rd_party\fbgemm\third_party\cpuinfo\include</Filter>
+    </ClInclude>
+    <ClInclude Include="..\src\3rd_party\fbgemm\third_party\cpuinfo\src\x86\api.h">
+      <Filter>3rd_party\fbgemm\third_party\cpuinfo\src\x86</Filter>
+    </ClInclude>
+    <ClInclude Include="..\src\3rd_party\fbgemm\third_party\cpuinfo\src\x86\cpuid.h">
+      <Filter>3rd_party\fbgemm\third_party\cpuinfo\src\x86</Filter>
+    </ClInclude>
+    <ClInclude Include="..\src\3rd_party\fbgemm\third_party\cpuinfo\src\x86\windows\api.h">
+      <Filter>3rd_party\fbgemm\third_party\cpuinfo\src\x86\windows</Filter>
+    </ClInclude>
+    <ClInclude Include="..\src\3rd_party\fbgemm\third_party\cpuinfo\src\cpuinfo\common.h">
+      <Filter>3rd_party\fbgemm\third_party\cpuinfo\src\cpuinfo</Filter>
+    </ClInclude>
+    <ClInclude Include="..\src\3rd_party\fbgemm\third_party\cpuinfo\src\cpuinfo\internal-api.h">
+      <Filter>3rd_party\fbgemm\third_party\cpuinfo\src\cpuinfo</Filter>
+    </ClInclude>
+    <ClInclude Include="..\src\3rd_party\fbgemm\third_party\cpuinfo\src\cpuinfo\log.h">
+      <Filter>3rd_party\fbgemm\third_party\cpuinfo\src\cpuinfo</Filter>
+    </ClInclude>
+    <ClInclude Include="..\src\3rd_party\fbgemm\third_party\cpuinfo\src\cpuinfo\utils.h">
+      <Filter>3rd_party\fbgemm\third_party\cpuinfo\src\cpuinfo</Filter>
+    </ClInclude>
+    <ClInclude Include="..\src\3rd_party\fbgemm\third_party\asmjit\src\asmjit\asmjit.h">
+      <Filter>3rd_party\fbgemm\third_party\asmjit\src\asmjit</Filter>
+    </ClInclude>
+    <ClInclude Include="..\src\3rd_party\fbgemm\third_party\asmjit\src\asmjit\x86.h">
+      <Filter>3rd_party\fbgemm\third_party\asmjit\src\asmjit</Filter>
+    </ClInclude>
+    <ClInclude Include="..\src\3rd_party\fbgemm\third_party\cpuinfo\deps\clog\include\clog.h">
+      <Filter>3rd_party\fbgemm\third_party\cpuinfo\deps\clog\include</Filter>
+    </ClInclude>
+    <ClInclude Include="..\src\3rd_party\fbgemm\third_party\asmjit\src\asmjit\core\arch.h">
+      <Filter>3rd_party\fbgemm\third_party\asmjit\src\asmjit\core</Filter>
+    </ClInclude>
+    <ClInclude Include="..\src\3rd_party\fbgemm\third_party\asmjit\src\asmjit\core\assembler.h">
+      <Filter>3rd_party\fbgemm\third_party\asmjit\src\asmjit\core</Filter>
+    </ClInclude>
+    <ClInclude Include="..\src\3rd_party\fbgemm\third_party\asmjit\src\asmjit\core\build.h">
+      <Filter>3rd_party\fbgemm\third_party\asmjit\src\asmjit\core</Filter>
+    </ClInclude>
+    <ClInclude Include="..\src\3rd_party\fbgemm\third_party\asmjit\src\asmjit\core\builder.h">
+      <Filter>3rd_party\fbgemm\third_party\asmjit\src\asmjit\core</Filter>
+    </ClInclude>
+    <ClInclude Include="..\src\3rd_party\fbgemm\third_party\asmjit\src\asmjit\core\callconv.h">
+      <Filter>3rd_party\fbgemm\third_party\asmjit\src\asmjit\core</Filter>
+    </ClInclude>
+    <ClInclude Include="..\src\3rd_party\fbgemm\third_party\asmjit\src\asmjit\core\codebufferwriter_p.h">
+      <Filter>3rd_party\fbgemm\third_party\asmjit\src\asmjit\core</Filter>
+    </ClInclude>
+    <ClInclude Include="..\src\3rd_party\fbgemm\third_party\asmjit\src\asmjit\core\codeholder.h">
+      <Filter>3rd_party\fbgemm\third_party\asmjit\src\asmjit\core</Filter>
+    </ClInclude>
+    <ClInclude Include="..\src\3rd_party\fbgemm\third_party\asmjit\src\asmjit\core\compiler.h">
+      <Filter>3rd_party\fbgemm\third_party\asmjit\src\asmjit\core</Filter>
+    </ClInclude>
+    <ClInclude Include="..\src\3rd_party\fbgemm\third_party\asmjit\src\asmjit\core\constpool.h">
+      <Filter>3rd_party\fbgemm\third_party\asmjit\src\asmjit\core</Filter>
+    </ClInclude>
+    <ClInclude Include="..\src\3rd_party\fbgemm\third_party\asmjit\src\asmjit\core\cpuinfo.h">
+      <Filter>3rd_party\fbgemm\third_party\asmjit\src\asmjit\core</Filter>
+    </ClInclude>
+    <ClInclude Include="..\src\3rd_party\fbgemm\third_party\asmjit\src\asmjit\core\datatypes.h">
+      <Filter>3rd_party\fbgemm\third_party\asmjit\src\asmjit\core</Filter>
+    </ClInclude>
+    <ClInclude Include="..\src\3rd_party\fbgemm\third_party\asmjit\src\asmjit\core\emitter.h">
+      <Filter>3rd_party\fbgemm\third_party\asmjit\src\asmjit\core</Filter>
+    </ClInclude>
+    <ClInclude Include="..\src\3rd_party\fbgemm\third_party\asmjit\src\asmjit\core\features.h">
+      <Filter>3rd_party\fbgemm\third_party\asmjit\src\asmjit\core</Filter>
+    </ClInclude>
+    <ClInclude Include="..\src\3rd_party\fbgemm\third_party\asmjit\src\asmjit\core\func.h">
+      <Filter>3rd_party\fbgemm\third_party\asmjit\src\asmjit\core</Filter>
+    </ClInclude>
+    <ClInclude Include="..\src\3rd_party\fbgemm\third_party\asmjit\src\asmjit\core\globals.h">
+      <Filter>3rd_party\fbgemm\third_party\asmjit\src\asmjit\core</Filter>
+    </ClInclude>
+    <ClInclude Include="..\src\3rd_party\fbgemm\third_party\asmjit\src\asmjit\core\inst.h">
+      <Filter>3rd_party\fbgemm\third_party\asmjit\src\asmjit\core</Filter>
+    </ClInclude>
+    <ClInclude Include="..\src\3rd_party\fbgemm\third_party\asmjit\src\asmjit\core\jitallocator.h">
+      <Filter>3rd_party\fbgemm\third_party\asmjit\src\asmjit\core</Filter>
+    </ClInclude>
+    <ClInclude Include="..\src\3rd_party\fbgemm\third_party\asmjit\src\asmjit\core\jitruntime.h">
+      <Filter>3rd_party\fbgemm\third_party\asmjit\src\asmjit\core</Filter>
+    </ClInclude>
+    <ClInclude Include="..\src\3rd_party\fbgemm\third_party\asmjit\src\asmjit\core\logging.h">
+      <Filter>3rd_party\fbgemm\third_party\asmjit\src\asmjit\core</Filter>
+    </ClInclude>
+    <ClInclude Include="..\src\3rd_party\fbgemm\third_party\asmjit\src\asmjit\core\misc_p.h">
+      <Filter>3rd_party\fbgemm\third_party\asmjit\src\asmjit\core</Filter>
+    </ClInclude>
+    <ClInclude Include="..\src\3rd_party\fbgemm\third_party\asmjit\src\asmjit\core\operand.h">
+      <Filter>3rd_party\fbgemm\third_party\asmjit\src\asmjit\core</Filter>
+    </ClInclude>
+    <ClInclude Include="..\src\3rd_party\fbgemm\third_party\asmjit\src\asmjit\core\osutils.h">
+      <Filter>3rd_party\fbgemm\third_party\asmjit\src\asmjit\core</Filter>
+    </ClInclude>
+    <ClInclude Include="..\src\3rd_party\fbgemm\third_party\asmjit\src\asmjit\core\raassignment_p.h">
+      <Filter>3rd_party\fbgemm\third_party\asmjit\src\asmjit\core</Filter>
+    </ClInclude>
+    <ClInclude Include="..\src\3rd_party\fbgemm\third_party\asmjit\src\asmjit\core\rabuilders_p.h">
+      <Filter>3rd_party\fbgemm\third_party\asmjit\src\asmjit\core</Filter>
+    </ClInclude>
+    <ClInclude Include="..\src\3rd_party\fbgemm\third_party\asmjit\src\asmjit\core\radefs_p.h">
+      <Filter>3rd_party\fbgemm\third_party\asmjit\src\asmjit\core</Filter>
+    </ClInclude>
+    <ClInclude Include="..\src\3rd_party\fbgemm\third_party\asmjit\src\asmjit\core\ralocal_p.h">
+      <Filter>3rd_party\fbgemm\third_party\asmjit\src\asmjit\core</Filter>
+    </ClInclude>
+    <ClInclude Include="..\src\3rd_party\fbgemm\third_party\asmjit\src\asmjit\core\rapass_p.h">
+      <Filter>3rd_party\fbgemm\third_party\asmjit\src\asmjit\core</Filter>
+    </ClInclude>
+    <ClInclude Include="..\src\3rd_party\fbgemm\third_party\asmjit\src\asmjit\core\rastack_p.h">
+      <Filter>3rd_party\fbgemm\third_party\asmjit\src\asmjit\core</Filter>
+    </ClInclude>
+    <ClInclude Include="..\src\3rd_party\fbgemm\third_party\asmjit\src\asmjit\core\string.h">
+      <Filter>3rd_party\fbgemm\third_party\asmjit\src\asmjit\core</Filter>
+    </ClInclude>
+    <ClInclude Include="..\src\3rd_party\fbgemm\third_party\asmjit\src\asmjit\core\support.h">
+      <Filter>3rd_party\fbgemm\third_party\asmjit\src\asmjit\core</Filter>
+    </ClInclude>
+    <ClInclude Include="..\src\3rd_party\fbgemm\third_party\asmjit\src\asmjit\core\target.h">
+      <Filter>3rd_party\fbgemm\third_party\asmjit\src\asmjit\core</Filter>
+    </ClInclude>
+    <ClInclude Include="..\src\3rd_party\fbgemm\third_party\asmjit\src\asmjit\core\type.h">
+      <Filter>3rd_party\fbgemm\third_party\asmjit\src\asmjit\core</Filter>
+    </ClInclude>
+    <ClInclude Include="..\src\3rd_party\fbgemm\third_party\asmjit\src\asmjit\core\virtmem.h">
+      <Filter>3rd_party\fbgemm\third_party\asmjit\src\asmjit\core</Filter>
+    </ClInclude>
+    <ClInclude Include="..\src\3rd_party\fbgemm\third_party\asmjit\src\asmjit\core\zone.h">
+      <Filter>3rd_party\fbgemm\third_party\asmjit\src\asmjit\core</Filter>
+    </ClInclude>
+    <ClInclude Include="..\src\3rd_party\fbgemm\third_party\asmjit\src\asmjit\core\zonehash.h">
+      <Filter>3rd_party\fbgemm\third_party\asmjit\src\asmjit\core</Filter>
+    </ClInclude>
+    <ClInclude Include="..\src\3rd_party\fbgemm\third_party\asmjit\src\asmjit\core\zonelist.h">
+      <Filter>3rd_party\fbgemm\third_party\asmjit\src\asmjit\core</Filter>
+    </ClInclude>
+    <ClInclude Include="..\src\3rd_party\fbgemm\third_party\asmjit\src\asmjit\core\zonestack.h">
+      <Filter>3rd_party\fbgemm\third_party\asmjit\src\asmjit\core</Filter>
+    </ClInclude>
+    <ClInclude Include="..\src\3rd_party\fbgemm\third_party\asmjit\src\asmjit\core\zonestring.h">
+      <Filter>3rd_party\fbgemm\third_party\asmjit\src\asmjit\core</Filter>
+    </ClInclude>
+    <ClInclude Include="..\src\3rd_party\fbgemm\third_party\asmjit\src\asmjit\core\zonetree.h">
+      <Filter>3rd_party\fbgemm\third_party\asmjit\src\asmjit\core</Filter>
+    </ClInclude>
+    <ClInclude Include="..\src\3rd_party\fbgemm\third_party\asmjit\src\asmjit\core\zonevector.h">
+      <Filter>3rd_party\fbgemm\third_party\asmjit\src\asmjit\core</Filter>
+    </ClInclude>
+    <ClInclude Include="..\src\3rd_party\fbgemm\third_party\asmjit\src\asmjit\x86\x86assembler.h">
+      <Filter>3rd_party\fbgemm\third_party\asmjit\src\asmjit\x86</Filter>
+    </ClInclude>
+    <ClInclude Include="..\src\3rd_party\fbgemm\third_party\asmjit\src\asmjit\x86\x86builder.h">
+      <Filter>3rd_party\fbgemm\third_party\asmjit\src\asmjit\x86</Filter>
+    </ClInclude>
+    <ClInclude Include="..\src\3rd_party\fbgemm\third_party\asmjit\src\asmjit\x86\x86callconv_p.h">
+      <Filter>3rd_party\fbgemm\third_party\asmjit\src\asmjit\x86</Filter>
+    </ClInclude>
+    <ClInclude Include="..\src\3rd_party\fbgemm\third_party\asmjit\src\asmjit\x86\x86compiler.h">
+      <Filter>3rd_party\fbgemm\third_party\asmjit\src\asmjit\x86</Filter>
+    </ClInclude>
+    <ClInclude Include="..\src\3rd_party\fbgemm\third_party\asmjit\src\asmjit\x86\x86emitter.h">
+      <Filter>3rd_party\fbgemm\third_party\asmjit\src\asmjit\x86</Filter>
+    </ClInclude>
+    <ClInclude Include="..\src\3rd_party\fbgemm\third_party\asmjit\src\asmjit\x86\x86features.h">
+      <Filter>3rd_party\fbgemm\third_party\asmjit\src\asmjit\x86</Filter>
+    </ClInclude>
+    <ClInclude Include="..\src\3rd_party\fbgemm\third_party\asmjit\src\asmjit\x86\x86globals.h">
+      <Filter>3rd_party\fbgemm\third_party\asmjit\src\asmjit\x86</Filter>
+    </ClInclude>
+    <ClInclude Include="..\src\3rd_party\fbgemm\third_party\asmjit\src\asmjit\x86\x86instapi_p.h">
+      <Filter>3rd_party\fbgemm\third_party\asmjit\src\asmjit\x86</Filter>
+    </ClInclude>
+    <ClInclude Include="..\src\3rd_party\fbgemm\third_party\asmjit\src\asmjit\x86\x86instdb.h">
+      <Filter>3rd_party\fbgemm\third_party\asmjit\src\asmjit\x86</Filter>
+    </ClInclude>
+    <ClInclude Include="..\src\3rd_party\fbgemm\third_party\asmjit\src\asmjit\x86\x86instdb_p.h">
+      <Filter>3rd_party\fbgemm\third_party\asmjit\src\asmjit\x86</Filter>
+    </ClInclude>
+    <ClInclude Include="..\src\3rd_party\fbgemm\third_party\asmjit\src\asmjit\x86\x86internal_p.h">
+      <Filter>3rd_party\fbgemm\third_party\asmjit\src\asmjit\x86</Filter>
+    </ClInclude>
+    <ClInclude Include="..\src\3rd_party\fbgemm\third_party\asmjit\src\asmjit\x86\x86logging_p.h">
+      <Filter>3rd_party\fbgemm\third_party\asmjit\src\asmjit\x86</Filter>
+    </ClInclude>
+    <ClInclude Include="..\src\3rd_party\fbgemm\third_party\asmjit\src\asmjit\x86\x86opcode_p.h">
+      <Filter>3rd_party\fbgemm\third_party\asmjit\src\asmjit\x86</Filter>
+    </ClInclude>
+    <ClInclude Include="..\src\3rd_party\fbgemm\third_party\asmjit\src\asmjit\x86\x86operand.h">
+      <Filter>3rd_party\fbgemm\third_party\asmjit\src\asmjit\x86</Filter>
+    </ClInclude>
+    <ClInclude Include="..\src\3rd_party\fbgemm\third_party\asmjit\src\asmjit\x86\x86rapass_p.h">
+      <Filter>3rd_party\fbgemm\third_party\asmjit\src\asmjit\x86</Filter>
+    </ClInclude>
+    <ClInclude Include="..\src\3rd_party\fbgemm\src\CodeCache.h">
+      <Filter>3rd_party\fbgemm\src</Filter>
+    </ClInclude>
+    <ClInclude Include="..\src\3rd_party\fbgemm\src\FbgemmI8DepthwiseAvx2-inl.h">
+      <Filter>3rd_party\fbgemm\src</Filter>
+    </ClInclude>
+    <ClInclude Include="..\src\3rd_party\fbgemm\test\QuantizationHelpers.h">
+      <Filter>3rd_party\fbgemm\test</Filter>
+    </ClInclude>
+    <ClInclude Include="..\src\3rd_party\fbgemm\test\TestUtils.h">
+      <Filter>3rd_party\fbgemm\test</Filter>
+    </ClInclude>
+    <ClInclude Include="..\src\3rd_party\fbgemm\bench\AlignedVec.h">
+      <Filter>3rd_party\fbgemm\bench</Filter>
+    </ClInclude>
+    <ClInclude Include="..\src\3rd_party\fbgemm\bench\BenchUtils.h">
+      <Filter>3rd_party\fbgemm\bench</Filter>
+    </ClInclude>
+    <ClInclude Include="..\src\3rd_party\fbgemm\third_party\googletest\googletest\src\gtest-internal-inl.h">
+      <Filter>3rd_party\fbgemm\third_party\googletest\googletest\src</Filter>
+    </ClInclude>
+    <ClInclude Include="..\src\3rd_party\half_float\umHalf.h">
+      <Filter>3rd_party\half_float</Filter>
+    </ClInclude>
+    <ClInclude Include="..\src\3rd_party\any_type.h">
+      <Filter>3rd_party</Filter>
+    </ClInclude>
+    <ClInclude Include="..\src\3rd_party\avx_mathfun.h">
+      <Filter>3rd_party</Filter>
+    </ClInclude>
+    <ClInclude Include="..\src\3rd_party\sse_mathfun.h">
+      <Filter>3rd_party</Filter>
+    </ClInclude>
+    <ClInclude Include="..\src\functional\approx.h">
+      <Filter>functional</Filter>
+    </ClInclude>
+    <ClInclude Include="..\src\functional\operators.h">
+      <Filter>functional</Filter>
+    </ClInclude>
+    <ClInclude Include="..\src\3rd_party\zstr\strict_fstream.hpp">
+      <Filter>3rd_party</Filter>
+    </ClInclude>
+    <ClInclude Include="..\src\3rd_party\zstr\zstr.hpp">
+      <Filter>3rd_party</Filter>
+    </ClInclude>
+    <ClInclude Include="..\src\common\fastopt.h">
+      <Filter>common</Filter>
+    </ClInclude>
+    <ClInclude Include="..\src\3rd_party\phf\phf.h">
+      <Filter>3rd_party\phf</Filter>
+    </ClInclude>
+    <ClInclude Include="..\src\3rd_party\fbgemm\third_party\asmjit\src\asmjit\core.h">
+      <Filter>3rd_party\fbgemm\third_party\asmjit\src\asmjit</Filter>
+    </ClInclude>
+    <ClInclude Include="..\src\tensors\cpu\fbgemm\expanded_gemm.h">
+      <Filter>tensors\cpu\fbgemm</Filter>
+    </ClInclude>
+    <ClInclude Include="..\src\tensors\cpu\fbgemm\expression_graph_packable.h">
+      <Filter>tensors\cpu\fbgemm</Filter>
+    </ClInclude>
+    <ClInclude Include="..\src\tensors\cpu\fbgemm\packed_gemm.h">
+      <Filter>tensors\cpu\fbgemm</Filter>
+    </ClInclude>
+    <ClInclude Include="..\src\common\file_utils.h">
+      <Filter>common</Filter>
+    </ClInclude>
+    <ClInclude Include="..\src\tensors\gpu\add_all.h">
+      <Filter>tensors\gpu</Filter>
+    </ClInclude>
+    <ClInclude Include="resource.h" />
+    <ClInclude Include="..\src\onnx\expression_graph_onnx_exporter.h">
+      <Filter>onnx</Filter>
+    </ClInclude>
+    <ClInclude Include="..\src\3rd_party\faiss\Index.h">
+      <Filter>3rd_party\faiss</Filter>
+    </ClInclude>
+    <ClInclude Include="..\src\3rd_party\faiss\IndexLSH.h">
+      <Filter>3rd_party\faiss</Filter>
+    </ClInclude>
+    <ClInclude Include="..\src\3rd_party\faiss\VectorTransform.h">
+      <Filter>3rd_party\faiss</Filter>
+    </ClInclude>
+    <ClInclude Include="..\src\3rd_party\faiss\utils\hamming.h">
+      <Filter>3rd_party\faiss\utils</Filter>
+    </ClInclude>
+    <ClInclude Include="..\src\3rd_party\faiss\utils\hamming-inl.h">
+      <Filter>3rd_party\faiss\utils</Filter>
+    </ClInclude>
+    <ClInclude Include="..\src\3rd_party\faiss\utils\Heap.h">
+      <Filter>3rd_party\faiss\utils</Filter>
+    </ClInclude>
+    <ClInclude Include="..\src\3rd_party\faiss\utils\misc.h">
+      <Filter>3rd_party\faiss\utils</Filter>
+    </ClInclude>
+    <ClInclude Include="..\src\3rd_party\faiss\utils\random.h">
+      <Filter>3rd_party\faiss\utils</Filter>
+    </ClInclude>
+    <ClInclude Include="..\src\layers\lsh.h">
+      <Filter>layers</Filter>
+    </ClInclude>
+  </ItemGroup>
+  <ItemGroup>
+    <Filter Include="3rd_party">
+      <UniqueIdentifier>{880c8f51-3306-4d80-a682-7242341b0002}</UniqueIdentifier>
+    </Filter>
+    <Filter Include="3rd_party\cnpy">
+      <UniqueIdentifier>{880c8f51-3306-4d80-a682-7242341b0005}</UniqueIdentifier>
+    </Filter>
+    <Filter Include="3rd_party\spdlog">
+      <UniqueIdentifier>{880c8f51-3306-4d80-a682-7242341b0008}</UniqueIdentifier>
+    </Filter>
+    <Filter Include="3rd_party\spdlog\bench">
+      <UniqueIdentifier>{880c8f51-3306-4d80-a682-7242341b0011}</UniqueIdentifier>
+    </Filter>
+    <Filter Include="3rd_party\spdlog\bench\latency">
+      <UniqueIdentifier>{880c8f51-3306-4d80-a682-7242341b0014}</UniqueIdentifier>
+    </Filter>
+    <Filter Include="3rd_party\spdlog\details">
+      <UniqueIdentifier>{880c8f51-3306-4d80-a682-7242341b0017}</UniqueIdentifier>
+    </Filter>
+    <Filter Include="3rd_party\spdlog\example">
+      <UniqueIdentifier>{880c8f51-3306-4d80-a682-7242341b0020}</UniqueIdentifier>
+    </Filter>
+    <Filter Include="3rd_party\spdlog\include\spdlog\details">
+      <UniqueIdentifier>{880c8f51-3306-4d80-a682-7242341b0026}</UniqueIdentifier>
+    </Filter>
+    <Filter Include="3rd_party\spdlog\include\spdlog\fmt">
+      <UniqueIdentifier>{880c8f51-3306-4d80-a682-7242341b0029}</UniqueIdentifier>
+    </Filter>
+    <Filter Include="3rd_party\spdlog\include\spdlog\fmt\bundled">
+      <UniqueIdentifier>{880c8f51-3306-4d80-a682-7242341b0032}</UniqueIdentifier>
+    </Filter>
+    <Filter Include="3rd_party\spdlog\include\spdlog\sinks">
+      <UniqueIdentifier>{880c8f51-3306-4d80-a682-7242341b0035}</UniqueIdentifier>
+    </Filter>
+    <Filter Include="3rd_party\spdlog\sinks">
+      <UniqueIdentifier>{880c8f51-3306-4d80-a682-7242341b0038}</UniqueIdentifier>
+    </Filter>
+    <Filter Include="3rd_party\spdlog\tests">
+      <UniqueIdentifier>{880c8f51-3306-4d80-a682-7242341b0041}</UniqueIdentifier>
+    </Filter>
+    <Filter Include="3rd_party\yaml-cpp">
+      <UniqueIdentifier>{880c8f51-3306-4d80-a682-7242341b0047}</UniqueIdentifier>
+    </Filter>
+    <Filter Include="3rd_party\yaml-cpp\contrib">
+      <UniqueIdentifier>{880c8f51-3306-4d80-a682-7242341b0050}</UniqueIdentifier>
+    </Filter>
+    <Filter Include="3rd_party\yaml-cpp\node">
+      <UniqueIdentifier>{880c8f51-3306-4d80-a682-7242341b0053}</UniqueIdentifier>
+    </Filter>
+    <Filter Include="3rd_party\yaml-cpp\node\detail">
+      <UniqueIdentifier>{880c8f51-3306-4d80-a682-7242341b0056}</UniqueIdentifier>
+    </Filter>
+    <Filter Include="common">
+      <UniqueIdentifier>{880c8f51-3306-4d80-a682-7242341b0059}</UniqueIdentifier>
+    </Filter>
+    <Filter Include="data">
+      <UniqueIdentifier>{880c8f51-3306-4d80-a682-7242341b0062}</UniqueIdentifier>
+    </Filter>
+    <Filter Include="functional">
+      <UniqueIdentifier>{880c8f51-3306-4d80-a682-7242341b0065}</UniqueIdentifier>
+    </Filter>
+    <Filter Include="graph">
+      <UniqueIdentifier>{880c8f51-3306-4d80-a682-7242341b0068}</UniqueIdentifier>
+    </Filter>
+    <Filter Include="layers">
+      <UniqueIdentifier>{880c8f51-3306-4d80-a682-7242341b0071}</UniqueIdentifier>
+    </Filter>
+    <Filter Include="models">
+      <UniqueIdentifier>{880c8f51-3306-4d80-a682-7242341b0074}</UniqueIdentifier>
+    </Filter>
+    <Filter Include="models\experimental">
+      <UniqueIdentifier>{880c8f51-3306-4d80-a682-7242341b0077}</UniqueIdentifier>
+    </Filter>
+    <Filter Include="optimizers">
+      <UniqueIdentifier>{880c8f51-3306-4d80-a682-7242341b0080}</UniqueIdentifier>
+    </Filter>
+    <Filter Include="rescorer">
+      <UniqueIdentifier>{880c8f51-3306-4d80-a682-7242341b0083}</UniqueIdentifier>
+    </Filter>
+    <Filter Include="rnn">
+      <UniqueIdentifier>{880c8f51-3306-4d80-a682-7242341b0086}</UniqueIdentifier>
+    </Filter>
+    <Filter Include="tensors">
+      <UniqueIdentifier>{880c8f51-3306-4d80-a682-7242341b0089}</UniqueIdentifier>
+    </Filter>
+    <Filter Include="tensors\cpu">
+      <UniqueIdentifier>{880c8f51-3306-4d80-a682-7242341b0092}</UniqueIdentifier>
+    </Filter>
+    <Filter Include="tensors\cpu\sharp">
+      <UniqueIdentifier>{880c8f51-3306-4d80-a682-7242341b0095}</UniqueIdentifier>
+    </Filter>
+    <Filter Include="training">
+      <UniqueIdentifier>{880c8f51-3306-4d80-a682-7242341b0098}</UniqueIdentifier>
+    </Filter>
+    <Filter Include="translator">
+      <UniqueIdentifier>{880c8f51-3306-4d80-a682-7242341b0107}</UniqueIdentifier>
+    </Filter>
+    <Filter Include="3rd_party\spdlog\include">
+      <UniqueIdentifier>{4da6ada2-69cc-46db-9afe-085b0e24b943}</UniqueIdentifier>
+    </Filter>
+    <Filter Include="3rd_party\spdlog\include\spdlog">
+      <UniqueIdentifier>{c54af311-d7f5-4559-a8be-8c768a9f0ddf}</UniqueIdentifier>
+    </Filter>
+    <Filter Include="command">
+      <UniqueIdentifier>{c6b3323a-0df3-4129-9a66-e93cea668604}</UniqueIdentifier>
+    </Filter>
+    <Filter Include="microsoft">
+      <UniqueIdentifier>{bf291eae-3de9-4294-b5aa-07ab631951e1}</UniqueIdentifier>
+    </Filter>
+    <Filter Include="examples">
+      <UniqueIdentifier>{3dbe1ce2-4645-42d0-99b1-0989e42cd7df}</UniqueIdentifier>
+    </Filter>
+    <Filter Include="examples\iris">
+      <UniqueIdentifier>{c1ebcdfa-3994-4430-aad0-0d9d54cf10e3}</UniqueIdentifier>
+    </Filter>
+    <Filter Include="examples\mnist">
+      <UniqueIdentifier>{55dd3952-a6fd-41d8-b99c-306b9e6c348d}</UniqueIdentifier>
+    </Filter>
+    <Filter Include="tensors\gpu">
+      <UniqueIdentifier>{812ce3ca-6b91-4881-8ef6-692ebe7b0cce}</UniqueIdentifier>
+    </Filter>
+    <Filter Include="3rd_party\sentencepiece">
+      <UniqueIdentifier>{32fc95ea-1fd8-4900-890b-982491feb6d4}</UniqueIdentifier>
+    </Filter>
+    <Filter Include="3rd_party\sentencepiece\src">
+      <UniqueIdentifier>{638bf0e1-4f83-4b37-9077-2be549d75909}</UniqueIdentifier>
+    </Filter>
+    <Filter Include="3rd_party\nccl">
+      <UniqueIdentifier>{0ba105eb-79fb-4e2a-8940-f1ecebbcd4fe}</UniqueIdentifier>
+    </Filter>
+    <Filter Include="3rd_party\nccl\src">
+      <UniqueIdentifier>{fbc17f5e-3f10-44a9-b3ad-66ce12573174}</UniqueIdentifier>
+    </Filter>
+    <Filter Include="3rd_party\nccl\src\collectives">
+      <UniqueIdentifier>{c6036c35-5848-4fd5-b1a0-59e2042cbb69}</UniqueIdentifier>
+    </Filter>
+    <Filter Include="3rd_party\nccl\src\misc">
+      <UniqueIdentifier>{7b9a131d-9e0a-4c28-8a51-08232ff2e35e}</UniqueIdentifier>
+    </Filter>
+    <Filter Include="3rd_party\nccl\src\transport">
+      <UniqueIdentifier>{0bd9cca8-660b-46f6-aac6-691fb50245f0}</UniqueIdentifier>
+    </Filter>
+    <Filter Include="3rd_party\nccl\src\include">
+      <UniqueIdentifier>{2beba56f-5dda-4994-bef0-16170b6552b4}</UniqueIdentifier>
+    </Filter>
+    <Filter Include="3rd_party\nccl\src\collectives\device">
+      <UniqueIdentifier>{ac585624-4e66-42cd-8e4e-62cb90029610}</UniqueIdentifier>
+    </Filter>
+    <Filter Include="3rd_party\pathie-cpp">
+      <UniqueIdentifier>{825beb7c-2997-408b-af81-34ab5f14593a}</UniqueIdentifier>
+    </Filter>
+    <Filter Include="3rd_party\pathie-cpp\include">
+      <UniqueIdentifier>{db1dd5a2-f331-495d-9e3b-6dc1c01528ab}</UniqueIdentifier>
+    </Filter>
+    <Filter Include="3rd_party\pathie-cpp\src">
+      <UniqueIdentifier>{5d5ee615-192f-4b7f-bdfd-fb8316ceabc8}</UniqueIdentifier>
+    </Filter>
+    <Filter Include="tests">
+      <UniqueIdentifier>{a86d650a-2268-43d9-9d74-cb17cd6b534b}</UniqueIdentifier>
+    </Filter>
+    <Filter Include="3rd_party\fbgemm">
+      <UniqueIdentifier>{4bb88f6d-7ddf-41e0-91be-a43dbcd0e9b0}</UniqueIdentifier>
+    </Filter>
+    <Filter Include="3rd_party\fbgemm\include">
+      <UniqueIdentifier>{6c2bef00-97a0-4881-a6f0-ded54b8520bf}</UniqueIdentifier>
+    </Filter>
+    <Filter Include="3rd_party\fbgemm\include\fbgemm">
+      <UniqueIdentifier>{95f7ce7c-c649-4d57-8d2a-d724bd75fe84}</UniqueIdentifier>
+    </Filter>
+    <Filter Include="3rd_party\fbgemm\src">
+      <UniqueIdentifier>{41f7fbeb-2a73-4747-800c-46307cd0b52b}</UniqueIdentifier>
+    </Filter>
+    <Filter Include="3rd_party\fbgemm\third_party">
+      <UniqueIdentifier>{dc2722bc-af78-4923-82cb-9a09cb290fbf}</UniqueIdentifier>
+    </Filter>
+    <Filter Include="3rd_party\fbgemm\third_party\asmjit">
+      <UniqueIdentifier>{577ae810-9593-423d-a398-0787252022b4}</UniqueIdentifier>
+    </Filter>
+    <Filter Include="3rd_party\fbgemm\third_party\cpuinfo">
+      <UniqueIdentifier>{f97ae984-fe9a-45f6-a3f4-af90875209ba}</UniqueIdentifier>
+    </Filter>
+    <Filter Include="3rd_party\fbgemm\third_party\cpuinfo\include">
+      <UniqueIdentifier>{4e7efd32-ec9d-4a1f-b454-656ba5c03275}</UniqueIdentifier>
+    </Filter>
+    <Filter Include="3rd_party\fbgemm\third_party\cpuinfo\src">
+      <UniqueIdentifier>{15b8bcc0-2a07-4d39-8e03-18daa0c33d09}</UniqueIdentifier>
+    </Filter>
+    <Filter Include="3rd_party\fbgemm\third_party\cpuinfo\src\x86">
+      <UniqueIdentifier>{ffd4cf44-177f-47a2-870a-438df9ca3be4}</UniqueIdentifier>
+    </Filter>
+    <Filter Include="3rd_party\fbgemm\third_party\cpuinfo\src\x86\cacehe">
+      <UniqueIdentifier>{b600923b-21c1-492a-bfd9-0aa1082ebcd7}</UniqueIdentifier>
+    </Filter>
+    <Filter Include="3rd_party\fbgemm\third_party\cpuinfo\src\x86\windows">
+      <UniqueIdentifier>{79535a0d-1cdc-45a9-89fb-e9c5794ddff5}</UniqueIdentifier>
+    </Filter>
+    <Filter Include="3rd_party\fbgemm\third_party\cpuinfo\src\cpuinfo">
+      <UniqueIdentifier>{5709c1ff-41f9-4f83-badb-a7a7c98c1fae}</UniqueIdentifier>
+    </Filter>
+    <Filter Include="3rd_party\fbgemm\third_party\asmjit\src">
+      <UniqueIdentifier>{a35aa317-6132-4c31-8f9a-8ec68a4b1c39}</UniqueIdentifier>
+    </Filter>
+    <Filter Include="3rd_party\fbgemm\third_party\asmjit\src\asmjit">
+      <UniqueIdentifier>{fc12d7c4-41df-48c0-9017-e8f4d7538cf8}</UniqueIdentifier>
+    </Filter>
+    <Filter Include="3rd_party\fbgemm\third_party\asmjit\src\asmjit\x86">
+      <UniqueIdentifier>{5818c959-7963-4d8e-9e87-b61f340476c2}</UniqueIdentifier>
+    </Filter>
+    <Filter Include="3rd_party\fbgemm\third_party\cpuinfo\deps">
+      <UniqueIdentifier>{d4505c8d-5e6e-4baf-8525-dc59ae8b6415}</UniqueIdentifier>
+    </Filter>
+    <Filter Include="3rd_party\fbgemm\third_party\cpuinfo\deps\clog">
+      <UniqueIdentifier>{fb9777f1-6887-4286-a58c-0956b356a815}</UniqueIdentifier>
+    </Filter>
+    <Filter Include="3rd_party\fbgemm\third_party\cpuinfo\deps\clog\include">
+      <UniqueIdentifier>{17125bd0-f21b-4e95-a922-690f5665e9b6}</UniqueIdentifier>
+    </Filter>
+    <Filter Include="3rd_party\fbgemm\third_party\cpuinfo\deps\clog\src">
+      <UniqueIdentifier>{8fd74b1e-d3c1-4158-ad46-4a447222934e}</UniqueIdentifier>
+    </Filter>
+    <Filter Include="3rd_party\fbgemm\third_party\asmjit\src\asmjit\core">
+      <UniqueIdentifier>{b3b34c5f-5b98-436a-b34c-11e2dccb7ea2}</UniqueIdentifier>
+    </Filter>
+    <Filter Include="3rd_party\fbgemm\test">
+      <UniqueIdentifier>{40576dca-07d5-4904-8119-ffbc982451a3}</UniqueIdentifier>
+    </Filter>
+    <Filter Include="3rd_party\fbgemm\bench">
+      <UniqueIdentifier>{9f11c8f1-78f7-47c6-9eac-34cd2c6cd909}</UniqueIdentifier>
+    </Filter>
+    <Filter Include="3rd_party\fbgemm\third_party\googletest">
+      <UniqueIdentifier>{75f9df88-0eb1-4d9a-858e-4e0b8fc3aa8a}</UniqueIdentifier>
+    </Filter>
+    <Filter Include="3rd_party\fbgemm\third_party\googletest\googletest">
+      <UniqueIdentifier>{9f77e916-1d2f-4c15-9eba-46bcbddd2658}</UniqueIdentifier>
+    </Filter>
+    <Filter Include="3rd_party\fbgemm\third_party\googletest\googletest\src">
+      <UniqueIdentifier>{050ba410-c56a-4607-8401-935f58f598b5}</UniqueIdentifier>
+    </Filter>
+    <Filter Include="3rd_party\half_float">
+      <UniqueIdentifier>{defd3aec-3c56-4d70-a4bb-90ba9003d98d}</UniqueIdentifier>
+    </Filter>
+    <Filter Include="3rd_party\phf">
+      <UniqueIdentifier>{352ac0e9-daed-437a-bc36-fb85ecd037eb}</UniqueIdentifier>
+    </Filter>
+    <Filter Include="tensors\cpu\fbgemm">
+      <UniqueIdentifier>{bf361868-f451-45b8-9695-570d67924972}</UniqueIdentifier>
+    </Filter>
+    <Filter Include="3rd_party\onnx">
+      <UniqueIdentifier>{ba00e638-d55d-4722-9caa-c9e6e133a072}</UniqueIdentifier>
+    </Filter>
+    <Filter Include="3rd_party\onnx\protobuf">
+      <UniqueIdentifier>{153199ee-2f29-4bd6-8187-4235ac020ccd}</UniqueIdentifier>
+    </Filter>
+    <Filter Include="onnx">
+      <UniqueIdentifier>{f3849101-b84e-48c1-af5d-27c79ce89e70}</UniqueIdentifier>
+    </Filter>
+    <Filter Include="tests\units">
+      <UniqueIdentifier>{d145421b-1723-47f1-858d-2e49adb24b03}</UniqueIdentifier>
+    </Filter>
+    <Filter Include="3rd_party\faiss">
+      <UniqueIdentifier>{e479c8b0-9309-4df4-a28c-9af145c69b51}</UniqueIdentifier>
+    </Filter>
+    <Filter Include="3rd_party\faiss\utils">
+      <UniqueIdentifier>{b100324b-a506-45fa-948e-40be75b239fc}</UniqueIdentifier>
+    </Filter>
+  </ItemGroup>
+  <ItemGroup>
+    <None Include="..\src\3rd_party\nccl\src\bootstrap.cu">
+      <Filter>3rd_party\nccl\src</Filter>
+    </None>
+    <None Include="..\src\3rd_party\nccl\src\init.cu">
+      <Filter>3rd_party\nccl\src</Filter>
+    </None>
+    <None Include="..\src\3rd_party\sentencepiece\src\sentencepiece.proto">
+      <Filter>3rd_party\sentencepiece\src</Filter>
+    </None>
+    <None Include="..\src\3rd_party\sentencepiece\src\sentencepiece_model.proto">
+      <Filter>3rd_party\sentencepiece\src</Filter>
+    </None>
+    <None Include="..\src\3rd_party\nccl\src\Makefile">
+      <Filter>3rd_party\nccl\src</Filter>
+    </None>
+    <None Include="..\src\3rd_party\nccl\src\nccl.h.in">
+      <Filter>3rd_party\nccl\src</Filter>
+    </None>
+    <None Include="..\src\3rd_party\nccl\src\ring.cu">
+      <Filter>3rd_party\nccl\src</Filter>
+    </None>
+    <None Include="..\src\3rd_party\nccl\src\transport.cu">
+      <Filter>3rd_party\nccl\src</Filter>
+    </None>
+    <None Include="..\src\3rd_party\nccl\src\collectives\all_gather.cu">
+      <Filter>3rd_party\nccl\src\collectives</Filter>
+    </None>
+    <None Include="..\src\3rd_party\nccl\src\collectives\all_reduce.cu">
+      <Filter>3rd_party\nccl\src\collectives</Filter>
+    </None>
+    <None Include="..\src\3rd_party\nccl\src\collectives\broadcast.cu">
+      <Filter>3rd_party\nccl\src\collectives</Filter>
+    </None>
+    <None Include="..\src\3rd_party\nccl\src\collectives\reduce.cu">
+      <Filter>3rd_party\nccl\src\collectives</Filter>
+    </None>
+    <None Include="..\src\3rd_party\nccl\src\collectives\reduce_scatter.cu">
+      <Filter>3rd_party\nccl\src\collectives</Filter>
+    </None>
+    <None Include="..\src\3rd_party\nccl\src\collectives\device\all_gather.cu">
+      <Filter>3rd_party\nccl\src\collectives\device</Filter>
+    </None>
+    <None Include="..\src\3rd_party\nccl\src\collectives\device\all_reduce.cu">
+      <Filter>3rd_party\nccl\src\collectives\device</Filter>
+    </None>
+    <None Include="..\src\3rd_party\nccl\src\collectives\device\broadcast.cu">
+      <Filter>3rd_party\nccl\src\collectives\device</Filter>
+    </None>
+    <None Include="..\src\3rd_party\nccl\src\collectives\device\functions.cu">
+      <Filter>3rd_party\nccl\src\collectives\device</Filter>
+    </None>
+    <None Include="..\src\3rd_party\nccl\src\collectives\device\Makefile">
+      <Filter>3rd_party\nccl\src\collectives\device</Filter>
+    </None>
+    <None Include="..\src\3rd_party\nccl\src\collectives\device\reduce.cu">
+      <Filter>3rd_party\nccl\src\collectives\device</Filter>
+    </None>
+    <None Include="..\src\3rd_party\nccl\src\collectives\device\reduce_scatter.cu">
+      <Filter>3rd_party\nccl\src\collectives\device</Filter>
+    </None>
+    <None Include="..\src\3rd_party\nccl\src\misc\enqueue.cu">
+      <Filter>3rd_party\nccl\src\misc</Filter>
+    </None>
+    <None Include="..\src\3rd_party\nccl\src\misc\group.cu">
+      <Filter>3rd_party\nccl\src\misc</Filter>
+    </None>
+    <None Include="..\src\3rd_party\nccl\src\misc\ibvwrap.cu">
+      <Filter>3rd_party\nccl\src\misc</Filter>
+    </None>
+    <None Include="..\src\3rd_party\nccl\src\misc\nvmlwrap.cu">
+      <Filter>3rd_party\nccl\src\misc</Filter>
+    </None>
+    <None Include="..\src\3rd_party\nccl\src\misc\rings.cu">
+      <Filter>3rd_party\nccl\src\misc</Filter>
+    </None>
+    <None Include="..\src\3rd_party\nccl\src\misc\utils.cu">
+      <Filter>3rd_party\nccl\src\misc</Filter>
+    </None>
+    <None Include="..\src\3rd_party\nccl\src\transport\net.cu">
+      <Filter>3rd_party\nccl\src\transport</Filter>
+    </None>
+    <None Include="..\src\3rd_party\nccl\src\transport\net_ib.cu">
+      <Filter>3rd_party\nccl\src\transport</Filter>
+    </None>
+    <None Include="..\src\3rd_party\nccl\src\transport\net_socket.cu">
+      <Filter>3rd_party\nccl\src\transport</Filter>
+    </None>
+    <None Include="..\src\3rd_party\nccl\src\transport\p2p.cu">
+      <Filter>3rd_party\nccl\src\transport</Filter>
+    </None>
+    <None Include="..\src\3rd_party\nccl\src\transport\shm.cu">
+      <Filter>3rd_party\nccl\src\transport</Filter>
+    </None>
+    <None Include="..\src\3rd_party\pathie-cpp\CHANGELOG">
+      <Filter>3rd_party\pathie-cpp</Filter>
+    </None>
+    <None Include="..\src\3rd_party\pathie-cpp\LICENSE">
+      <Filter>3rd_party\pathie-cpp</Filter>
+    </None>
+    <None Include="..\src\3rd_party\pathie-cpp\README.md">
+      <Filter>3rd_party\pathie-cpp</Filter>
+    </None>
+    <None Include="..\src\tests\README.md">
+      <Filter>tests</Filter>
+    </None>
+    <None Include="..\src\examples\mnist\download.sh">
+      <Filter>examples\mnist</Filter>
+    </None>
+    <None Include="..\src\examples\iris\iris.data">
+      <Filter>examples\iris</Filter>
+    </None>
+    <None Include="..\src\examples\cmake_install.cmake">
+      <Filter>examples</Filter>
+    </None>
+    <None Include="..\src\examples\Makefile">
+      <Filter>examples</Filter>
+    </None>
+    <None Include="..\src\examples\README.md">
+      <Filter>examples</Filter>
+    </None>
+    <None Include="..\src\3rd_party\half_float\Readme.md">
+      <Filter>3rd_party\half_float</Filter>
+    </None>
+    <None Include="..\src\3rd_party\half_float\umHalf.inl">
+      <Filter>3rd_party\half_float</Filter>
+    </None>
+    <None Include="..\src\tensors\gpu\add_all.inc">
+      <Filter>tensors\gpu</Filter>
+    </None>
+    <None Include="..\src\3rd_party\onnx\protobuf\onnx-ml.proto">
+      <Filter>3rd_party\onnx\protobuf</Filter>
+    </None>
+    <None Include="..\src\3rd_party\faiss\LICENSE">
+      <Filter>3rd_party\faiss</Filter>
+    </None>
+    <None Include="..\src\3rd_party\faiss\README">
+      <Filter>3rd_party\faiss</Filter>
+    </None>
+  </ItemGroup>
+  <ItemGroup>
+    <Text Include="..\src\3rd_party\sentencepiece\src\CMakeLists.txt">
+      <Filter>3rd_party\sentencepiece\src</Filter>
+    </Text>
+    <Text Include="..\src\3rd_party\pathie-cpp\CMakeLists.txt">
+      <Filter>3rd_party\pathie-cpp</Filter>
+    </Text>
+    <Text Include="..\src\tests\CMakeLists.txt">
+      <Filter>tests</Filter>
+    </Text>
+    <Text Include="..\src\examples\CMakeLists.txt">
+      <Filter>examples</Filter>
+    </Text>
+    <Text Include="..\src\tests\units\CMakeLists.txt">
+      <Filter>tests\units</Filter>
+    </Text>
+    <Text Include="..\src\3rd_party\faiss\CMakeLists.txt">
+      <Filter>3rd_party\faiss</Filter>
+    </Text>
+  </ItemGroup>
+  <ItemGroup>
+    <CudaCompile Include="..\src\tensors\gpu\add.cu">
+      <Filter>tensors\gpu</Filter>
+    </CudaCompile>
+    <CudaCompile Include="..\src\tensors\gpu\algorithm.cu">
+      <Filter>tensors\gpu</Filter>
+    </CudaCompile>
+    <CudaCompile Include="..\src\tensors\gpu\cudnn_wrappers.cu">
+      <Filter>tensors\gpu</Filter>
+    </CudaCompile>
+    <CudaCompile Include="..\src\tensors\gpu\device.cu">
+      <Filter>tensors\gpu</Filter>
+    </CudaCompile>
+    <CudaCompile Include="..\src\tensors\gpu\element.cu">
+      <Filter>tensors\gpu</Filter>
+    </CudaCompile>
+    <CudaCompile Include="..\src\translator\helpers.cu">
+      <Filter>translator</Filter>
+    </CudaCompile>
+    <CudaCompile Include="..\src\translator\nth_element.cu">
+      <Filter>translator</Filter>
+    </CudaCompile>
+    <CudaCompile Include="..\src\tensors\gpu\tensor_operators.cu">
+      <Filter>tensors\gpu</Filter>
+    </CudaCompile>
+    <CudaCompile Include="..\src\tensors\gpu\sparse.cu">
+      <Filter>tensors\gpu</Filter>
+    </CudaCompile>
+    <CudaCompile Include="..\src\tensors\gpu\add_all.cu">
+      <Filter>tensors\gpu</Filter>
+    </CudaCompile>
+    <CudaCompile Include="..\src\tensors\gpu\topk.cu">
+      <Filter>tensors\gpu</Filter>
+    </CudaCompile>
+    <CudaCompile Include="..\src\tests\tensor.cu">
+      <Filter>tests</Filter>
+    </CudaCompile>
+  </ItemGroup>
 </Project>